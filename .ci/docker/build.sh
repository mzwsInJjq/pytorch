--- conflicted
+++ resolved
@@ -342,11 +342,7 @@
     GCC_VERSION=11
     ACL=yes
     VISION=yes
-<<<<<<< HEAD
-    CONDA_CMAKE=yes
     OPENBLAS=yes
-=======
->>>>>>> 0ef5ba43
     # snadampal: skipping llvm src build install because the current version
     # from pytorch/llvm:9.0.1 is x86 specific
     SKIP_LLVM_SRC_BUILD_INSTALL=yes
@@ -356,11 +352,7 @@
     GCC_VERSION=11
     ACL=yes
     VISION=yes
-<<<<<<< HEAD
-    CONDA_CMAKE=yes
     OPENBLAS=yes
-=======
->>>>>>> 0ef5ba43
     # snadampal: skipping llvm src build install because the current version
     # from pytorch/llvm:9.0.1 is x86 specific
     SKIP_LLVM_SRC_BUILD_INSTALL=yes
