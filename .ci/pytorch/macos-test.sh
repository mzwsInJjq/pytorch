--- conflicted
+++ resolved
@@ -189,14 +189,8 @@
   checkout_install_torchbench
 }
 
-<<<<<<< HEAD
-conda_benchmark_deps() {
-  conda install -y astunparse numpy scipy ninja pyyaml setuptools cmake typing-extensions requests protobuf numba cython scikit-learn
-  conda install -y -c conda-forge librosa
-=======
 pip_benchmark_deps() {
   python -mpip install --no-input astunparse requests cython scikit-learn
->>>>>>> 6cb6da6e
 }
 
 
