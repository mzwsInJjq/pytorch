# Owner(s): ["module: cpp"]

import os
<<<<<<< HEAD
import types
=======
>>>>>>> b9e791f6
import unittest

import psutil
import pytorch_openreg  # noqa: F401

import torch
from torch.testing._internal.common_utils import (
    IS_LINUX,
    run_tests,
    skipIfTorchDynamo,
    TestCase,
)


class TestOpenReg(TestCase):
    def test_initializes(self):
        self.assertEqual(torch._C._get_privateuse1_backend_name(), "openreg")

    @unittest.skipIf(not IS_LINUX, "Only works on linux")
    def test_autograd_init(self):
        # Make sure autograd is initialized
        torch.ones(2, requires_grad=True, device="openreg").sum().backward()

        pid = os.getpid()
        task_path = f"/proc/{pid}/task"
        all_threads = psutil.Process(pid).threads()

        all_thread_names = set()

        for t in all_threads:
            with open(f"{task_path}/{t.id}/comm") as file:
                thread_name = file.read().strip()
            all_thread_names.add(thread_name)

        for i in range(torch.accelerator.device_count()):
            self.assertIn(f"pt_autograd_{i}", all_thread_names)

    def test_factory(self):
        a = torch.empty(50, device="openreg")
        self.assertEqual(a.device.type, "openreg")

        a.fill_(3.5)

        self.assertTrue(a.eq(3.5).all())

    def test_printing(self):
        a = torch.ones(20, device="openreg")
        # Does not crash!
        str(a)

    def test_cross_device_copy(self):
        a = torch.rand(10)
        b = a.to(device="openreg").add(2).to(device="cpu")
        self.assertEqual(b, a + 2)

    def test_copy_same_device(self):
        a = torch.ones(10, device="openreg").clone()
        self.assertEqual(a, torch.ones(10, device="openreg"))

    def test_cross_diff_devices_copy(self):
        a = torch.ones(10, device="openreg:0").to(device="openreg:1").to(device="cpu")
        self.assertEqual(a, torch.ones(10))

    def test_data_dependent_output(self):
        cpu_a = torch.randn(10)
        a = cpu_a.to(device="openreg")
        mask = a.gt(0)
        out = torch.masked_select(a, mask)

        self.assertEqual(out, cpu_a.masked_select(cpu_a.gt(0)))

    def test_generator(self):
        generator = torch.Generator(device="openreg:1")
        self.assertEqual(generator.device.type, "openreg")
        self.assertEqual(generator.device.index, 1)

    # TODO(FFFrog): Add more check for rng_state
    def test_rng_state(self):
        state = torch.openreg.get_rng_state(0)
        torch.openreg.set_rng_state(state, 0)

    @skipIfTorchDynamo("unsupported aten.is_pinned.default")
    def test_pin_memory(self):
        cpu_a = torch.randn(10)
        self.assertFalse(cpu_a.is_pinned())
        pinned_a = cpu_a.pin_memory()
        self.assertTrue(pinned_a.is_pinned())
        slice_a = pinned_a[2:5]
        self.assertTrue(slice_a.is_pinned())

    @skipIfTorchDynamo("unsupported aten.is_pinned.default")
    def test_rewrapped_storage(self):
        pinned_a = torch.randn(10).pin_memory()
        rewrapped_a = torch.tensor((), dtype=torch.float32).set_(
            pinned_a.untyped_storage()[2:],
            size=(5,),
            stride=(1,),
            storage_offset=0,
        )
        self.assertTrue(rewrapped_a.is_pinned())
        self.assertNotEqual(pinned_a.data_ptr(), rewrapped_a.data_ptr())

    def test_stream_synchronize(self):
        stream = torch.Stream(device="openreg:1")
        stream.synchronize()
        self.assertEqual(True, stream.query())

    def test_stream_wait_stream(self):
        stream_1 = torch.Stream(device="openreg:0")
        stream_2 = torch.Stream(device="openreg:1")
        # Does not crash!
        stream_2.wait_stream(stream_1)

    @skipIfTorchDynamo()
    def test_record_event(self):
        stream = torch.Stream(device="openreg:1")
        event1 = stream.record_event()
        self.assertNotEqual(0, event1.event_id)
        event2 = stream.record_event()
        self.assertNotEqual(0, event2.event_id)
        self.assertNotEqual(event1.event_id, event2.event_id)

    @skipIfTorchDynamo()
    def test_event_elapsed_time(self):
        stream = torch.Stream(device="openreg:1")
        e1 = torch.Event(device="openreg:1", enable_timing=True)
        e1.record(stream)
        e2 = torch.Event(device="openreg:1", enable_timing=True)
        e2.record(stream)

        e2.synchronize()
        self.assertTrue(e2.query())

        ms = e1.elapsed_time(e2)
        self.assertTrue(ms > 0)

    @skipIfTorchDynamo()
    def test_stream_wait_event(self):
        s1 = torch.Stream(device="openreg")
        s2 = torch.Stream(device="openreg")
        e = s1.record_event()
        s2.wait_event(e)

    @skipIfTorchDynamo()
    def test_event_wait_stream(self):
        s1 = torch.Stream(device="openreg")
        s2 = torch.Stream(device="openreg")
        e1 = s1.record_event()
        e1.wait(s2)

<<<<<<< HEAD
    # Copy
    def test_cross_device_copy(self):
        a = torch.rand(10)
        b = a.to(device="openreg").add(2).to(device="cpu")
        self.assertEqual(b, a + 2)

    def test_copy_same_device(self):
        a = torch.ones(10, device="openreg").clone()
        self.assertEqual(a, torch.ones(10, device="openreg"))

    def test_cross_diff_devices_copy(self):
        a = torch.ones(10, device="openreg:0").to(device="openreg:1").to(device="cpu")
        self.assertEqual(a, torch.ones(10))

    # RNG
    def test_generator(self):
        generator = torch.Generator(device="openreg:1")
        self.assertEqual(generator.device.type, "openreg")
        self.assertEqual(generator.device.index, 1)

    def test_rng_state(self):
        state = torch.openreg.get_rng_state(0)  # type: ignore[misc]
        torch.openreg.set_rng_state(state, 0)  # type: ignore[misc]

    def test_manual_seed(self):
        torch.openreg.manual_seed_all(2024)  # type: ignore[misc]
        self.assertEqual(torch.openreg.initial_seed(), 2024)  # type: ignore[misc]

    # Autograd
    @unittest.skipIf(not IS_LINUX, "Only works on linux")
    def test_autograd_init(self):
        # Make sure autograd is initialized
        torch.ones(2, requires_grad=True, device="openreg").sum().backward()

        pid = os.getpid()
        task_path = f"/proc/{pid}/task"
        all_threads = psutil.Process(pid).threads()

        all_thread_names = set()

        for t in all_threads:
            with open(f"{task_path}/{t.id}/comm") as file:
                thread_name = file.read().strip()
            all_thread_names.add(thread_name)

        for i in range(torch.accelerator.device_count()):
            self.assertIn(f"pt_autograd_{i}", all_thread_names)

    # Storage & Pin Memory
    @skipIfTorchDynamo("unsupported aten.is_pinned.default")
    def test_pin_memory(self):
        tensor = torch.randn(10)
        self.assertFalse(tensor.is_pinned())
        pinned_tensor = tensor.pin_memory()
        self.assertTrue(pinned_tensor.is_pinned())
        slice_tensor = pinned_tensor[2:5]
        self.assertTrue(slice_tensor.is_pinned())

        tensor = torch.randn(10)
        storage = tensor.storage()
        self.assertFalse(storage.is_pinned())
        pinned_storage = storage.pin_memory()
        self.assertTrue(pinned_storage.is_pinned())

        tensor = torch.randn(10)
        untyped_storage = tensor.untyped_storage()
        self.assertFalse(untyped_storage.is_pinned())
        pinned_untyped_storage = untyped_storage.pin_memory()
        self.assertTrue(pinned_untyped_storage.is_pinned())

    @skipIfTorchDynamo("unsupported aten.is_pinned.default")
    def test_rewrapped_storage(self):
        pinned_a = torch.randn(10).pin_memory()
        rewrapped_a = torch.tensor((), dtype=torch.float32).set_(
            pinned_a.untyped_storage()[2:],
            size=(5,),
            stride=(1,),
            storage_offset=0,
        )
        self.assertTrue(rewrapped_a.is_pinned())
        self.assertNotEqual(pinned_a.data_ptr(), rewrapped_a.data_ptr())

    # Serialization
    @unittest.skip(
        "Temporarily disable due to the tiny differences between clang++ and g++ in defining static variable in inline function,"
        "this pr can fix this, https://github.com/pytorch/pytorch/pull/147095"
    )
    def test_serialization(self):
        storage = torch.UntypedStorage(4, device=torch.device("openreg"))
        self.assertEqual(torch.serialization.location_tag(storage), "openreg:0")

        storage = torch.UntypedStorage(4, device=torch.device("openreg:0"))
        self.assertEqual(torch.serialization.location_tag(storage), "openreg:0")

        # Need to support torch.storage.UntypedStorage first in prepare_for_sending.convert
        # storage_cpu = torch.empty(4, 4).storage()
        # storage_openreg = torch.serialization.default_restore_location(
        #     storage_cpu, "openreg:0"
        # )
        # self.assertTrue(storage_openreg.is_openreg)  # type: ignore[misc]

        tensor = torch.empty(3, 3, device="openreg")
        self.assertEqual(torch._utils.get_tensor_metadata(tensor), {})  # type: ignore[misc]
        metadata = {"version_number": True, "format_number": True}
        torch._utils.set_tensor_metadata(tensor, metadata)  # type: ignore[misc]
        self.assertEqual(torch._utils.get_tensor_metadata(tensor), metadata)  # type: ignore[misc]

        # Need to support torch.storage.UntypedStorage first in prepare_for_sending.convert
        # with tempfile.TemporaryDirectory() as tmpdir:
        #     path = os.path.join(tmpdir, "data.pt")
        #     torch.save(tensor, path)

        #     tensor_openreg = torch.load(path)
        #     self.assertTrue(tensor_openreg.is_openreg)
        #     self.assertEqual(torch._utils.get_tensor_metadata(tensor_openreg), metadata)  # type: ignore[misc]

        #     tensor_cpu = torch.load(path, map_location="cpu")
        #     self.assertFalse(tensor_cpu.is_openreg)
        #     self.assertEqual(torch._utils.get_tensor_metadata(tensor), {})  # type: ignore[misc]

    # Opeartors
    def test_factory(self):
        x = torch.empty(3, device="openreg")
        self.assertEqual(x.device.type, "openreg")
        self.assertEqual(x.shape, torch.Size([3]))

        y = torch.zeros(3, device="openreg")
        self.assertEqual(y.device.type, "openreg")
        self.assertEqual(y.shape, torch.Size([3]))

        z = torch.tensor((), device="openreg")
        self.assertEqual(z.device.type, "openreg")
        self.assertEqual(z.shape, torch.Size([0]))

    def test_printing(self):
        a = torch.ones(20, device="openreg")
        # Does not crash!
        str(a)

    def test_data_dependent_output(self):
        cpu_a = torch.randn(10)
        a = cpu_a.to(device="openreg")
        mask = a.gt(0)
        out = torch.masked_select(a, mask)

        self.assertEqual(out, cpu_a.masked_select(cpu_a.gt(0)))

=======
>>>>>>> b9e791f6
    def test_expand(self):
        x = torch.tensor([[1], [2], [3]], device="openreg")
        y = x.expand(3, 2)
        self.assertEqual(y.to(device="cpu"), torch.tensor([[1, 1], [2, 2], [3, 3]]))
        self.assertEqual(x.data_ptr(), y.data_ptr())

    def test_empty_tensor(self):
        empty_tensor = torch.tensor((), device="openreg")
        self.assertEqual(empty_tensor.to(device="cpu"), torch.tensor(()))


if __name__ == "__main__":
    run_tests()<|MERGE_RESOLUTION|>--- conflicted
+++ resolved
@@ -1,10 +1,6 @@
 # Owner(s): ["module: cpp"]
 
 import os
-<<<<<<< HEAD
-import types
-=======
->>>>>>> b9e791f6
 import unittest
 
 import psutil
@@ -155,156 +151,6 @@
         e1 = s1.record_event()
         e1.wait(s2)
 
-<<<<<<< HEAD
-    # Copy
-    def test_cross_device_copy(self):
-        a = torch.rand(10)
-        b = a.to(device="openreg").add(2).to(device="cpu")
-        self.assertEqual(b, a + 2)
-
-    def test_copy_same_device(self):
-        a = torch.ones(10, device="openreg").clone()
-        self.assertEqual(a, torch.ones(10, device="openreg"))
-
-    def test_cross_diff_devices_copy(self):
-        a = torch.ones(10, device="openreg:0").to(device="openreg:1").to(device="cpu")
-        self.assertEqual(a, torch.ones(10))
-
-    # RNG
-    def test_generator(self):
-        generator = torch.Generator(device="openreg:1")
-        self.assertEqual(generator.device.type, "openreg")
-        self.assertEqual(generator.device.index, 1)
-
-    def test_rng_state(self):
-        state = torch.openreg.get_rng_state(0)  # type: ignore[misc]
-        torch.openreg.set_rng_state(state, 0)  # type: ignore[misc]
-
-    def test_manual_seed(self):
-        torch.openreg.manual_seed_all(2024)  # type: ignore[misc]
-        self.assertEqual(torch.openreg.initial_seed(), 2024)  # type: ignore[misc]
-
-    # Autograd
-    @unittest.skipIf(not IS_LINUX, "Only works on linux")
-    def test_autograd_init(self):
-        # Make sure autograd is initialized
-        torch.ones(2, requires_grad=True, device="openreg").sum().backward()
-
-        pid = os.getpid()
-        task_path = f"/proc/{pid}/task"
-        all_threads = psutil.Process(pid).threads()
-
-        all_thread_names = set()
-
-        for t in all_threads:
-            with open(f"{task_path}/{t.id}/comm") as file:
-                thread_name = file.read().strip()
-            all_thread_names.add(thread_name)
-
-        for i in range(torch.accelerator.device_count()):
-            self.assertIn(f"pt_autograd_{i}", all_thread_names)
-
-    # Storage & Pin Memory
-    @skipIfTorchDynamo("unsupported aten.is_pinned.default")
-    def test_pin_memory(self):
-        tensor = torch.randn(10)
-        self.assertFalse(tensor.is_pinned())
-        pinned_tensor = tensor.pin_memory()
-        self.assertTrue(pinned_tensor.is_pinned())
-        slice_tensor = pinned_tensor[2:5]
-        self.assertTrue(slice_tensor.is_pinned())
-
-        tensor = torch.randn(10)
-        storage = tensor.storage()
-        self.assertFalse(storage.is_pinned())
-        pinned_storage = storage.pin_memory()
-        self.assertTrue(pinned_storage.is_pinned())
-
-        tensor = torch.randn(10)
-        untyped_storage = tensor.untyped_storage()
-        self.assertFalse(untyped_storage.is_pinned())
-        pinned_untyped_storage = untyped_storage.pin_memory()
-        self.assertTrue(pinned_untyped_storage.is_pinned())
-
-    @skipIfTorchDynamo("unsupported aten.is_pinned.default")
-    def test_rewrapped_storage(self):
-        pinned_a = torch.randn(10).pin_memory()
-        rewrapped_a = torch.tensor((), dtype=torch.float32).set_(
-            pinned_a.untyped_storage()[2:],
-            size=(5,),
-            stride=(1,),
-            storage_offset=0,
-        )
-        self.assertTrue(rewrapped_a.is_pinned())
-        self.assertNotEqual(pinned_a.data_ptr(), rewrapped_a.data_ptr())
-
-    # Serialization
-    @unittest.skip(
-        "Temporarily disable due to the tiny differences between clang++ and g++ in defining static variable in inline function,"
-        "this pr can fix this, https://github.com/pytorch/pytorch/pull/147095"
-    )
-    def test_serialization(self):
-        storage = torch.UntypedStorage(4, device=torch.device("openreg"))
-        self.assertEqual(torch.serialization.location_tag(storage), "openreg:0")
-
-        storage = torch.UntypedStorage(4, device=torch.device("openreg:0"))
-        self.assertEqual(torch.serialization.location_tag(storage), "openreg:0")
-
-        # Need to support torch.storage.UntypedStorage first in prepare_for_sending.convert
-        # storage_cpu = torch.empty(4, 4).storage()
-        # storage_openreg = torch.serialization.default_restore_location(
-        #     storage_cpu, "openreg:0"
-        # )
-        # self.assertTrue(storage_openreg.is_openreg)  # type: ignore[misc]
-
-        tensor = torch.empty(3, 3, device="openreg")
-        self.assertEqual(torch._utils.get_tensor_metadata(tensor), {})  # type: ignore[misc]
-        metadata = {"version_number": True, "format_number": True}
-        torch._utils.set_tensor_metadata(tensor, metadata)  # type: ignore[misc]
-        self.assertEqual(torch._utils.get_tensor_metadata(tensor), metadata)  # type: ignore[misc]
-
-        # Need to support torch.storage.UntypedStorage first in prepare_for_sending.convert
-        # with tempfile.TemporaryDirectory() as tmpdir:
-        #     path = os.path.join(tmpdir, "data.pt")
-        #     torch.save(tensor, path)
-
-        #     tensor_openreg = torch.load(path)
-        #     self.assertTrue(tensor_openreg.is_openreg)
-        #     self.assertEqual(torch._utils.get_tensor_metadata(tensor_openreg), metadata)  # type: ignore[misc]
-
-        #     tensor_cpu = torch.load(path, map_location="cpu")
-        #     self.assertFalse(tensor_cpu.is_openreg)
-        #     self.assertEqual(torch._utils.get_tensor_metadata(tensor), {})  # type: ignore[misc]
-
-    # Opeartors
-    def test_factory(self):
-        x = torch.empty(3, device="openreg")
-        self.assertEqual(x.device.type, "openreg")
-        self.assertEqual(x.shape, torch.Size([3]))
-
-        y = torch.zeros(3, device="openreg")
-        self.assertEqual(y.device.type, "openreg")
-        self.assertEqual(y.shape, torch.Size([3]))
-
-        z = torch.tensor((), device="openreg")
-        self.assertEqual(z.device.type, "openreg")
-        self.assertEqual(z.shape, torch.Size([0]))
-
-    def test_printing(self):
-        a = torch.ones(20, device="openreg")
-        # Does not crash!
-        str(a)
-
-    def test_data_dependent_output(self):
-        cpu_a = torch.randn(10)
-        a = cpu_a.to(device="openreg")
-        mask = a.gt(0)
-        out = torch.masked_select(a, mask)
-
-        self.assertEqual(out, cpu_a.masked_select(cpu_a.gt(0)))
-
-=======
->>>>>>> b9e791f6
     def test_expand(self):
         x = torch.tensor([[1], [2], [3]], device="openreg")
         y = x.expand(3, 2)
