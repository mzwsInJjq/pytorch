# Owner(s): ["module: cpp-extensions"]

import _codecs
import io
import os
import sys
import tempfile
import unittest
from unittest.mock import patch

import numpy as np
import pytorch_openreg  # noqa: F401

import torch
import torch.testing._internal.common_utils as common
import torch.utils.cpp_extension
from torch.serialization import safe_globals
from torch.testing._internal.common_utils import (
    skipIfTorchDynamo,
    TemporaryFileName,
    TEST_CUDA,
    TEST_XPU,
)
from torch.utils.cpp_extension import CUDA_HOME, ROCM_HOME


TEST_CUDA = TEST_CUDA and CUDA_HOME is not None
TEST_ROCM = TEST_CUDA and torch.version.hip is not None and ROCM_HOME is not None


<<<<<<< HEAD
@unittest.skipIf(IS_ARM64, "Does not work on arm")
=======
def generate_faked_module():
    class _OpenRegMod:
        pass

    return _OpenRegMod()


>>>>>>> 2908c102
@unittest.skipIf(TEST_XPU, "XPU does not support cppextension currently")
@torch.testing._internal.common_utils.markDynamoStrictTest
class TestCppExtensionOpenRgistration(common.TestCase):
    """Tests Open Device Registration with C++ extensions."""

    module = None

    def setUp(self):
        super().setUp()

        # cpp extensions use relative paths. Those paths are relative to
        # this file, so we'll change the working directory temporarily
        self.old_working_dir = os.getcwd()
        os.chdir(os.path.dirname(os.path.abspath(__file__)))

        assert self.module is not None

    def tearDown(self):
        super().tearDown()

        # return the working directory (see setUp)
        os.chdir(self.old_working_dir)

    @classmethod
    def setUpClass(cls):
        torch.testing._internal.common_utils.remove_cpp_extensions_build_root()

        cls.module = torch.utils.cpp_extension.load(
            name="custom_device_extension",
            sources=[
                "cpp_extensions/open_registration_extension.cpp",
            ],
            extra_include_paths=["cpp_extensions"],
            extra_cflags=["-g"],
            verbose=True,
        )

    @unittest.skipIf(
        sys.version_info >= (3, 13),
        "Error: Please register PrivateUse1HooksInterface by `RegisterPrivateUse1HooksInterface` first.",
    )
    @skipIfTorchDynamo("unsupported aten.is_pinned.default")
    def test_open_device_storage_pin_memory(self):
        # Check if the pin_memory is functioning properly on custom device
        cpu_tensor = torch.empty(3)
        self.assertFalse(cpu_tensor.is_openreg)
        self.assertFalse(cpu_tensor.is_pinned())

        cpu_tensor_pin = cpu_tensor.pin_memory()
        self.assertTrue(cpu_tensor_pin.is_pinned())

        # Test storage pin_memory and is_pin
        cpu_storage = cpu_tensor.storage()
        self.assertFalse(cpu_storage.is_pinned("openreg"))

        cpu_storage_pinned = cpu_storage.pin_memory("openreg")
        self.assertTrue(cpu_storage_pinned.is_pinned("openreg"))

        # Test untyped storage pin_memory and is_pin
        cpu_tensor = torch.randn([3, 2, 1, 4])
        cpu_untyped_storage = cpu_tensor.untyped_storage()
        self.assertFalse(cpu_untyped_storage.is_pinned("openreg"))

        cpu_untyped_storage_pinned = cpu_untyped_storage.pin_memory("openreg")
        self.assertTrue(cpu_untyped_storage_pinned.is_pinned("openreg"))

    @unittest.skip(
        "Temporarily disable due to the tiny differences between clang++ and g++ in defining static variable in inline function"
    )
    def test_open_device_serialization(self):
        self.module.set_custom_device_index(-1)
        storage = torch.UntypedStorage(4, device=torch.device("openreg"))
        self.assertEqual(torch.serialization.location_tag(storage), "openreg")

        self.module.set_custom_device_index(0)
        storage = torch.UntypedStorage(4, device=torch.device("openreg"))
        self.assertEqual(torch.serialization.location_tag(storage), "openreg:0")

        cpu_storage = torch.empty(4, 4).storage()
        openreg_storage = torch.serialization.default_restore_location(
            cpu_storage, "openreg:0"
        )
        self.assertTrue(openreg_storage.is_openreg)

        # test tensor MetaData serialization
        x = torch.empty(4, 4).long()
        y = x.openreg()
        self.assertFalse(self.module.check_backend_meta(y))
        self.module.custom_set_backend_meta(y)
        self.assertTrue(self.module.check_backend_meta(y))

        self.module.custom_serialization_registry()
        with tempfile.TemporaryDirectory() as tmpdir:
            path = os.path.join(tmpdir, "data.pt")
            torch.save(y, path)
            z1 = torch.load(path)
            # loads correctly onto the openreg backend device
            self.assertTrue(z1.is_openreg)
            # loads BackendMeta data correctly
            self.assertTrue(self.module.check_backend_meta(z1))

            # cross-backend
            z2 = torch.load(path, map_location="cpu")
            # loads correctly onto the cpu backend device
            self.assertFalse(z2.is_openreg)
            # loads BackendMeta data correctly
            self.assertFalse(self.module.check_backend_meta(z2))

    def test_open_device_storage_resize(self):
        cpu_tensor = torch.randn([8])
        openreg_tensor = cpu_tensor.openreg()
        openreg_storage = openreg_tensor.storage()
        self.assertTrue(openreg_storage.size() == 8)

        # Only register tensor resize_ function.
        openreg_tensor.resize_(8)
        self.assertTrue(openreg_storage.size() == 8)

        with self.assertRaisesRegex(TypeError, "Overflow"):
            openreg_tensor.resize_(8**29)

    def test_open_device_storage_type(self):
        # test cpu float storage
        cpu_tensor = torch.randn([8]).float()
        cpu_storage = cpu_tensor.storage()
        self.assertEqual(cpu_storage.type(), "torch.FloatStorage")

        # test custom float storage before defining FloatStorage
        openreg_tensor = cpu_tensor.openreg()
        openreg_storage = openreg_tensor.storage()
        self.assertEqual(openreg_storage.type(), "torch.storage.TypedStorage")

        class CustomFloatStorage:
            @property
            def __module__(self):
                return "torch." + torch._C._get_privateuse1_backend_name()

            @property
            def __name__(self):
                return "FloatStorage"

        # test custom float storage after defining FloatStorage
        try:
            torch.openreg.FloatStorage = CustomFloatStorage()
            self.assertEqual(openreg_storage.type(), "torch.openreg.FloatStorage")

            # test custom int storage after defining FloatStorage
            openreg_tensor2 = torch.randn([8]).int().openreg()
            openreg_storage2 = openreg_tensor2.storage()
            self.assertEqual(openreg_storage2.type(), "torch.storage.TypedStorage")
        finally:
            torch.openreg.FloatStorage = None

    def test_open_device_faketensor(self):
        with torch._subclasses.fake_tensor.FakeTensorMode.push():
            a = torch.empty(1, device="openreg")
            b = torch.empty(1, device="openreg:0")
            result = a + b  # noqa: F841

    def test_open_device_named_tensor(self):
        torch.empty([2, 3, 4, 5], device="openreg", names=["N", "C", "H", "W"])

    # Not an open registration test - this file is just very convenient
    # for testing torch.compile on custom C++ operators
    def test_compile_autograd_function_returns_self(self):
        x_ref = torch.randn(4, requires_grad=True)
        out_ref = self.module.custom_autograd_fn_returns_self(x_ref)
        out_ref.sum().backward()

        x_test = x_ref.detach().clone().requires_grad_(True)
        f_compiled = torch.compile(self.module.custom_autograd_fn_returns_self)
        out_test = f_compiled(x_test)
        out_test.sum().backward()

        self.assertEqual(out_ref, out_test)
        self.assertEqual(x_ref.grad, x_test.grad)

    # Not an open registration test - this file is just very convenient
    # for testing torch.compile on custom C++ operators
    @skipIfTorchDynamo("Temporary disabled due to torch._ops.OpOverloadPacket")
    def test_compile_autograd_function_aliasing(self):
        x_ref = torch.randn(4, requires_grad=True)
        out_ref = torch.ops._test_funcs.custom_autograd_fn_aliasing(x_ref)
        out_ref.sum().backward()

        x_test = x_ref.detach().clone().requires_grad_(True)
        f_compiled = torch.compile(torch.ops._test_funcs.custom_autograd_fn_aliasing)
        out_test = f_compiled(x_test)
        out_test.sum().backward()

        self.assertEqual(out_ref, out_test)
        self.assertEqual(x_ref.grad, x_test.grad)

    def test_open_device_scalar_type_fallback(self):
        z_cpu = torch.Tensor([[0, 0, 0, 1, 1, 2], [0, 1, 2, 1, 2, 2]]).to(torch.int64)
        z = torch.triu_indices(3, 3, device="openreg")
        self.assertEqual(z_cpu, z)

    def test_open_device_tensor_type_fallback(self):
        # create tensors located in custom device
        x = torch.Tensor([[1, 2, 3], [2, 3, 4]]).to("openreg")
        y = torch.Tensor([1, 0, 2]).to("openreg")
        # create result tensor located in cpu
        z_cpu = torch.Tensor([[0, 2, 1], [1, 3, 2]])
        # Check that our device is correct.
        device = self.module.custom_device()
        self.assertTrue(x.device == device)
        self.assertFalse(x.is_cpu)

        # call sub op, which will fallback to cpu
        z = torch.sub(x, y)
        self.assertEqual(z_cpu, z)

        # call index op, which will fallback to cpu
        z_cpu = torch.Tensor([3, 1])
        y = torch.Tensor([1, 0]).long().to("openreg")
        z = x[y, y]
        self.assertEqual(z_cpu, z)

    def test_open_device_tensorlist_type_fallback(self):
        # create tensors located in custom device
        v_openreg = torch.Tensor([1, 2, 3]).to("openreg")
        # create result tensor located in cpu
        z_cpu = torch.Tensor([2, 4, 6])
        # create tensorlist for foreach_add op
        x = (v_openreg, v_openreg)
        y = (v_openreg, v_openreg)
        # Check that our device is correct.
        device = self.module.custom_device()
        self.assertTrue(v_openreg.device == device)
        self.assertFalse(v_openreg.is_cpu)

        # call _foreach_add op, which will fallback to cpu
        z = torch._foreach_add(x, y)
        self.assertEqual(z_cpu, z[0])
        self.assertEqual(z_cpu, z[1])

        # call _fused_adamw_ with undefined tensor.
        self.module.fallback_with_undefined_tensor()

    @skipIfTorchDynamo()
    @unittest.skipIf(
        np.__version__ < "1.25",
        "versions < 1.25 serialize dtypes differently from how it's serialized in data_legacy_numpy",
    )
    def test_open_device_numpy_serialization(self):
        """
        This tests the legacy _rebuild_device_tensor_from_numpy serialization path
        """
        device = self.module.custom_device()

        # Legacy data saved with _rebuild_device_tensor_from_numpy on f80ed0b8 via

        # with patch.object(torch._C, "_has_storage", return_value=False):
        #     x = torch.tensor([[1, 2, 3], [4, 5, 6]], dtype=torch.float32, device=device)
        #     x_foo = x.to(device)
        #     sd = {"x": x_foo}
        #     rebuild_func = x_foo._reduce_ex_internal(default_protocol)[0]
        #     self.assertTrue(
        #         rebuild_func is torch._utils._rebuild_device_tensor_from_numpy
        #     )
        #     with open("foo.pt", "wb") as f:
        #         torch.save(sd, f)

        data_legacy_numpy = (
            b"PK\x03\x04\x00\x00\x08\x08\x00\x00\x00\x00\x00\x00\x00\x00\x00\x00\x00\x00\x00\x00\x00"
            b"\x00\x00\x00\x10\x00\x12\x00archive/data.pklFB\x0e\x00ZZZZZZZZZZZZZZ\x80\x02}q\x00X\x01"
            b"\x00\x00\x00xq\x01ctorch._utils\n_rebuild_device_tensor_from_numpy\nq\x02(cnumpy.core.m"
            b"ultiarray\n_reconstruct\nq\x03cnumpy\nndarray\nq\x04K\x00\x85q\x05c_codecs\nencode\nq\x06"
            b"X\x01\x00\x00\x00bq\x07X\x06\x00\x00\x00latin1q\x08\x86q\tRq\n\x87q\x0bRq\x0c(K\x01K\x02K"
            b"\x03\x86q\rcnumpy\ndtype\nq\x0eX\x02\x00\x00\x00f4q\x0f\x89\x88\x87q\x10Rq\x11(K\x03X\x01"
            b"\x00\x00\x00<q\x12NNNJ\xff\xff\xff\xffJ\xff\xff\xff\xffK\x00tq\x13b\x89h\x06X\x1c\x00\x00"
            b"\x00\x00\x00\xc2\x80?\x00\x00\x00@\x00\x00@@\x00\x00\xc2\x80@\x00\x00\xc2\xa0@\x00\x00\xc3"
            b"\x80@q\x14h\x08\x86q\x15Rq\x16tq\x17bctorch\nfloat32\nq\x18X\t\x00\x00\x00openreg:0q\x19\x89"
            b"tq\x1aRq\x1bs.PK\x07\x08\xdfE\xd6\xcaS\x01\x00\x00S\x01\x00\x00PK\x03\x04\x00\x00\x08"
            b"\x08\x00\x00\x00\x00\x00\x00\x00\x00\x00\x00\x00\x00\x00\x00\x00\x00\x00\x00\x11\x00.\x00"
            b"archive/byteorderFB*\x00ZZZZZZZZZZZZZZZZZZZZZZZZZZZZZZZZZZZZZZZZZZlittlePK\x07\x08"
            b"\x85=\xe3\x19\x06\x00\x00\x00\x06\x00\x00\x00PK\x03\x04\x00\x00\x08\x08\x00\x00\x00\x00"
            b"\x00\x00\x00\x00\x00\x00\x00\x00\x00\x00\x00\x00\x00\x00\x0f\x00=\x00archive/versionFB9\x00"
            b"ZZZZZZZZZZZZZZZZZZZZZZZZZZZZZZZZZZZZZZZZZZZZZZZZZZZZZZZZZ3\nPK\x07\x08\xd1\x9egU\x02\x00\x00"
            b"\x00\x02\x00\x00\x00PK\x03\x04\x00\x00\x08\x08\x00\x00\x00\x00\x00\x00\x00\x00\x00\x00\x00"
            b"\x00\x00\x00\x00\x00\x00\x00\x1e\x002\x00archive/.data/serialization_idFB.\x00ZZZZZZZZZZZZZ"
            b"ZZZZZZZZZZZZZZZZZZZZZZZZZZZZZZZZZ0636457737946401051300000025273995036293PK\x07\x08\xee(\xcd"
            b"\x8d(\x00\x00\x00(\x00\x00\x00PK\x01\x02\x00\x00\x00\x00\x08\x08\x00\x00\x00\x00\x00\x00"
            b"\xdfE\xd6\xcaS\x01\x00\x00S\x01\x00\x00\x10\x00\x00\x00\x00\x00\x00\x00\x00\x00\x00\x00"
            b"\x00\x00\x00\x00\x00\x00archive/data.pklPK\x01\x02\x00\x00\x00\x00\x08\x08\x00\x00\x00\x00"
            b"\x00\x00\x85=\xe3\x19\x06\x00\x00\x00\x06\x00\x00\x00\x11\x00\x00\x00\x00\x00\x00\x00\x00"
            b"\x00\x00\x00\x00\x00\xa3\x01\x00\x00archive/byteorderPK\x01\x02\x00\x00\x00\x00\x08\x08\x00"
            b"\x00\x00\x00\x00\x00\xd1\x9egU\x02\x00\x00\x00\x02\x00\x00\x00\x0f\x00\x00\x00\x00\x00\x00"
            b"\x00\x00\x00\x00\x00\x00\x00\x16\x02\x00\x00archive/versionPK\x01\x02\x00\x00\x00\x00\x08"
            b"\x08\x00\x00\x00\x00\x00\x00\xee(\xcd\x8d(\x00\x00\x00(\x00\x00\x00\x1e\x00\x00\x00\x00"
            b"\x00\x00\x00\x00\x00\x00\x00\x00\x00\x92\x02\x00\x00archive/.data/serialization_idPK\x06"
            b"\x06,\x00\x00\x00\x00\x00\x00\x00\x1e\x03-\x00\x00\x00\x00\x00\x00\x00\x00\x00\x04\x00\x00"
            b"\x00\x00\x00\x00\x00\x04\x00\x00\x00\x00\x00\x00\x00\x06\x01\x00\x00\x00\x00\x00\x008\x03\x00"
            b"\x00\x00\x00\x00\x00PK\x06\x07\x00\x00\x00\x00>\x04\x00\x00\x00\x00\x00\x00\x01\x00\x00\x00"
            b"PK\x05\x06\x00\x00\x00\x00\x04\x00\x04\x00\x06\x01\x00\x008\x03\x00\x00\x00\x00"
        )
        buf_data_legacy_numpy = io.BytesIO(data_legacy_numpy)

        with safe_globals(
            [
                (np.core.multiarray._reconstruct, "numpy.core.multiarray._reconstruct")
                if np.__version__ >= "2.1"
                else np.core.multiarray._reconstruct,
                np.ndarray,
                np.dtype,
                _codecs.encode,
                np.dtypes.Float32DType,
            ]
        ):
            sd_loaded = torch.load(buf_data_legacy_numpy, weights_only=True)
            buf_data_legacy_numpy.seek(0)
            # Test map_location
            sd_loaded_cpu = torch.load(
                buf_data_legacy_numpy, weights_only=True, map_location="cpu"
            )
        expected = torch.tensor(
            [[1, 2, 3], [4, 5, 6]], dtype=torch.float32, device=device
        )
        self.assertEqual(sd_loaded["x"].cpu(), expected.cpu())
        self.assertFalse(sd_loaded["x"].is_cpu)
        self.assertTrue(sd_loaded_cpu["x"].is_cpu)

    def test_open_device_cpu_serialization(self):
        torch.utils.rename_privateuse1_backend("openreg")
        device = self.module.custom_device()
        default_protocol = torch.serialization.DEFAULT_PROTOCOL

        with patch.object(torch._C, "_has_storage", return_value=False):
            x = torch.randn(2, 3)
            x_openreg = x.to(device)
            sd = {"x": x_openreg}
            rebuild_func = x_openreg._reduce_ex_internal(default_protocol)[0]
            self.assertTrue(
                rebuild_func is torch._utils._rebuild_device_tensor_from_cpu_tensor
            )
            # Test map_location
            with TemporaryFileName() as f:
                torch.save(sd, f)
                sd_loaded = torch.load(f, weights_only=True)
                # Test map_location
                sd_loaded_cpu = torch.load(f, weights_only=True, map_location="cpu")
            self.assertFalse(sd_loaded["x"].is_cpu)
            self.assertEqual(sd_loaded["x"].cpu(), x)
            self.assertTrue(sd_loaded_cpu["x"].is_cpu)

            # Test metadata_only
            with TemporaryFileName() as f:
                with self.assertRaisesRegex(
                    RuntimeError,
                    "Cannot serialize tensors on backends with no storage under skip_data context manager",
                ):
                    with torch.serialization.skip_data():
                        torch.save(sd, f)

    def test_open_device_dlpack(self):
        t = torch.randn(2, 3).to("openreg")
        capsule = torch.utils.dlpack.to_dlpack(t)
        t1 = torch.from_dlpack(capsule)
        self.assertTrue(t1.device == t.device)
        t = t.to("cpu")
        t1 = t1.to("cpu")
        self.assertEqual(t, t1)


if __name__ == "__main__":
    common.run_tests()<|MERGE_RESOLUTION|>--- conflicted
+++ resolved
@@ -28,17 +28,6 @@
 TEST_ROCM = TEST_CUDA and torch.version.hip is not None and ROCM_HOME is not None
 
 
-<<<<<<< HEAD
-@unittest.skipIf(IS_ARM64, "Does not work on arm")
-=======
-def generate_faked_module():
-    class _OpenRegMod:
-        pass
-
-    return _OpenRegMod()
-
-
->>>>>>> 2908c102
 @unittest.skipIf(TEST_XPU, "XPU does not support cppextension currently")
 @torch.testing._internal.common_utils.markDynamoStrictTest
 class TestCppExtensionOpenRgistration(common.TestCase):
