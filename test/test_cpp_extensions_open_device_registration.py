# Owner(s): ["module: cpp-extensions"]

import _codecs
import io
import os
<<<<<<< HEAD
import sys
=======
>>>>>>> be47f16f
import unittest
from unittest.mock import patch

import numpy as np
import pytorch_openreg  # noqa: F401

import torch
import torch.testing._internal.common_utils as common
import torch.utils.cpp_extension
from torch.serialization import safe_globals
from torch.testing._internal.common_utils import (
    IS_ARM64,
    skipIfTorchDynamo,
    TemporaryFileName,
    TEST_CUDA,
    TEST_XPU,
)
from torch.utils.cpp_extension import CUDA_HOME, ROCM_HOME


TEST_CUDA = TEST_CUDA and CUDA_HOME is not None
TEST_ROCM = TEST_CUDA and torch.version.hip is not None and ROCM_HOME is not None


@unittest.skipIf(IS_ARM64, "Does not work on arm")
@unittest.skipIf(TEST_XPU, "XPU does not support cppextension currently")
@torch.testing._internal.common_utils.markDynamoStrictTest
class TestCppExtensionOpenRgistration(common.TestCase):
    """Tests Open Device Registration with C++ extensions."""

    module = None

    def setUp(self):
        super().setUp()

        # cpp extensions use relative paths. Those paths are relative to
        # this file, so we'll change the working directory temporarily
        self.old_working_dir = os.getcwd()
        os.chdir(os.path.dirname(os.path.abspath(__file__)))

        assert self.module is not None

    def tearDown(self):
        super().tearDown()

        # return the working directory (see setUp)
        os.chdir(self.old_working_dir)

    @classmethod
    def setUpClass(cls):
        torch.testing._internal.common_utils.remove_cpp_extensions_build_root()

        cls.module = torch.utils.cpp_extension.load(
            name="custom_device_extension",
            sources=[
                "cpp_extensions/open_registration_extension.cpp",
            ],
            extra_include_paths=["cpp_extensions"],
            extra_cflags=["-g"],
            verbose=True,
        )

<<<<<<< HEAD
        torch.utils.generate_methods_for_privateuse1_backend(for_storage=True)

    def test_base_device_registration(self):
        self.assertFalse(self.module.custom_add_called())
        # create a tensor using our custom device object
        device = self.module.custom_device()
        x = torch.empty(4, 4, device=device)
        y = torch.empty(4, 4, device=device)
        # Check that our device is correct.
        self.assertTrue(x.device == device)
        self.assertFalse(x.is_cpu)
        self.assertFalse(self.module.custom_add_called())
        # calls out custom add kernel, registered to the dispatcher
        z = x + y
        # check that it was called
        self.assertTrue(self.module.custom_add_called())
        z_cpu = z.to(device="cpu")
        # Check that our cross-device copy correctly copied the data to cpu
        self.assertTrue(z_cpu.is_cpu)
        self.assertFalse(z.is_cpu)
        self.assertTrue(z.device == device)
        self.assertEqual(z, z_cpu)

    def test_common_registration(self):
        # check unsupported device and duplicated registration
        with self.assertRaisesRegex(RuntimeError, "Expected one of cpu"):
            torch._register_device_module("dev", generate_faked_module())
        with self.assertRaisesRegex(RuntimeError, "The runtime module of"):
            torch._register_device_module("openreg", generate_faked_module())

        # backend name can be renamed to the same name multiple times
        torch.utils.rename_privateuse1_backend("openreg")

        # backend name can't be renamed multiple times to different names.
        with self.assertRaisesRegex(
            RuntimeError, "torch.register_privateuse1_backend()"
        ):
            torch.utils.rename_privateuse1_backend("dev")

        # generator tensor and module can be registered only once
        with self.assertRaisesRegex(RuntimeError, "The custom device module of"):
            torch.utils.generate_methods_for_privateuse1_backend()

        # check whether torch.openreg have been registered correctly
        self.assertTrue(
            torch.utils.backend_registration._get_custom_mod_func("device_count")() == 2
        )
        with self.assertRaisesRegex(RuntimeError, "Try to call torch.openreg"):
            torch.utils.backend_registration._get_custom_mod_func("func_name_")

        # check attributes after registered
        self.assertTrue(hasattr(torch.Tensor, "is_openreg"))
        self.assertTrue(hasattr(torch.Tensor, "openreg"))
        self.assertTrue(hasattr(torch.TypedStorage, "is_openreg"))
        self.assertTrue(hasattr(torch.TypedStorage, "openreg"))
        self.assertTrue(hasattr(torch.UntypedStorage, "is_openreg"))
        self.assertTrue(hasattr(torch.UntypedStorage, "openreg"))
        self.assertTrue(hasattr(torch.nn.Module, "openreg"))
        self.assertTrue(hasattr(torch.nn.utils.rnn.PackedSequence, "is_openreg"))
        self.assertTrue(hasattr(torch.nn.utils.rnn.PackedSequence, "openreg"))

    def test_open_device_generator_registration_and_hooks(self):
        device = self.module.custom_device()
        # None of our CPU operations should call the custom add function.
        self.assertFalse(self.module.custom_add_called())

        gen = torch.Generator(device=device)
        self.assertTrue(gen.device == device)

        default_gen = self.module.default_generator(0)
        self.assertTrue(
            default_gen.device.type == torch._C._get_privateuse1_backend_name()
        )

    def test_open_device_dispatchstub(self):
        # test kernels could be reused by privateuse1 backend through dispatchstub
        input_data = torch.randn(2, 2, 3, dtype=torch.float32, device="cpu")
        openreg_input_data = input_data.to("openreg")
        output_data = torch.abs(input_data)
        openreg_output_data = torch.abs(openreg_input_data)
        self.assertEqual(output_data, openreg_output_data.cpu())

        output_data = torch.randn(2, 2, 6, dtype=torch.float32, device="cpu")
        # output operand will resize flag is True in TensorIterator.
        openreg_input_data = input_data.to("openreg")
        openreg_output_data = output_data.to("openreg")
        # output operand will resize flag is False in TensorIterator.
        torch.abs(input_data, out=output_data[:, :, 0:6:2])
        torch.abs(openreg_input_data, out=openreg_output_data[:, :, 0:6:2])
        self.assertEqual(output_data, openreg_output_data.cpu())

        # output operand will resize flag is True in TensorIterator.
        # and convert output to contiguous tensor in TensorIterator.
        output_data = torch.randn(2, 2, 6, dtype=torch.float32, device="cpu")
        openreg_input_data = input_data.to("openreg")
        openreg_output_data = output_data.to("openreg")
        torch.abs(input_data, out=output_data[:, :, 0:6:3])
        torch.abs(openreg_input_data, out=openreg_output_data[:, :, 0:6:3])
        self.assertEqual(output_data, openreg_output_data.cpu())

    def test_open_device_quantized(self):
        input_data = torch.randn(3, 4, 5, dtype=torch.float32, device="cpu").to(
            "openreg"
        )
        quantized_tensor = torch.quantize_per_tensor(input_data, 0.1, 10, torch.qint8)
        self.assertEqual(quantized_tensor.device, torch.device("openreg:0"))
        self.assertEqual(quantized_tensor.dtype, torch.qint8)

    def test_open_device_random(self):
        # check if torch.openreg have implemented get_rng_state
        with torch.random.fork_rng(device_type="openreg"):
            pass

    def test_open_device_tensor(self):
        device = self.module.custom_device()

        # check whether print tensor.type() meets the expectation
        dtypes = {
            torch.bool: "torch.openreg.BoolTensor",
            torch.double: "torch.openreg.DoubleTensor",
            torch.float32: "torch.openreg.FloatTensor",
            torch.half: "torch.openreg.HalfTensor",
            torch.int32: "torch.openreg.IntTensor",
            torch.int64: "torch.openreg.LongTensor",
            torch.int8: "torch.openreg.CharTensor",
            torch.short: "torch.openreg.ShortTensor",
            torch.uint8: "torch.openreg.ByteTensor",
        }
        for tt, dt in dtypes.items():
            test_tensor = torch.empty(4, 4, dtype=tt, device=device)
            self.assertTrue(test_tensor.type() == dt)

        # check whether the attributes and methods of the corresponding custom backend are generated correctly
        x = torch.empty(4, 4)
        self.assertFalse(x.is_openreg)

        x = x.openreg(torch.device("openreg"))
        self.assertFalse(self.module.custom_add_called())
        self.assertTrue(x.is_openreg)

        # test different device type input
        y = torch.empty(4, 4)
        self.assertFalse(y.is_openreg)

        y = y.openreg(torch.device("openreg:0"))
        self.assertFalse(self.module.custom_add_called())
        self.assertTrue(y.is_openreg)

        # test different device type input
        z = torch.empty(4, 4)
        self.assertFalse(z.is_openreg)

        z = z.openreg(0)
        self.assertFalse(self.module.custom_add_called())
        self.assertTrue(z.is_openreg)

    def test_open_device_packed_sequence(self):
        device = self.module.custom_device()  # noqa: F841
        a = torch.rand(5, 3)
        b = torch.tensor([1, 1, 1, 1, 1])
        input = torch.nn.utils.rnn.PackedSequence(a, b)
        self.assertFalse(input.is_openreg)
        input_openreg = input.openreg()
        self.assertTrue(input_openreg.is_openreg)

    def test_open_device_storage(self):
        # check whether the attributes and methods for storage of the corresponding custom backend are generated correctly
        x = torch.empty(4, 4)
        z1 = x.storage()
        self.assertFalse(z1.is_openreg)

        z1 = z1.openreg()
        self.assertFalse(self.module.custom_add_called())
        self.assertTrue(z1.is_openreg)

        with self.assertRaisesRegex(RuntimeError, "Invalid device"):
            z1.openreg(torch.device("cpu"))

        z1 = z1.cpu()
        self.assertFalse(self.module.custom_add_called())
        self.assertFalse(z1.is_openreg)

        z1 = z1.openreg(device="openreg:0", non_blocking=False)
        self.assertFalse(self.module.custom_add_called())
        self.assertTrue(z1.is_openreg)

        with self.assertRaisesRegex(RuntimeError, "Invalid device"):
            z1.openreg(device="cuda:0", non_blocking=False)

        # check UntypedStorage
        y = torch.empty(4, 4)
        z2 = y.untyped_storage()
        self.assertFalse(z2.is_openreg)

        z2 = z2.openreg()
        self.assertFalse(self.module.custom_add_called())
        self.assertTrue(z2.is_openreg)

        # check custom StorageImpl create
        self.module.custom_storage_registry()

        z3 = y.untyped_storage()
        self.assertFalse(self.module.custom_storageImpl_called())

        z3 = z3.openreg()
        self.assertTrue(self.module.custom_storageImpl_called())
        self.assertFalse(self.module.custom_storageImpl_called())

        z3 = z3[0:3]
        self.assertTrue(self.module.custom_storageImpl_called())

    @unittest.skipIf(
        sys.version_info >= (3, 13),
        "Error: Please register PrivateUse1HooksInterface by `RegisterPrivateUse1HooksInterface` first.",
    )
    @skipIfTorchDynamo("unsupported aten.is_pinned.default")
    def test_open_device_storage_pin_memory(self):
        # Check if the pin_memory is functioning properly on custom device
        cpu_tensor = torch.empty(3)
        self.assertFalse(cpu_tensor.is_openreg)
        self.assertFalse(cpu_tensor.is_pinned())

        cpu_tensor_pin = cpu_tensor.pin_memory()
        self.assertTrue(cpu_tensor_pin.is_pinned())

        # Test storage pin_memory and is_pin
        cpu_storage = cpu_tensor.storage()
        self.assertFalse(cpu_storage.is_pinned("openreg"))

        cpu_storage_pinned = cpu_storage.pin_memory("openreg")
        self.assertTrue(cpu_storage_pinned.is_pinned("openreg"))

        # Test untyped storage pin_memory and is_pin
        cpu_tensor = torch.randn([3, 2, 1, 4])
        cpu_untyped_storage = cpu_tensor.untyped_storage()
        self.assertFalse(cpu_untyped_storage.is_pinned("openreg"))

        cpu_untyped_storage_pinned = cpu_untyped_storage.pin_memory("openreg")
        self.assertTrue(cpu_untyped_storage_pinned.is_pinned("openreg"))

    def test_open_device_serialization(self):
        self.module.set_custom_device_index(-1)
        storage = torch.UntypedStorage(4, device=torch.device("openreg"))
        self.assertEqual(torch.serialization.location_tag(storage), "openreg:0")

        self.module.set_custom_device_index(0)
        storage = torch.UntypedStorage(4, device=torch.device("openreg"))
        self.assertEqual(torch.serialization.location_tag(storage), "openreg:0")

        # TODO(FFFrog): Comment this because openreg.device is missing
        # Uncomment this after improving openreg
        # cpu_storage = torch.empty(4, 4).storage()
        # openreg_storage = torch.serialization.default_restore_location(
        #     cpu_storage, "openreg:0"
        # )
        # self.assertTrue(openreg_storage.is_openreg)

        # test tensor MetaData serialization
        x = torch.empty(4, 4).long()
        y = x.openreg()
        self.assertFalse(self.module.check_backend_meta(y))
        self.module.custom_set_backend_meta(y)
        self.assertTrue(self.module.check_backend_meta(y))

        # TODO(FFFrog): Comment this because openreg.device is missing
        # Uncomment this after improving openreg
        # self.module.custom_serialization_registry()
        # with tempfile.TemporaryDirectory() as tmpdir:
        # path = os.path.join(tmpdir, "data.pt")
        # torch.save(y, path)
        # z1 = torch.load(path)
        # loads correctly onto the openreg backend device
        # self.assertTrue(z1.is_openreg)
        # loads BackendMeta data correctly
        # self.assertTrue(self.module.check_backend_meta(z1))

        # cross-backend
        # z2 = torch.load(path, map_location="cpu")
        # loads correctly onto the cpu backend device
        # self.assertFalse(z2.is_openreg)
        # loads BackendMeta data correctly
        # self.assertFalse(self.module.check_backend_meta(z2))

=======
>>>>>>> be47f16f
    def test_open_device_storage_resize(self):
        cpu_tensor = torch.randn([8])
        openreg_tensor = cpu_tensor.openreg()
        openreg_storage = openreg_tensor.storage()
        self.assertTrue(openreg_storage.size() == 8)

        # Only register tensor resize_ function.
        openreg_tensor.resize_(8)
        self.assertTrue(openreg_storage.size() == 8)

        with self.assertRaisesRegex(TypeError, "Overflow"):
            openreg_tensor.resize_(8**29)

    def test_open_device_storage_type(self):
        # test cpu float storage
        cpu_tensor = torch.randn([8]).float()
        cpu_storage = cpu_tensor.storage()
        self.assertEqual(cpu_storage.type(), "torch.FloatStorage")

        # test custom float storage before defining FloatStorage
        openreg_tensor = cpu_tensor.openreg()
        openreg_storage = openreg_tensor.storage()
        self.assertEqual(openreg_storage.type(), "torch.storage.TypedStorage")

        class CustomFloatStorage:
            @property
            def __module__(self):
                return "torch." + torch._C._get_privateuse1_backend_name()

            @property
            def __name__(self):
                return "FloatStorage"

        # test custom float storage after defining FloatStorage
        try:
            torch.openreg.FloatStorage = CustomFloatStorage()
            self.assertEqual(openreg_storage.type(), "torch.openreg.FloatStorage")

            # test custom int storage after defining FloatStorage
            openreg_tensor2 = torch.randn([8]).int().openreg()
            openreg_storage2 = openreg_tensor2.storage()
            self.assertEqual(openreg_storage2.type(), "torch.storage.TypedStorage")
        finally:
            torch.openreg.FloatStorage = None

    def test_open_device_faketensor(self):
        with torch._subclasses.fake_tensor.FakeTensorMode.push():
            a = torch.empty(1, device="openreg")
            b = torch.empty(1, device="openreg:0")
            result = a + b  # noqa: F841

    def test_open_device_named_tensor(self):
        torch.empty([2, 3, 4, 5], device="openreg", names=["N", "C", "H", "W"])

    # Not an open registration test - this file is just very convenient
    # for testing torch.compile on custom C++ operators
    def test_compile_autograd_function_returns_self(self):
        x_ref = torch.randn(4, requires_grad=True)
        out_ref = self.module.custom_autograd_fn_returns_self(x_ref)
        out_ref.sum().backward()

        x_test = x_ref.detach().clone().requires_grad_(True)
        f_compiled = torch.compile(self.module.custom_autograd_fn_returns_self)
        out_test = f_compiled(x_test)
        out_test.sum().backward()

        self.assertEqual(out_ref, out_test)
        self.assertEqual(x_ref.grad, x_test.grad)

    # Not an open registration test - this file is just very convenient
    # for testing torch.compile on custom C++ operators
    @skipIfTorchDynamo("Temporary disabled due to torch._ops.OpOverloadPacket")
    def test_compile_autograd_function_aliasing(self):
        x_ref = torch.randn(4, requires_grad=True)
        out_ref = torch.ops._test_funcs.custom_autograd_fn_aliasing(x_ref)
        out_ref.sum().backward()

        x_test = x_ref.detach().clone().requires_grad_(True)
        f_compiled = torch.compile(torch.ops._test_funcs.custom_autograd_fn_aliasing)
        out_test = f_compiled(x_test)
        out_test.sum().backward()

        self.assertEqual(out_ref, out_test)
        self.assertEqual(x_ref.grad, x_test.grad)

    def test_open_device_scalar_type_fallback(self):
        z_cpu = torch.Tensor([[0, 0, 0, 1, 1, 2], [0, 1, 2, 1, 2, 2]]).to(torch.int64)
        z = torch.triu_indices(3, 3, device="openreg")
        self.assertEqual(z_cpu, z)

    def test_open_device_tensor_type_fallback(self):
        # create tensors located in custom device
        x = torch.Tensor([[1, 2, 3], [2, 3, 4]]).to("openreg")
        y = torch.Tensor([1, 0, 2]).to("openreg")
        # create result tensor located in cpu
        z_cpu = torch.Tensor([[0, 2, 1], [1, 3, 2]])
        # Check that our device is correct.
        device = self.module.custom_device()
        self.assertTrue(x.device == device)
        self.assertFalse(x.is_cpu)

        # call sub op, which will fallback to cpu
        z = torch.sub(x, y)
        self.assertEqual(z_cpu, z)

        # call index op, which will fallback to cpu
        z_cpu = torch.Tensor([3, 1])
        y = torch.Tensor([1, 0]).long().to("openreg")
        z = x[y, y]
        self.assertEqual(z_cpu, z)

    def test_open_device_tensorlist_type_fallback(self):
        # create tensors located in custom device
        v_openreg = torch.Tensor([1, 2, 3]).to("openreg")
        # create result tensor located in cpu
        z_cpu = torch.Tensor([2, 4, 6])
        # create tensorlist for foreach_add op
        x = (v_openreg, v_openreg)
        y = (v_openreg, v_openreg)
        # Check that our device is correct.
        device = self.module.custom_device()
        self.assertTrue(v_openreg.device == device)
        self.assertFalse(v_openreg.is_cpu)

        # call _foreach_add op, which will fallback to cpu
        z = torch._foreach_add(x, y)
        self.assertEqual(z_cpu, z[0])
        self.assertEqual(z_cpu, z[1])

        # call _fused_adamw_ with undefined tensor.
        self.module.fallback_with_undefined_tensor()

    @skipIfTorchDynamo()
    @unittest.skipIf(
        np.__version__ < "1.25",
        "versions < 1.25 serialize dtypes differently from how it's serialized in data_legacy_numpy",
    )
    def test_open_device_numpy_serialization(self):
        """
        This tests the legacy _rebuild_device_tensor_from_numpy serialization path
        """
        device = self.module.custom_device()

        # Legacy data saved with _rebuild_device_tensor_from_numpy on f80ed0b8 via

        # with patch.object(torch._C, "_has_storage", return_value=False):
        #     x = torch.tensor([[1, 2, 3], [4, 5, 6]], dtype=torch.float32, device=device)
        #     x_foo = x.to(device)
        #     sd = {"x": x_foo}
        #     rebuild_func = x_foo._reduce_ex_internal(default_protocol)[0]
        #     self.assertTrue(
        #         rebuild_func is torch._utils._rebuild_device_tensor_from_numpy
        #     )
        #     with open("foo.pt", "wb") as f:
        #         torch.save(sd, f)

        data_legacy_numpy = (
            b"PK\x03\x04\x00\x00\x08\x08\x00\x00\x00\x00\x00\x00\x00\x00\x00\x00\x00\x00\x00\x00\x00"
            b"\x00\x00\x00\x10\x00\x12\x00archive/data.pklFB\x0e\x00ZZZZZZZZZZZZZZ\x80\x02}q\x00X\x01"
            b"\x00\x00\x00xq\x01ctorch._utils\n_rebuild_device_tensor_from_numpy\nq\x02(cnumpy.core.m"
            b"ultiarray\n_reconstruct\nq\x03cnumpy\nndarray\nq\x04K\x00\x85q\x05c_codecs\nencode\nq\x06"
            b"X\x01\x00\x00\x00bq\x07X\x06\x00\x00\x00latin1q\x08\x86q\tRq\n\x87q\x0bRq\x0c(K\x01K\x02K"
            b"\x03\x86q\rcnumpy\ndtype\nq\x0eX\x02\x00\x00\x00f4q\x0f\x89\x88\x87q\x10Rq\x11(K\x03X\x01"
            b"\x00\x00\x00<q\x12NNNJ\xff\xff\xff\xffJ\xff\xff\xff\xffK\x00tq\x13b\x89h\x06X\x1c\x00\x00"
            b"\x00\x00\x00\xc2\x80?\x00\x00\x00@\x00\x00@@\x00\x00\xc2\x80@\x00\x00\xc2\xa0@\x00\x00\xc3"
            b"\x80@q\x14h\x08\x86q\x15Rq\x16tq\x17bctorch\nfloat32\nq\x18X\t\x00\x00\x00openreg:0q\x19\x89"
            b"tq\x1aRq\x1bs.PK\x07\x08\xdfE\xd6\xcaS\x01\x00\x00S\x01\x00\x00PK\x03\x04\x00\x00\x08"
            b"\x08\x00\x00\x00\x00\x00\x00\x00\x00\x00\x00\x00\x00\x00\x00\x00\x00\x00\x00\x11\x00.\x00"
            b"archive/byteorderFB*\x00ZZZZZZZZZZZZZZZZZZZZZZZZZZZZZZZZZZZZZZZZZZlittlePK\x07\x08"
            b"\x85=\xe3\x19\x06\x00\x00\x00\x06\x00\x00\x00PK\x03\x04\x00\x00\x08\x08\x00\x00\x00\x00"
            b"\x00\x00\x00\x00\x00\x00\x00\x00\x00\x00\x00\x00\x00\x00\x0f\x00=\x00archive/versionFB9\x00"
            b"ZZZZZZZZZZZZZZZZZZZZZZZZZZZZZZZZZZZZZZZZZZZZZZZZZZZZZZZZZ3\nPK\x07\x08\xd1\x9egU\x02\x00\x00"
            b"\x00\x02\x00\x00\x00PK\x03\x04\x00\x00\x08\x08\x00\x00\x00\x00\x00\x00\x00\x00\x00\x00\x00"
            b"\x00\x00\x00\x00\x00\x00\x00\x1e\x002\x00archive/.data/serialization_idFB.\x00ZZZZZZZZZZZZZ"
            b"ZZZZZZZZZZZZZZZZZZZZZZZZZZZZZZZZZ0636457737946401051300000025273995036293PK\x07\x08\xee(\xcd"
            b"\x8d(\x00\x00\x00(\x00\x00\x00PK\x01\x02\x00\x00\x00\x00\x08\x08\x00\x00\x00\x00\x00\x00"
            b"\xdfE\xd6\xcaS\x01\x00\x00S\x01\x00\x00\x10\x00\x00\x00\x00\x00\x00\x00\x00\x00\x00\x00"
            b"\x00\x00\x00\x00\x00\x00archive/data.pklPK\x01\x02\x00\x00\x00\x00\x08\x08\x00\x00\x00\x00"
            b"\x00\x00\x85=\xe3\x19\x06\x00\x00\x00\x06\x00\x00\x00\x11\x00\x00\x00\x00\x00\x00\x00\x00"
            b"\x00\x00\x00\x00\x00\xa3\x01\x00\x00archive/byteorderPK\x01\x02\x00\x00\x00\x00\x08\x08\x00"
            b"\x00\x00\x00\x00\x00\xd1\x9egU\x02\x00\x00\x00\x02\x00\x00\x00\x0f\x00\x00\x00\x00\x00\x00"
            b"\x00\x00\x00\x00\x00\x00\x00\x16\x02\x00\x00archive/versionPK\x01\x02\x00\x00\x00\x00\x08"
            b"\x08\x00\x00\x00\x00\x00\x00\xee(\xcd\x8d(\x00\x00\x00(\x00\x00\x00\x1e\x00\x00\x00\x00"
            b"\x00\x00\x00\x00\x00\x00\x00\x00\x00\x92\x02\x00\x00archive/.data/serialization_idPK\x06"
            b"\x06,\x00\x00\x00\x00\x00\x00\x00\x1e\x03-\x00\x00\x00\x00\x00\x00\x00\x00\x00\x04\x00\x00"
            b"\x00\x00\x00\x00\x00\x04\x00\x00\x00\x00\x00\x00\x00\x06\x01\x00\x00\x00\x00\x00\x008\x03\x00"
            b"\x00\x00\x00\x00\x00PK\x06\x07\x00\x00\x00\x00>\x04\x00\x00\x00\x00\x00\x00\x01\x00\x00\x00"
            b"PK\x05\x06\x00\x00\x00\x00\x04\x00\x04\x00\x06\x01\x00\x008\x03\x00\x00\x00\x00"
        )
        buf_data_legacy_numpy = io.BytesIO(data_legacy_numpy)

        with safe_globals(
            [
                (np.core.multiarray._reconstruct, "numpy.core.multiarray._reconstruct")
                if np.__version__ >= "2.1"
                else np.core.multiarray._reconstruct,
                np.ndarray,
                np.dtype,
                _codecs.encode,
                np.dtypes.Float32DType,
            ]
        ):
            sd_loaded = torch.load(buf_data_legacy_numpy, weights_only=True)
            buf_data_legacy_numpy.seek(0)
            # Test map_location
            sd_loaded_cpu = torch.load(
                buf_data_legacy_numpy, weights_only=True, map_location="cpu"
            )
        expected = torch.tensor(
            [[1, 2, 3], [4, 5, 6]], dtype=torch.float32, device=device
        )
        self.assertEqual(sd_loaded["x"].cpu(), expected.cpu())
        self.assertFalse(sd_loaded["x"].is_cpu)
        self.assertTrue(sd_loaded_cpu["x"].is_cpu)

    def test_open_device_cpu_serialization(self):
        torch.utils.rename_privateuse1_backend("openreg")
        device = self.module.custom_device()
        default_protocol = torch.serialization.DEFAULT_PROTOCOL

        with patch.object(torch._C, "_has_storage", return_value=False):
            x = torch.randn(2, 3)
            x_openreg = x.to(device)
            sd = {"x": x_openreg}
            rebuild_func = x_openreg._reduce_ex_internal(default_protocol)[0]
            self.assertTrue(
                rebuild_func is torch._utils._rebuild_device_tensor_from_cpu_tensor
            )
            # Test map_location
            with TemporaryFileName() as f:
                torch.save(sd, f)
                sd_loaded = torch.load(f, weights_only=True)
                # Test map_location
                sd_loaded_cpu = torch.load(f, weights_only=True, map_location="cpu")
            self.assertFalse(sd_loaded["x"].is_cpu)
            self.assertEqual(sd_loaded["x"].cpu(), x)
            self.assertTrue(sd_loaded_cpu["x"].is_cpu)

            # Test metadata_only
            with TemporaryFileName() as f:
                with self.assertRaisesRegex(
                    RuntimeError,
                    "Cannot serialize tensors on backends with no storage under skip_data context manager",
                ):
                    with torch.serialization.skip_data():
                        torch.save(sd, f)

    def test_open_device_dlpack(self):
        t = torch.randn(2, 3).to("openreg")
        capsule = torch.utils.dlpack.to_dlpack(t)
        t1 = torch.from_dlpack(capsule)
        self.assertTrue(t1.device == t.device)
        t = t.to("cpu")
        t1 = t1.to("cpu")
        self.assertEqual(t, t1)


if __name__ == "__main__":
    common.run_tests()<|MERGE_RESOLUTION|>--- conflicted
+++ resolved
@@ -3,10 +3,6 @@
 import _codecs
 import io
 import os
-<<<<<<< HEAD
-import sys
-=======
->>>>>>> be47f16f
 import unittest
 from unittest.mock import patch
 
@@ -69,292 +65,6 @@
             verbose=True,
         )
 
-<<<<<<< HEAD
-        torch.utils.generate_methods_for_privateuse1_backend(for_storage=True)
-
-    def test_base_device_registration(self):
-        self.assertFalse(self.module.custom_add_called())
-        # create a tensor using our custom device object
-        device = self.module.custom_device()
-        x = torch.empty(4, 4, device=device)
-        y = torch.empty(4, 4, device=device)
-        # Check that our device is correct.
-        self.assertTrue(x.device == device)
-        self.assertFalse(x.is_cpu)
-        self.assertFalse(self.module.custom_add_called())
-        # calls out custom add kernel, registered to the dispatcher
-        z = x + y
-        # check that it was called
-        self.assertTrue(self.module.custom_add_called())
-        z_cpu = z.to(device="cpu")
-        # Check that our cross-device copy correctly copied the data to cpu
-        self.assertTrue(z_cpu.is_cpu)
-        self.assertFalse(z.is_cpu)
-        self.assertTrue(z.device == device)
-        self.assertEqual(z, z_cpu)
-
-    def test_common_registration(self):
-        # check unsupported device and duplicated registration
-        with self.assertRaisesRegex(RuntimeError, "Expected one of cpu"):
-            torch._register_device_module("dev", generate_faked_module())
-        with self.assertRaisesRegex(RuntimeError, "The runtime module of"):
-            torch._register_device_module("openreg", generate_faked_module())
-
-        # backend name can be renamed to the same name multiple times
-        torch.utils.rename_privateuse1_backend("openreg")
-
-        # backend name can't be renamed multiple times to different names.
-        with self.assertRaisesRegex(
-            RuntimeError, "torch.register_privateuse1_backend()"
-        ):
-            torch.utils.rename_privateuse1_backend("dev")
-
-        # generator tensor and module can be registered only once
-        with self.assertRaisesRegex(RuntimeError, "The custom device module of"):
-            torch.utils.generate_methods_for_privateuse1_backend()
-
-        # check whether torch.openreg have been registered correctly
-        self.assertTrue(
-            torch.utils.backend_registration._get_custom_mod_func("device_count")() == 2
-        )
-        with self.assertRaisesRegex(RuntimeError, "Try to call torch.openreg"):
-            torch.utils.backend_registration._get_custom_mod_func("func_name_")
-
-        # check attributes after registered
-        self.assertTrue(hasattr(torch.Tensor, "is_openreg"))
-        self.assertTrue(hasattr(torch.Tensor, "openreg"))
-        self.assertTrue(hasattr(torch.TypedStorage, "is_openreg"))
-        self.assertTrue(hasattr(torch.TypedStorage, "openreg"))
-        self.assertTrue(hasattr(torch.UntypedStorage, "is_openreg"))
-        self.assertTrue(hasattr(torch.UntypedStorage, "openreg"))
-        self.assertTrue(hasattr(torch.nn.Module, "openreg"))
-        self.assertTrue(hasattr(torch.nn.utils.rnn.PackedSequence, "is_openreg"))
-        self.assertTrue(hasattr(torch.nn.utils.rnn.PackedSequence, "openreg"))
-
-    def test_open_device_generator_registration_and_hooks(self):
-        device = self.module.custom_device()
-        # None of our CPU operations should call the custom add function.
-        self.assertFalse(self.module.custom_add_called())
-
-        gen = torch.Generator(device=device)
-        self.assertTrue(gen.device == device)
-
-        default_gen = self.module.default_generator(0)
-        self.assertTrue(
-            default_gen.device.type == torch._C._get_privateuse1_backend_name()
-        )
-
-    def test_open_device_dispatchstub(self):
-        # test kernels could be reused by privateuse1 backend through dispatchstub
-        input_data = torch.randn(2, 2, 3, dtype=torch.float32, device="cpu")
-        openreg_input_data = input_data.to("openreg")
-        output_data = torch.abs(input_data)
-        openreg_output_data = torch.abs(openreg_input_data)
-        self.assertEqual(output_data, openreg_output_data.cpu())
-
-        output_data = torch.randn(2, 2, 6, dtype=torch.float32, device="cpu")
-        # output operand will resize flag is True in TensorIterator.
-        openreg_input_data = input_data.to("openreg")
-        openreg_output_data = output_data.to("openreg")
-        # output operand will resize flag is False in TensorIterator.
-        torch.abs(input_data, out=output_data[:, :, 0:6:2])
-        torch.abs(openreg_input_data, out=openreg_output_data[:, :, 0:6:2])
-        self.assertEqual(output_data, openreg_output_data.cpu())
-
-        # output operand will resize flag is True in TensorIterator.
-        # and convert output to contiguous tensor in TensorIterator.
-        output_data = torch.randn(2, 2, 6, dtype=torch.float32, device="cpu")
-        openreg_input_data = input_data.to("openreg")
-        openreg_output_data = output_data.to("openreg")
-        torch.abs(input_data, out=output_data[:, :, 0:6:3])
-        torch.abs(openreg_input_data, out=openreg_output_data[:, :, 0:6:3])
-        self.assertEqual(output_data, openreg_output_data.cpu())
-
-    def test_open_device_quantized(self):
-        input_data = torch.randn(3, 4, 5, dtype=torch.float32, device="cpu").to(
-            "openreg"
-        )
-        quantized_tensor = torch.quantize_per_tensor(input_data, 0.1, 10, torch.qint8)
-        self.assertEqual(quantized_tensor.device, torch.device("openreg:0"))
-        self.assertEqual(quantized_tensor.dtype, torch.qint8)
-
-    def test_open_device_random(self):
-        # check if torch.openreg have implemented get_rng_state
-        with torch.random.fork_rng(device_type="openreg"):
-            pass
-
-    def test_open_device_tensor(self):
-        device = self.module.custom_device()
-
-        # check whether print tensor.type() meets the expectation
-        dtypes = {
-            torch.bool: "torch.openreg.BoolTensor",
-            torch.double: "torch.openreg.DoubleTensor",
-            torch.float32: "torch.openreg.FloatTensor",
-            torch.half: "torch.openreg.HalfTensor",
-            torch.int32: "torch.openreg.IntTensor",
-            torch.int64: "torch.openreg.LongTensor",
-            torch.int8: "torch.openreg.CharTensor",
-            torch.short: "torch.openreg.ShortTensor",
-            torch.uint8: "torch.openreg.ByteTensor",
-        }
-        for tt, dt in dtypes.items():
-            test_tensor = torch.empty(4, 4, dtype=tt, device=device)
-            self.assertTrue(test_tensor.type() == dt)
-
-        # check whether the attributes and methods of the corresponding custom backend are generated correctly
-        x = torch.empty(4, 4)
-        self.assertFalse(x.is_openreg)
-
-        x = x.openreg(torch.device("openreg"))
-        self.assertFalse(self.module.custom_add_called())
-        self.assertTrue(x.is_openreg)
-
-        # test different device type input
-        y = torch.empty(4, 4)
-        self.assertFalse(y.is_openreg)
-
-        y = y.openreg(torch.device("openreg:0"))
-        self.assertFalse(self.module.custom_add_called())
-        self.assertTrue(y.is_openreg)
-
-        # test different device type input
-        z = torch.empty(4, 4)
-        self.assertFalse(z.is_openreg)
-
-        z = z.openreg(0)
-        self.assertFalse(self.module.custom_add_called())
-        self.assertTrue(z.is_openreg)
-
-    def test_open_device_packed_sequence(self):
-        device = self.module.custom_device()  # noqa: F841
-        a = torch.rand(5, 3)
-        b = torch.tensor([1, 1, 1, 1, 1])
-        input = torch.nn.utils.rnn.PackedSequence(a, b)
-        self.assertFalse(input.is_openreg)
-        input_openreg = input.openreg()
-        self.assertTrue(input_openreg.is_openreg)
-
-    def test_open_device_storage(self):
-        # check whether the attributes and methods for storage of the corresponding custom backend are generated correctly
-        x = torch.empty(4, 4)
-        z1 = x.storage()
-        self.assertFalse(z1.is_openreg)
-
-        z1 = z1.openreg()
-        self.assertFalse(self.module.custom_add_called())
-        self.assertTrue(z1.is_openreg)
-
-        with self.assertRaisesRegex(RuntimeError, "Invalid device"):
-            z1.openreg(torch.device("cpu"))
-
-        z1 = z1.cpu()
-        self.assertFalse(self.module.custom_add_called())
-        self.assertFalse(z1.is_openreg)
-
-        z1 = z1.openreg(device="openreg:0", non_blocking=False)
-        self.assertFalse(self.module.custom_add_called())
-        self.assertTrue(z1.is_openreg)
-
-        with self.assertRaisesRegex(RuntimeError, "Invalid device"):
-            z1.openreg(device="cuda:0", non_blocking=False)
-
-        # check UntypedStorage
-        y = torch.empty(4, 4)
-        z2 = y.untyped_storage()
-        self.assertFalse(z2.is_openreg)
-
-        z2 = z2.openreg()
-        self.assertFalse(self.module.custom_add_called())
-        self.assertTrue(z2.is_openreg)
-
-        # check custom StorageImpl create
-        self.module.custom_storage_registry()
-
-        z3 = y.untyped_storage()
-        self.assertFalse(self.module.custom_storageImpl_called())
-
-        z3 = z3.openreg()
-        self.assertTrue(self.module.custom_storageImpl_called())
-        self.assertFalse(self.module.custom_storageImpl_called())
-
-        z3 = z3[0:3]
-        self.assertTrue(self.module.custom_storageImpl_called())
-
-    @unittest.skipIf(
-        sys.version_info >= (3, 13),
-        "Error: Please register PrivateUse1HooksInterface by `RegisterPrivateUse1HooksInterface` first.",
-    )
-    @skipIfTorchDynamo("unsupported aten.is_pinned.default")
-    def test_open_device_storage_pin_memory(self):
-        # Check if the pin_memory is functioning properly on custom device
-        cpu_tensor = torch.empty(3)
-        self.assertFalse(cpu_tensor.is_openreg)
-        self.assertFalse(cpu_tensor.is_pinned())
-
-        cpu_tensor_pin = cpu_tensor.pin_memory()
-        self.assertTrue(cpu_tensor_pin.is_pinned())
-
-        # Test storage pin_memory and is_pin
-        cpu_storage = cpu_tensor.storage()
-        self.assertFalse(cpu_storage.is_pinned("openreg"))
-
-        cpu_storage_pinned = cpu_storage.pin_memory("openreg")
-        self.assertTrue(cpu_storage_pinned.is_pinned("openreg"))
-
-        # Test untyped storage pin_memory and is_pin
-        cpu_tensor = torch.randn([3, 2, 1, 4])
-        cpu_untyped_storage = cpu_tensor.untyped_storage()
-        self.assertFalse(cpu_untyped_storage.is_pinned("openreg"))
-
-        cpu_untyped_storage_pinned = cpu_untyped_storage.pin_memory("openreg")
-        self.assertTrue(cpu_untyped_storage_pinned.is_pinned("openreg"))
-
-    def test_open_device_serialization(self):
-        self.module.set_custom_device_index(-1)
-        storage = torch.UntypedStorage(4, device=torch.device("openreg"))
-        self.assertEqual(torch.serialization.location_tag(storage), "openreg:0")
-
-        self.module.set_custom_device_index(0)
-        storage = torch.UntypedStorage(4, device=torch.device("openreg"))
-        self.assertEqual(torch.serialization.location_tag(storage), "openreg:0")
-
-        # TODO(FFFrog): Comment this because openreg.device is missing
-        # Uncomment this after improving openreg
-        # cpu_storage = torch.empty(4, 4).storage()
-        # openreg_storage = torch.serialization.default_restore_location(
-        #     cpu_storage, "openreg:0"
-        # )
-        # self.assertTrue(openreg_storage.is_openreg)
-
-        # test tensor MetaData serialization
-        x = torch.empty(4, 4).long()
-        y = x.openreg()
-        self.assertFalse(self.module.check_backend_meta(y))
-        self.module.custom_set_backend_meta(y)
-        self.assertTrue(self.module.check_backend_meta(y))
-
-        # TODO(FFFrog): Comment this because openreg.device is missing
-        # Uncomment this after improving openreg
-        # self.module.custom_serialization_registry()
-        # with tempfile.TemporaryDirectory() as tmpdir:
-        # path = os.path.join(tmpdir, "data.pt")
-        # torch.save(y, path)
-        # z1 = torch.load(path)
-        # loads correctly onto the openreg backend device
-        # self.assertTrue(z1.is_openreg)
-        # loads BackendMeta data correctly
-        # self.assertTrue(self.module.check_backend_meta(z1))
-
-        # cross-backend
-        # z2 = torch.load(path, map_location="cpu")
-        # loads correctly onto the cpu backend device
-        # self.assertFalse(z2.is_openreg)
-        # loads BackendMeta data correctly
-        # self.assertFalse(self.module.check_backend_meta(z2))
-
-=======
->>>>>>> be47f16f
     def test_open_device_storage_resize(self):
         cpu_tensor = torch.randn([8])
         openreg_tensor = cpu_tensor.openreg()
