# Owner(s): ["oncall: distributed checkpointing"]
<<<<<<< HEAD

import sys
=======
>>>>>>> ea11d8e7

import torch
import torch.distributed.checkpoint as dist_cp
from torch.distributed.checkpoint import _HuggingFaceLoadPlanner
from torch.distributed.checkpoint.state_dict_loader import _load_state_dict_from_keys
from torch.distributed.device_mesh import init_device_mesh
from torch.distributed.tensor import distribute_tensor, Replicate, Shard, zeros
from torch.testing._internal.common_utils import (
    instantiate_parametrized_tests,
    run_tests,
    TestCase,
)
from torch.testing._internal.distributed._tensor.common_dtensor import (
    DTensorTestBase,
    skip_if_lt_x_gpu,
    with_comms,
)
from torch.testing._internal.distributed.checkpoint_utils import with_temp_dir


CHECKPOINT_DIR = "checkpoint"


class MyTestModule(torch.nn.Module):
    def __init__(self) -> None:
        super().__init__()
        self.linear_1 = torch.nn.Linear(5, 5)
        self.linear_2 = torch.nn.Linear(5, 1)
        self.emb = torch.nn.EmbeddingBag(5, 10)


class TestSingleRankSaveLoad(TestCase):
    @with_temp_dir
    def test_save(self) -> None:
        try:
            from safetensors.torch import load_file
        except ImportError:
            print("safetensors not installed")
            return

        CHECKPOINT_DIR = self.temp_dir

        state_dict_to_save = MyTestModule().state_dict()
        dist_cp.save(
            state_dict=state_dict_to_save,
            storage_writer=dist_cp._HuggingFaceStorageWriter(path=CHECKPOINT_DIR),
        )

        state_dict_loaded = load_file(
            CHECKPOINT_DIR + "/model-00001-of-00001.safetensors"
        )
        self.assertEqual(
            sorted(state_dict_to_save.keys()), sorted(state_dict_loaded.keys())
        )
        for key in state_dict_to_save.keys():
            self.assertTrue(
                torch.equal(state_dict_to_save[key], state_dict_loaded[key])
            )

    @with_temp_dir
    def test_load(self) -> None:
        try:
            from safetensors.torch import save_file
        except ImportError:
            print("safetensors not installed")
            return

        CHECKPOINT_DIR = self.temp_dir

        state_dict_to_save = MyTestModule().state_dict()
        state_dict_to_load = MyTestModule().state_dict()
        save_file(
            state_dict_to_save, CHECKPOINT_DIR + "/model-00001-of-00001.safetensors"
        )

        dist_cp.load(
            state_dict=state_dict_to_load,
            storage_reader=dist_cp._HuggingFaceStorageReader(path=CHECKPOINT_DIR),
        )

        self.assertEqual(
            sorted(state_dict_to_save.keys()), sorted(state_dict_to_load.keys())
        )
        for key in state_dict_to_save.keys():
            self.assertTrue(
                torch.equal(state_dict_to_save[key], state_dict_to_load[key])
            )

    @with_temp_dir
    def test_load_into_empty_dict(self) -> None:
        try:
            from safetensors.torch import save_file
        except ImportError:
            print("safetensors not installed")
            return

        CHECKPOINT_DIR = self.temp_dir

        state_dict_to_save = MyTestModule().state_dict()
        save_file(
            state_dict_to_save, CHECKPOINT_DIR + "/model-00001-of-00001.safetensors"
        )

        state_dict_loaded = _load_state_dict_from_keys(
            storage_reader=dist_cp._HuggingFaceStorageReader(path=CHECKPOINT_DIR),
        )

        self.assertEqual(
            sorted(state_dict_to_save.keys()), sorted(state_dict_loaded.keys())
        )
        for key in state_dict_to_save.keys():
            self.assertTrue(
                torch.equal(state_dict_to_save[key], state_dict_loaded[key])
            )

    @with_temp_dir
    def test_load_allowing_resize(self) -> None:
        try:
            from safetensors.torch import save_file
        except ImportError:
            print("safetensors not installed")
            return

        CHECKPOINT_DIR = self.temp_dir

        state_dict_to_save = MyTestModule().state_dict()
        save_file(
            state_dict_to_save, CHECKPOINT_DIR + "/model-00001-of-00001.safetensors"
        )

        state_dict_to_load = {}
        for key in state_dict_to_save.keys():
            state_dict_to_load[key] = torch.zeros(1)

        dist_cp.load(
            state_dict=state_dict_to_load,
            storage_reader=dist_cp._HuggingFaceStorageReader(path=CHECKPOINT_DIR),
            planner=_HuggingFaceLoadPlanner(allow_tensor_resize=True),
        )

        self.assertEqual(
            sorted(state_dict_to_save.keys()), sorted(state_dict_to_load.keys())
        )
        for key in state_dict_to_save.keys():
            self.assertTrue(
                torch.equal(state_dict_to_save[key], state_dict_to_load[key])
            )


ONE_D_PLACEMENTS = [
    [Shard(0)],
    [Replicate()],
]
ONE_D_TO_ONE_D_PLACEMENTS = [
    ([Replicate()], [Shard(0)]),
    ([Shard(0)], [Replicate()]),
]

TWO_D_PLACEMENTS = [
    [Replicate(), Replicate()],
    [Replicate(), Shard(0)],
    [Shard(0), Replicate()],
    [Shard(0), Shard(0)],
]
TWO_D_TO_TWO_D_PLACEMENTS = []
for p1 in TWO_D_PLACEMENTS:
    for p2 in TWO_D_PLACEMENTS:
        if p1 != p2:
            TWO_D_TO_TWO_D_PLACEMENTS.append((p1, p2))


@instantiate_parametrized_tests
class TestDTensorReshardPlacementChange(DTensorTestBase):
    """
    Test DCP reshard for DTensor with placements changes and without world_size change and mesh_tensor change.
    """

    @with_comms
    @skip_if_lt_x_gpu(2)
    @with_temp_dir
    def test_1d_to_1d_reshard_placement_change(self) -> None:
        try:
            import safetensors
        except ImportError:
            print("safetensors not installed")
            sys.exit(0)

        CHECKPOINT_DIR = self.temp_dir

        for one_d_to_one_d_placements in ONE_D_TO_ONE_D_PLACEMENTS:
            original_placement, new_placement = one_d_to_one_d_placements

            global_tensor = torch.arange(16, dtype=torch.float).view(4, 4)
            mesh_shape = (self.world_size,)
            device_mesh = init_device_mesh(self.device_type, mesh_shape)
            dtensor = distribute_tensor(
                global_tensor, device_mesh, placements=original_placement
            )
            state_dict_to_save = {"dtensor": dtensor}

            dist_cp.save(
                state_dict=state_dict_to_save,
                storage_writer=dist_cp._HuggingFaceStorageWriter(
                    path=CHECKPOINT_DIR,
                    save_sharded=True,
                ),
            )

            zero_dtensor = zeros(
                [4, 4], device_mesh=device_mesh, placements=new_placement
            )
            state_dict_to_load = {"dtensor": zero_dtensor}

            dist_cp.load(
                state_dict=state_dict_to_load,
                storage_reader=dist_cp._HuggingFaceStorageReader(
                    CHECKPOINT_DIR,
                ),
            )

            # materialize the whole tensor to compare with the original global_tensor
            state_dict_to_load["dtensor"] = state_dict_to_load["dtensor"].redistribute(
                device_mesh,
                placements=[Replicate()],
            )
            self.assertEqual(global_tensor, state_dict_to_load["dtensor"].to_local())

            # redistribute the tensor back to its original placement for comparison.
            state_dict_to_load["dtensor"] = state_dict_to_load["dtensor"].redistribute(
                device_mesh,
                placements=original_placement,
            )
            self.assertEqual(
                state_dict_to_save["dtensor"].to_local(),
                state_dict_to_load["dtensor"].to_local(),
            )

    @with_comms
    @skip_if_lt_x_gpu(4)
    @with_temp_dir
    def test_2d_to_2d_reshard_placement_change(self) -> None:
        try:
            import safetensors
        except ImportError:
            print("safetensors not installed")
            sys.exit(0)

        CHECKPOINT_DIR = self.temp_dir
        for two_d_to_two_d_placements in TWO_D_TO_TWO_D_PLACEMENTS:
            original_placement, new_placement = two_d_to_two_d_placements

            global_tensor = torch.arange(16, dtype=torch.float).view(4, 4)
            mesh_shape = (2, self.world_size // 2)
            mesh_2d = init_device_mesh(self.device_type, mesh_shape)
            dtensor = distribute_tensor(
                global_tensor,
                mesh_2d,
                placements=original_placement,
            )
            state_dict_to_save = {"dtensor": dtensor}

            dist_cp.save(
                state_dict=state_dict_to_save,
                storage_writer=dist_cp._HuggingFaceStorageWriter(
                    path=CHECKPOINT_DIR, save_sharded=True
                ),
                planner=dist_cp.DefaultSavePlanner(),
            )

            zero_dtensor = zeros([4, 4], device_mesh=mesh_2d, placements=new_placement)
            state_dict_to_load = {"dtensor": zero_dtensor}

            dist_cp.load(
                state_dict=state_dict_to_load,
                storage_reader=dist_cp._HuggingFaceStorageReader(CHECKPOINT_DIR),
            )

            state_dict_to_load["dtensor"] = state_dict_to_load["dtensor"].redistribute(
                mesh_2d,
                placements=[Replicate(), Replicate()],
            )
            self.assertEqual(global_tensor, state_dict_to_load["dtensor"].to_local())

            state_dict_to_load["dtensor"] = state_dict_to_load["dtensor"].redistribute(
                mesh_2d,
                placements=original_placement,
            )
            self.assertEqual(
                state_dict_to_save["dtensor"].to_local(),
                state_dict_to_load["dtensor"].to_local(),
            )


class TestDTensorReshardMeshChange(DTensorTestBase):
    """
    Test DCP reshard for DTensor with placements changes and mesh_tensor change.
    """

    @with_comms
    @with_temp_dir
    @skip_if_lt_x_gpu(2)
    def test_1d_to_2d_reshard_mesh_change(self) -> None:
        try:
            import safetensors
        except ImportError:
            print("safetensors not installed")
            sys.exit(0)

        CHECKPOINT_DIR = self.temp_dir
        for placements_1d in ONE_D_PLACEMENTS:
            global_tensor = torch.arange(16, dtype=torch.float).view(4, 4)
            mesh_shape = (self.world_size,)
            mesh_1d = init_device_mesh(self.device_type, mesh_shape)
            dtensor = distribute_tensor(
                global_tensor, mesh_1d, placements=placements_1d
            )
            state_dict_to_save = {"dtensor": dtensor}

            dist_cp.save(
                state_dict=state_dict_to_save,
                storage_writer=dist_cp._HuggingFaceStorageWriter(
                    path=CHECKPOINT_DIR, save_sharded=True
                ),
            )

            for placements_2d in TWO_D_PLACEMENTS:
                mesh_shape = (2, self.world_size // 2)
                mesh_2d = init_device_mesh(self.device_type, mesh_shape)

                zero_dtensor = zeros(
                    [4, 4], device_mesh=mesh_2d, placements=placements_2d
                )
                state_dict_to_load = {"dtensor": zero_dtensor}

                dist_cp.load(
                    state_dict=state_dict_to_load,
                    storage_reader=dist_cp._HuggingFaceStorageReader(CHECKPOINT_DIR),
                    planner=dist_cp.DefaultLoadPlanner(),
                )

                # materialzie the whole tensor to compare with the original global_tensor
                state_dict_to_load["dtensor"] = state_dict_to_load[
                    "dtensor"
                ].redistribute(
                    mesh_2d,
                    placements=[Replicate(), Replicate()],
                )
                self.assertEqual(
                    global_tensor, state_dict_to_load["dtensor"].to_local()
                )

    @with_comms
    @with_temp_dir
    @skip_if_lt_x_gpu(4)
    def test_2d_to_1d_reshard_mesh_change(self) -> None:
        try:
            import safetensors
        except ImportError:
            print("safetensors not installed")
            sys.exit(0)

        CHECKPOINT_DIR = self.temp_dir
        for placements_2d in TWO_D_PLACEMENTS:
            global_tensor = torch.arange(16, dtype=torch.float).view(4, 4)
            mesh_shape = (2, self.world_size // 2)
            mesh_2d = init_device_mesh(self.device_type, mesh_shape)
            dtensor = distribute_tensor(
                global_tensor, mesh_2d, placements=placements_2d
            )
            state_dict_to_save = {"dtensor": dtensor}

            dist_cp.save(
                state_dict=state_dict_to_save,
                storage_writer=dist_cp._HuggingFaceStorageWriter(
                    path=CHECKPOINT_DIR, save_sharded=True
                ),
                planner=dist_cp.DefaultSavePlanner(),
            )

            for placements_1d in ONE_D_PLACEMENTS:
                mesh_shape = (self.world_size,)
                mesh_1d = init_device_mesh(self.device_type, mesh_shape)

                zero_dtensor = zeros(
                    [4, 4], device_mesh=mesh_1d, placements=placements_1d
                )
                state_dict_to_load = {"dtensor": zero_dtensor}

                dist_cp.load(
                    state_dict=state_dict_to_load,
                    storage_reader=dist_cp._HuggingFaceStorageReader(CHECKPOINT_DIR),
                    planner=dist_cp.DefaultLoadPlanner(),
                )

                # materialzie the whole tensor to compare with the original global_tensor
                state_dict_to_load["dtensor"] = state_dict_to_load[
                    "dtensor"
                ].redistribute(
                    mesh_1d,
                    placements=[Replicate()],
                )
                self.assertEqual(
                    global_tensor, state_dict_to_load["dtensor"].to_local()
                )

    @with_comms
    @with_temp_dir
    @skip_if_lt_x_gpu(2)
    def test_dtensor_checkpoint_resharding_with_empty_shard(self):
        """
        Test dtensor checkpoint resharding with dtensor containing empty shards.
        """
        try:
            import safetensors
        except ImportError:
            print("safetensors not installed")
            sys.exit(0)

        tensor = torch.rand(1).cuda()
        mesh = init_device_mesh(self.device_type, (self.world_size,))
        dtensor = distribute_tensor(tensor, mesh, [Shard(0)])
        ref_state_dict = {"dtensor": dtensor}

        dist_cp.save(
            state_dict=ref_state_dict,
            storage_writer=dist_cp._HuggingFaceStorageWriter(
                path=self.temp_dir, save_sharded=True
            ),
        )

        tensor = torch.rand(1).cuda()
        mesh_2 = init_device_mesh(self.device_type, (2, self.world_size // 2))
        dtensor = distribute_tensor(tensor, mesh_2, [Shard(0), Shard(0)])
        state_dict = {"dtensor": dtensor}
        dist_cp.load(
            state_dict=state_dict,
            storage_reader=dist_cp._HuggingFaceStorageReader(self.temp_dir),
        )


if __name__ == "__main__":
    run_tests()<|MERGE_RESOLUTION|>--- conflicted
+++ resolved
@@ -1,9 +1,4 @@
 # Owner(s): ["oncall: distributed checkpointing"]
-<<<<<<< HEAD
-
-import sys
-=======
->>>>>>> ea11d8e7
 
 import torch
 import torch.distributed.checkpoint as dist_cp
@@ -189,7 +184,7 @@
             import safetensors
         except ImportError:
             print("safetensors not installed")
-            sys.exit(0)
+            return
 
         CHECKPOINT_DIR = self.temp_dir
 
@@ -249,7 +244,7 @@
             import safetensors
         except ImportError:
             print("safetensors not installed")
-            sys.exit(0)
+            return
 
         CHECKPOINT_DIR = self.temp_dir
         for two_d_to_two_d_placements in TWO_D_TO_TWO_D_PLACEMENTS:
@@ -310,7 +305,7 @@
             import safetensors
         except ImportError:
             print("safetensors not installed")
-            sys.exit(0)
+            return
 
         CHECKPOINT_DIR = self.temp_dir
         for placements_1d in ONE_D_PLACEMENTS:
@@ -363,7 +358,7 @@
             import safetensors
         except ImportError:
             print("safetensors not installed")
-            sys.exit(0)
+            return
 
         CHECKPOINT_DIR = self.temp_dir
         for placements_2d in TWO_D_PLACEMENTS:
@@ -420,7 +415,7 @@
             import safetensors
         except ImportError:
             print("safetensors not installed")
-            sys.exit(0)
+            return
 
         tensor = torch.rand(1).cuda()
         mesh = init_device_mesh(self.device_type, (self.world_size,))
