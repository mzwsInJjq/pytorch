--- conflicted
+++ resolved
@@ -8,13 +8,7 @@
 from unittest.mock import MagicMock
 
 import torch
-<<<<<<< HEAD
-from torch.distributed.checkpoint._hf_planner import (
-    _HuggingFaceLoadPlanner,
-)
-=======
 from torch.distributed.checkpoint._hf_planner import _HuggingFaceLoadPlanner
->>>>>>> 110ae0f4
 from torch.distributed.checkpoint._hf_storage import (
     _HuggingFaceStorageReader,
     _HuggingFaceStorageWriter,
@@ -50,8 +44,6 @@
             writer = _HuggingFaceStorageWriter(
                 path=path,
                 fqn_to_index_mapping={"tensor_0": 1, "tensor_1": 2},
-<<<<<<< HEAD
-=======
             )
             writer.fs = FileSystem()
 
@@ -117,7 +109,6 @@
             writer = _HuggingFaceStorageWriter(
                 path=path,
                 save_sharded=True,
->>>>>>> 110ae0f4
             )
             writer.fs = FileSystem()
 
@@ -130,11 +121,7 @@
 
             save_plan = SavePlan(
                 [write_item_1, write_item_2],
-<<<<<<< HEAD
-                storage_data={"fqn_to_file_mapping": {"tensor_0": 1, "tensor_1": 2}},
-=======
                 storage_data={"shard_index": 1},
->>>>>>> 110ae0f4
             )
             save_planner = DefaultSavePlanner()
             save_planner.set_up_planner(state_dict=state_dict)
@@ -151,11 +138,7 @@
                     ),
                     size_in_bytes=tensor0.numel() * tensor0.element_size(),
                     storage_data=_StorageInfo(
-<<<<<<< HEAD
-                        relative_path="model-00001-of-00002.safetensors",
-=======
                         relative_path="shard-00001-model-00001-of-00001.safetensors",
->>>>>>> 110ae0f4
                         offset=0,
                         length=tensor0.numel() * tensor0.element_size(),
                     ),
@@ -166,74 +149,6 @@
                     ),
                     size_in_bytes=tensor1.numel() * tensor1.element_size(),
                     storage_data=_StorageInfo(
-<<<<<<< HEAD
-                        relative_path="model-00002-of-00002.safetensors",
-                        offset=0,
-                        length=tensor1.numel() * tensor1.element_size(),
-                    ),
-                ),
-            ]
-
-            self.assertEqual(
-                actual_write_results,
-                expected_write_results,
-            )
-
-    def test_write_data_with_sharding(self) -> None:
-        mock_module = MagicMock()
-        sys.modules["safetensors"] = mock_module
-        sys.modules["huggingface_hub"] = mock_module
-
-        mock_module = MagicMock()
-        mock_module.save.return_value = b""
-        sys.modules["safetensors.torch"] = mock_module
-
-        with tempfile.TemporaryDirectory() as path:
-            writer = _HuggingFaceStorageWriter(
-                path=path,
-                save_sharded=True,
-            )
-            writer.fs = FileSystem()
-
-            tensor0 = torch.rand(4)
-            tensor1 = torch.rand(10)
-            write_item_1 = _create_write_item_for_tensor("tensor_0", tensor0)
-            write_item_2 = _create_write_item_for_tensor("tensor_1", tensor1)
-
-            state_dict = {"tensor_0": tensor0, "tensor_1": tensor1}
-
-            save_plan = SavePlan(
-                [write_item_1, write_item_2],
-                storage_data={"shard_index": 1},
-            )
-            save_planner = DefaultSavePlanner()
-            save_planner.set_up_planner(state_dict=state_dict)
-
-            write_results = writer.write_data(save_plan, save_planner)
-
-            write_results.wait()
-            actual_write_results = write_results.value()
-
-            expected_write_results = [
-                WriteResult(
-                    index=MetadataIndex(
-                        fqn="tensor_0", offset=torch.Size([0]), index=None
-                    ),
-                    size_in_bytes=tensor0.numel() * tensor0.element_size(),
-                    storage_data=_StorageInfo(
-                        relative_path="shard-00001-model-00001-of-00001.safetensors",
-                        offset=0,
-                        length=tensor0.numel() * tensor0.element_size(),
-                    ),
-                ),
-                WriteResult(
-                    index=MetadataIndex(
-                        fqn="tensor_1", offset=torch.Size([0]), index=None
-                    ),
-                    size_in_bytes=tensor1.numel() * tensor1.element_size(),
-                    storage_data=_StorageInfo(
-=======
->>>>>>> 110ae0f4
                         relative_path="shard-00001-model-00001-of-00001.safetensors",
                         offset=0,
                         length=tensor1.numel() * tensor1.element_size(),
