# Owner(s): ["oncall: cpu inductor"]
import contextlib
import copy
import itertools
import unittest

import torch
import torch.ao.quantization.quantizer.x86_inductor_quantizer as xiq
from torch._dynamo import config as dynamo_config
from torch._dynamo.utils import counters
from torch._inductor import config, metrics
from torch._inductor.test_case import run_tests, TestCase
from torch._inductor.utils import run_and_get_code
from torch.ao.quantization.quantizer.x86_inductor_quantizer import X86InductorQuantizer
from torch.nn import functional as F
from torch.testing._internal.common_mkldnn import bf32_on_and_off
from torch.testing._internal.common_quantization import (
    _generate_qdq_quantized_model,
    skipIfNoDynamoSupport,
    skipIfNoONEDNN,
    skipIfNoONEDNNBF16,
)
from torch.testing._internal.common_utils import (
    instantiate_parametrized_tests,
    IS_FBCODE,
    IS_LINUX,
    parametrize,
    skipIfNoXPU,
    skipIfRocm,
    TEST_ACL,
    TEST_MKL,
    xfailIfACL,
)
from torch.testing._internal.inductor_utils import _check_has_dynamic_shape, HAS_CPU


# The dict value is match_nodes(computation_op+unary_op)

unary_list = {
    torch.nn.ReLU(): 2,
    torch.nn.Sigmoid(): 2,
    torch.nn.Tanh(): 2,
    torch.nn.Hardswish(): 6,
    torch.nn.LeakyReLU(0.1, inplace=False): 4,
    # Use floats for min/max, otherwise they can get converted to symints
    torch.nn.Hardtanh(min_val=-0.5, max_val=4.0, inplace=False): 3,
    torch.nn.Hardtanh(min_val=-0.5, max_val=float("inf"), inplace=False): 3,
    torch.nn.GELU(approximate="none"): 6,
    torch.nn.GELU(approximate="tanh"): 10,
    torch.nn.ReLU6(): 3,
    torch.nn.SiLU(): 3,
    torch.nn.Hardsigmoid(): 5,
}

non_decomposed_unary_list = [
    torch.nn.ReLU,
    torch.nn.Sigmoid,
    torch.nn.Tanh,
]

# The dict value is (match_count, match_nodes, inplace)
binary_list = {
    lambda x, y: torch.add(x, y): (1, 2, False),  # call_function
    lambda x, y: torch.add(y, x): (1, 2, False),  # call_function
    lambda x, y: x.add(y): (1, 2, False),  # call_method
    lambda x, y: x.add_(y): (1, 2, True),  # call_method
    lambda x, y: torch.sub(x, y): (1, 2, False),  # call_function
    lambda x, y: x.sub(y): (1, 2, False),  # call_method
    lambda x, y: x.sub_(y): (1, 2, True),  # call_method
}

quantization_add_fn_list = [
    lambda x, y: torch.add(x, y),
    lambda x, y: x.add(y),
]

quantization_inplace_add_fn_list = [
    lambda x, y: x.add_(y),
]


def get_default_quantizer(is_qat, is_dynamic):
    quantizer = X86InductorQuantizer()
    quantizer.set_global(
        xiq.get_default_x86_inductor_quantization_config(
            is_qat=is_qat, is_dynamic=is_dynamic
        )
    )
    return quantizer


def cal_conv_generated_kernel_number(mod, input, dtype, dim=4):
    # this function is to decide how many kernels are generated
    # while testing conv2d/3d/deconv2d
    # the assumption is:
    #   (1) There will be a to_dtype kernel for input for lp
    #   (2) inductor always use channel_last format, there will
    #       be a to_channel_last format for input
    #   (3) to_dtype and to_channel_last for input can be fused
    #   (4) inductor always get channel last format from mkldnn_conv_pointwise(binary),
    #       and force the output to have same stride with eager.
    #       So there will be a to_contiguous for output if eager output is contiguouse
    mod = copy.deepcopy(mod)
    input = input.clone()
    if dtype == torch.float32:
        maybe_autocast = contextlib.nullcontext()
    else:
        maybe_autocast = torch.amp.autocast("cpu", dtype=dtype)
    with torch.no_grad(), maybe_autocast:
        output = mod(input)
    input_kernel, output_kernel = 0, 0
    if (
        input.is_contiguous(memory_format=torch.contiguous_format)
        or dtype != torch.float32
        or (TEST_ACL and dim == 4)
    ):
        input_kernel = 1
    if output.is_contiguous(memory_format=torch.contiguous_format) or (
        TEST_ACL and dtype == torch.bfloat16
    ):
        output_kernel = 1
    return input_kernel + output_kernel


@config.patch({"freezing": True})
class TestPatternMatcherBase(TestCase):
    def _check_unary_is_decomposed(self, unary_fn):
        return not any(
            isinstance(unary_fn, fn)
            for fn in [torch.nn.ReLU, torch.nn.Sigmoid, torch.nn.Tanh]
        )

    def _clone_inputs(self, inputs):
        def clone(x):
            if not isinstance(x, torch.Tensor):
                return x
            return x.clone()

        return tuple(clone(x) for x in inputs)

    def _test_common(
        self,
        mod,
        inputs,
        matcher_check_fn,
        atol=1e-5,
        rtol=1.3e-6,
        check_autocast=torch.float32,
        check_quantization=False,
        is_qat=False,
        dtype=None,
        is_dynamic=False,
        quantizer=None,
        compile_options={},  # noqa: B006
    ):
        counters.clear()
        torch._dynamo.reset()
        if (
            check_autocast == torch.bfloat16
            and torch.ops.mkldnn._is_mkldnn_bf16_supported()
        ):
            maybe_autocast = torch.amp.autocast("cpu", dtype=torch.bfloat16)
            atol, rtol = 1e-2, 1e-2
        elif (
            check_autocast == torch.float16
            and torch.ops.mkldnn._is_mkldnn_fp16_supported()
        ):
            maybe_autocast = torch.amp.autocast("cpu", dtype=torch.float16)
            atol, rtol = 1e-2, 1e-2
        else:
            assert check_autocast == torch.float32
            maybe_autocast = contextlib.nullcontext()

        if check_quantization:
            convert_model = _generate_qdq_quantized_model(
                mod, inputs, is_qat, is_dynamic, quantizer
            )
            with torch.no_grad(), maybe_autocast:
                _ = torch.compile(convert_model)(*inputs)
                matcher_check_fn()
        else:
            with torch.no_grad(), maybe_autocast:
                clone_inputs = self._clone_inputs(inputs)
                expected = mod(*inputs)
                actual = torch.compile(mod, **compile_options)(*clone_inputs)
                torch.testing.assert_close(actual, expected, atol=atol, rtol=rtol)
                matcher_check_fn()

    def _test_code_common(
        self,
        mod,
        inputs,
        include_ops,
        exclude_ops,
        atol=1e-5,
        rtol=1.3e-6,
        check_quantization=False,
        check_dynamic=None,
        num_include_ops=None,
        quantizer=None,
    ):
        with torch.no_grad():
            clone_inputs = self._clone_inputs(inputs)
            if check_quantization:
                mod = _generate_qdq_quantized_model(mod, inputs, quantizer=quantizer)
            expected = mod(*inputs)
            actual, (source_code,) = run_and_get_code(
                torch.compile(mod, fullgraph=True, dynamic=check_dynamic),
                *clone_inputs,
            )
            for op in include_ops:
                self.assertIn(op, source_code)
            if num_include_ops is not None:
                assert len(include_ops) == len(num_include_ops)
                for i in range(len(include_ops)):
                    self.assertEqual(
                        source_code.count(include_ops[i]), num_include_ops[i]
                    )
            for op in exclude_ops:
                self.assertNotIn(op, source_code)
            if check_dynamic is not None:
                _check_has_dynamic_shape(self, source_code)
            if not check_quantization:
                # Skip due to reduce range setting for Quantization on preCI system.
                torch.testing.assert_close(actual, expected, atol=atol, rtol=rtol)


class TestPatternMatcher(TestPatternMatcherBase):
    def _test_conv_unary_cpu_base(self, dim=4):
        assert dim == 4 or dim == 5

        class M(torch.nn.Module):
            def __init__(
                self,
                unary_fn,
                **kwargs,
            ):
                super().__init__()
                if dim == 4:
                    self.conv = torch.nn.Conv2d(3, 16, kernel_size=3, stride=1)
                else:
                    self.conv = torch.nn.Conv3d(3, 16, kernel_size=3, stride=1)
                self.unary_fn = unary_fn

            def forward(self, x):
                x = self.conv(x)
                return self.unary_fn(x)

        dtypes = [
            torch.float,
        ]
        if torch.ops.mkldnn._is_mkldnn_bf16_supported():
            dtypes.append(torch.bfloat16)
        if torch.ops.mkldnn._is_mkldnn_fp16_supported():
            dtypes.append(torch.float16)
        cl_format = torch.channels_last if dim == 4 else torch.channels_last_3d
        options = itertools.product(
            unary_list.keys(),
            [torch.contiguous_format, cl_format],
            dtypes,
        )

        for (
            unary_fn,
            memory_format,
            dtype,
        ) in options:
            metrics.reset()
            if dim == 4:
                x_shape = (1, 3, 56, 56)
            else:
                x_shape = (1, 3, 20, 56, 56)
            mod = M(unary_fn).to(memory_format=memory_format).eval()

            v = (
                torch.randn(x_shape, dtype=torch.float32)
                .add(1)
                .to(memory_format=memory_format)
            )

            def matcher_check_fn():
                match_nodes = unary_list[unary_fn]
                if dtype in (
                    torch.float16,
                    torch.bfloat16,
                ) and self._check_unary_is_decomposed(unary_fn):
                    # Has extra dtype conversion nodes for autocast.
                    match_nodes += 2
                self.assertEqual(
                    counters["inductor"]["mkldnn_unary_fusion_matcher_nodes"],
                    0 if TEST_ACL else match_nodes,
                )
                self.assertEqual(
                    counters["inductor"]["mkldnn_conv_weight_pack_matcher_count"], 1
                )

            self._test_common(mod, (v,), matcher_check_fn, check_autocast=dtype)
            generated_kernel_count = cal_conv_generated_kernel_number(
                mod, v, dtype, dim
            )
            self.assertEqual(metrics.generated_kernel_count, generated_kernel_count)

    @skipIfNoDynamoSupport
    @skipIfNoONEDNN
    @skipIfRocm
    @bf32_on_and_off()
    def test_conv2d_unary_cpu(self):
        self._test_conv_unary_cpu_base(dim=4)

    @skipIfNoDynamoSupport
    @skipIfNoONEDNN
    @skipIfRocm
    @bf32_on_and_off()
    def test_conv3d_unary_cpu(self):
        self._test_conv_unary_cpu_base(dim=5)

    @bf32_on_and_off()
    def test_linear_unary(self):
        class M(torch.nn.Module):
            def __init__(
                self,
                unary_fn,
                in_features,
                out_features,
                bias,
                **kwargs,
            ):
                super().__init__()
                self.linear = torch.nn.Linear(
                    in_features,
                    out_features,
                    bias,
                    **kwargs,
                )
                self.unary_fn = unary_fn

            def forward(self, x):
                x = self.linear(x)
                return self.unary_fn(x)

        dtypes = []
        if torch.ops.mkldnn._is_mkldnn_bf16_supported():
            dtypes.append(torch.bfloat16)
        if torch.ops.mkldnn._is_mkldnn_fp16_supported():
            dtypes.append(torch.float16)
        if torch.backends.mkldnn.matmul.fp32_precision == "bf16":
            dtypes.append(torch.float32)
        options = itertools.product(unary_list, [True, False], dtypes)
        for unary_fn, bias, dtype in options:
            metrics.reset()
            mod = M(unary_fn, 10, 30, bias=bias).eval()
            # only fuse for linear when the dtype is bf16
            mod = mod
            v = torch.randn(2, 10)

            def matcher_check_fn():
                match_nodes = unary_list[unary_fn]
                if dtype != torch.float32 and self._check_unary_is_decomposed(unary_fn):
                    # Has extra dtype conversion nodes for autocast.
                    match_nodes += 2
                self.assertEqual(
                    counters["inductor"]["mkldnn_unary_fusion_matcher_nodes"],
                    0 if TEST_ACL else match_nodes,
                )
                self.assertEqual(
                    counters["inductor"]["mkldnn_linear_weight_pack_matcher_count"], 1
                )

            self._test_common(mod, (v,), matcher_check_fn, check_autocast=dtype)
<<<<<<< HEAD
            expected_kernel_count = 1
            if acl_bf16:
                expected_kernel_count = 2
            elif dtype == torch.float32:
                expected_kernel_count = 0
            # only generated 1 kernel for "to_dtype"
            self.assertEqual(metrics.generated_kernel_count, expected_kernel_count)
=======
            # only generated 1 kernel for "to"
            self.assertEqual(metrics.generated_kernel_count, 2 if TEST_ACL else 1)
>>>>>>> c19ea70d

    @bf32_on_and_off()
    @unittest.skipIf(not TEST_MKL, "Test requires MKL")
    def test_linear_fp32(self):
        class M(torch.nn.Module):
            def __init__(self, bias):
                super().__init__()
                self.linear = torch.nn.Linear(10, 30, bias)

            def forward(self, x):
                return self.linear(x)

        for bias in [True, False]:
            mod = M(bias=bias).eval()
            v = torch.randn(2, 10)

            # packing pass.
            def matcher_check_fn():
                self.assertEqual(
                    counters["inductor"]["mkldnn_linear_weight_pack_matcher_count"], 1
                )

            self._test_common(mod, (v,), matcher_check_fn)

    @unittest.skipIf(not TEST_MKL, "Test requires MKL")
    def test_linear_input_non_contiguous_3D_wo_bias(self):
        # Activation is 3D, non-contiguous and without Bias
        class M(torch.nn.Module):
            def __init__(self):
                super().__init__()
                self.linear = torch.nn.Linear(4096, 1024, bias=False)

            def forward(self, x):
                x = torch.ops.aten.permute.default(x, [0, 2, 1, 3])
                x = torch.ops.aten.reshape.default(x, [4, 1, 4096])
                return self.linear(x)

        mod = M().eval()
        v = torch.randn(4, 32, 1, 128)

        dtypes = [torch.float]
        if torch.ops.mkldnn._is_mkldnn_bf16_supported():
            dtypes.append(torch.bfloat16)
        if torch.ops.mkldnn._is_mkldnn_fp16_supported():
            dtypes.append(torch.float16)

        for dtype in dtypes:
            torch._dynamo.reset()
            autocast_enabled = (
                True if dtype in [torch.bfloat16, torch.float16] else False
            )
            with torch.no_grad(), torch.autocast(
                device_type="cpu", enabled=autocast_enabled, dtype=dtype
            ):
                expected = mod(v)
                actual, (source_code,) = run_and_get_code(
                    torch.compile(mod, fullgraph=True),
                    v,
                )
                self.assertIn(
                    "torch.ops.mkldnn._linear_pointwise.default"
                    if autocast_enabled
                    else "torch.ops.mkl._mkl_linear.default",
                    source_code,
                )
                torch.testing.assert_close(actual, expected, atol=1e-2, rtol=1e-2)

    def test_linear_add_bias(self):
        class M(torch.nn.Module):
            def __init__(self, dtype, unary_fn, cast_bias):
                super().__init__()
                self.linear1 = torch.nn.Linear(10, 64, bias=False)
                self.bias1 = torch.randn(64)
                self.linear2 = torch.nn.Linear(10, 64, bias=False)
                self.bias2 = torch.randn(64)
                if cast_bias:
                    self.bias1 = self.bias1.to(dtype=dtype)
                    self.bias2 = self.bias2.to(dtype=dtype)
                self.unary_fn = unary_fn

            def forward(self, x):
                a = self.linear1(x) + self.bias1
                b = self.linear2(x) + self.bias2
                return self.unary_fn(a), self.unary_fn(b)

        dtypes = []
        if torch.ops.mkldnn._is_mkldnn_bf16_supported():
            dtypes.append(torch.bfloat16)
        if torch.ops.mkldnn._is_mkldnn_fp16_supported():
            dtypes.append(torch.float16)
        options = itertools.product(unary_list, dtypes)
        for unary_fn, dtype in options:
            metrics.reset()
            fold_mod = M(dtype, unary_fn, cast_bias=True).eval()
            v = torch.randn(2, 10)

            def folder_matcher_check_fn():
                match_nodes = unary_list[unary_fn]
                if self._check_unary_is_decomposed(unary_fn):
                    # Has extra dtype conversion nodes for autocast.
                    match_nodes += 2
                # we have 2 linears, so we double the matcher_count/nodes
                self.assertEqual(
                    counters["inductor"]["mkldnn_unary_fusion_matcher_count"],
                    0 if TEST_ACL else 2,
                )
                self.assertEqual(
                    counters["inductor"]["mkldnn_unary_fusion_matcher_nodes"],
                    0 if TEST_ACL else match_nodes * 2,
                )
                self.assertEqual(
                    counters["inductor"]["mkldnn_linear_weight_pack_matcher_count"], 2
                )

            self._test_common(
                fold_mod,
                (v,),
                folder_matcher_check_fn,
                check_autocast=dtype,
            )
            self.assertEqual(metrics.generated_kernel_count, 3 if TEST_ACL else 1)
            # we won't fold the bias if bias is not same dtype with weight
            # https://github.com/pytorch/pytorch/pull/129138
            metrics.reset()
            mod = M(dtype, unary_fn, cast_bias=False).eval()

            def matcher_check_fn():
                self.assertEqual(
                    counters["inductor"]["mkldnn_linear_weight_pack_matcher_count"], 2
                )

            self._test_common(mod, (v,), matcher_check_fn, check_autocast=dtype)
            # 1 kernel for "to_lowp", 2 kernels for unary ops
            self.assertEqual(metrics.generated_kernel_count, 3)

    def _test_conv_transpose_unary_base(self, dim=4):
        assert dim == 4 or dim == 5

        class M(torch.nn.Module):
            def __init__(
                self,
                unary_fn,
                **kwargs,
            ):
                super().__init__()
                if dim == 4:
                    self.conv_transpose = torch.nn.ConvTranspose2d(
                        3, 16, 3, stride=2, padding=1
                    )
                else:
                    self.conv_transpose = torch.nn.ConvTranspose3d(
                        3, 16, 3, stride=2, padding=1
                    )
                self.unary_fn = unary_fn

            def forward(self, x):
                x = self.conv_transpose(x)
                return self.unary_fn(x)

        dtypes = [
            torch.float,
        ]
        if torch.ops.mkldnn._is_mkldnn_bf16_supported():
            dtypes.append(torch.bfloat16)
        if torch.ops.mkldnn._is_mkldnn_fp16_supported():
            dtypes.append(torch.float16)

        cl_format = torch.channels_last if dim == 4 else torch.channels_last_3d
        options = itertools.product(
            unary_list,
            [torch.contiguous_format, cl_format],
            dtypes,
        )

        for unary_fn, memory_format, dtype in options:
            metrics.reset()
            if dim == 4:
                x_shape = (1, 3, 28, 28)
            else:
                x_shape = (1, 3, 17, 28, 28)
            mod = M(unary_fn).eval()

            v = torch.randn(x_shape, dtype=torch.float32).to(
                memory_format=memory_format
            )

            def matcher_check_fn():
                match_nodes = unary_list[unary_fn]
                if dtype in (
                    torch.float16,
                    torch.bfloat16,
                ) and self._check_unary_is_decomposed(unary_fn):
                    # Has extra dtype conversion nodes for autocast.
                    match_nodes += 2
                self.assertEqual(
                    counters["inductor"]["mkldnn_unary_fusion_matcher_nodes"],
                    0 if TEST_ACL else match_nodes,
                )
                self.assertEqual(
                    counters["inductor"]["mkldnn_conv_weight_pack_matcher_count"], 1
                )

            self._test_common(mod, (v,), matcher_check_fn, check_autocast=dtype)
            generated_kernel_count = cal_conv_generated_kernel_number(
                mod, v, dtype, dim
            )
            self.assertEqual(metrics.generated_kernel_count, generated_kernel_count)

    @skipIfNoDynamoSupport
    @skipIfNoONEDNN
    @skipIfRocm
    def test_conv_transpose2d_unary_cpu(self):
        self._test_conv_transpose_unary_base(dim=4)

    @skipIfNoDynamoSupport
    @skipIfNoONEDNN
    @skipIfRocm
    def test_conv_transpose3d_unary_cpu(self):
        self._test_conv_transpose_unary_base(dim=5)

    def _test_conv_binary_base(self, dim=4):
        assert dim == 4 or dim == 5

        class M(torch.nn.Module):
            def __init__(
                self,
                binary_fn,
                has_relu,
                **kwargs,
            ):
                super().__init__()
                if dim == 4:
                    self.conv1 = torch.nn.Conv2d(3, 16, kernel_size=3, stride=1)
                    self.conv2 = torch.nn.Conv2d(3, 16, kernel_size=3, stride=1)
                else:
                    self.conv1 = torch.nn.Conv3d(3, 16, kernel_size=3, stride=1)
                    self.conv2 = torch.nn.Conv3d(3, 16, kernel_size=3, stride=1)
                self.binary_fn = binary_fn
                self.has_relu = has_relu

            def forward(self, x):
                x1 = self.conv1(x)
                x2 = self.conv2(x)
                if has_relu:
                    return self.binary_fn(x1, x2).relu()
                else:
                    return self.binary_fn(x1, x2)

        dtypes = [
            torch.float,
        ]
        if torch.ops.mkldnn._is_mkldnn_bf16_supported():
            dtypes.append(torch.bfloat16)
        if torch.ops.mkldnn._is_mkldnn_fp16_supported():
            dtypes.append(torch.float16)
        cl_format = torch.channels_last if dim == 4 else torch.channels_last_3d
        test_memory_format = [torch.contiguous_format, cl_format]
        options = itertools.product(
            binary_list,
            [True, False],
            test_memory_format,
            dtypes,
        )

        for (
            binary_fn,
            has_relu,
            memory_format,
            dtype,
        ) in options:
            metrics.reset()
            if dim == 4:
                x_shape = (1, 3, 56, 56)
            else:
                x_shape = (1, 3, 20, 56, 56)
            mod = M(binary_fn, has_relu).eval()
            v = (
                torch.randn(x_shape, dtype=torch.float32, requires_grad=True)
                .add(1)
                .to(memory_format=memory_format)
            )

            def matcher_check_fn():
                match_nodes = binary_list[binary_fn][1]
                if has_relu:
                    match_nodes += 1
                self.assertEqual(
                    counters["inductor"][
                        "mkldnn_conv_binary_unary_fusion_matcher_nodes"
                    ],
                    0 if TEST_ACL else match_nodes,
                )
                self.assertEqual(
                    counters["inductor"]["mkldnn_conv_weight_pack_matcher_count"], 2
                )

            self._test_common(mod, (v,), matcher_check_fn, check_autocast=dtype)
            generated_kernel_count = cal_conv_generated_kernel_number(
                mod, v, dtype, dim
            )
            self.assertEqual(metrics.generated_kernel_count, generated_kernel_count)

    @skipIfNoDynamoSupport
    @skipIfNoONEDNN
    @skipIfRocm
    @bf32_on_and_off()
    def test_conv2d_binary(self):
        self._test_conv_binary_base(dim=4)

    @skipIfNoDynamoSupport
    @skipIfNoONEDNN
    @skipIfRocm
    @bf32_on_and_off()
    def test_conv3d_binary(self):
        self._test_conv_binary_base(dim=5)

    def _test_conv_binary_broadcast_shapes_base(self, dim=4):
        assert dim == 4 or dim == 5

        class M(torch.nn.Module):
            def __init__(
                self,
                binary_fn,
                has_relu,
                **kwargs,
            ):
                super().__init__()
                if dim == 4:
                    self.conv = torch.nn.Conv2d(3, 16, kernel_size=3, stride=1)
                else:
                    self.conv = torch.nn.Conv3d(3, 16, kernel_size=3, stride=1)
                self.binary_fn = binary_fn
                self.has_relu = has_relu

            def forward(self, x, x2):
                x1 = self.conv(x)
                if has_relu:
                    return self.binary_fn(x1, x2).relu()
                else:
                    return self.binary_fn(x1, x2)

        dtypes = [
            torch.float,
        ]
        if torch.ops.mkldnn._is_mkldnn_bf16_supported():
            dtypes.append(torch.bfloat16)
        if torch.ops.mkldnn._is_mkldnn_fp16_supported():
            dtypes.append(torch.float16)
        cl_format = torch.channels_last if dim == 4 else torch.channels_last_3d
        test_memory_format = [torch.contiguous_format, cl_format]
        if dim == 4:
            input_shapes = [
                [2, 3, 56, 56],
            ]
            other_shapes = [[2, 16, 1, 1], [1, 16, 1, 1], [1, 1, 1, 1]]
        else:
            input_shapes = [
                [2, 3, 20, 56, 56],
            ]
            other_shapes = [[2, 16, 1, 1, 1], [1, 16, 1, 1, 1], [1, 1, 1, 1, 1]]
        options = itertools.product(
            binary_list,
            input_shapes,
            other_shapes,
            [True, False],
            test_memory_format,
            dtypes,
        )

        for (
            binary_fn,
            x_shape,
            other_shape,
            has_relu,
            memory_format,
            dtype,
        ) in options:
            metrics.reset()
            mod = M(binary_fn, has_relu).eval()
            x = (
                torch.randn(x_shape, dtype=torch.float32, requires_grad=True)
                .add(1)
                .to(memory_format=memory_format)
            )
            other = (
                torch.randn(other_shape, dtype=torch.float32, requires_grad=True)
                .add(1)
                .to(memory_format=memory_format)
                .to(dtype)
            )

            def matcher_check_fn():
                match_nodes = binary_list[binary_fn][1]
                if has_relu:
                    match_nodes += 1
                self.assertEqual(
                    counters["inductor"][
                        "mkldnn_conv_binary_unary_fusion_matcher_nodes"
                    ],
                    0 if TEST_ACL else match_nodes,
                )
                self.assertEqual(
                    counters["inductor"]["mkldnn_conv_weight_pack_matcher_nodes"], 1
                )

            self._test_common(mod, (x, other), matcher_check_fn, check_autocast=dtype)

    @skipIfNoDynamoSupport
    @skipIfNoONEDNN
    @skipIfRocm
    def test_conv2d_binary_broadcast_shapes_cpu(self):
        self._test_conv_binary_broadcast_shapes_base(dim=4)

    @skipIfNoDynamoSupport
    @skipIfNoONEDNN
    @skipIfRocm
    def test_conv3d_binary_broadcast_shapes_cpu(self):
        self._test_conv_binary_broadcast_shapes_base(dim=5)

    @bf32_on_and_off()
    def test_linear_binary(self):
        class M(torch.nn.Module):
            def __init__(self, binary_fn, in_channels, out_channels, bias, **kwargs):
                super().__init__()
                self.linear = torch.nn.Linear(
                    in_channels, out_channels, bias=bias, **kwargs
                )
                self.binary_fn = binary_fn

            def forward(self, x, y):
                x = self.linear(x)
                x = self.binary_fn(x, y.clone())
                return x

        dtypes = []
        if torch.ops.mkldnn._is_mkldnn_bf16_supported():
            dtypes.append(torch.bfloat16)
        if torch.ops.mkldnn._is_mkldnn_fp16_supported():
            dtypes.append(torch.float16)
        if torch.backends.mkldnn.matmul.fp32_precision == "bf16":
            dtypes.append(torch.float32)
        options = itertools.product(
            binary_list, [[2, 3, 10], [2, 10]], [True, False], dtypes
        )
        out_feature = 30

        for binary_fn, input_shape, bias, dtype in options:
            metrics.reset()

            def matcher_check_fn():
                self.assertEqual(
                    counters["inductor"][
                        "mkldnn_conv_binary_unary_fusion_matcher_nodes"
                    ],
                    0 if TEST_ACL else 2,
                )
                reshape_linear_reshape_match_nodes = 3 if len(input_shape) == 3 else 0
                self.assertEqual(
                    counters["inductor"]["mkldnn_reshape_linear_reshape_matcher_nodes"],
                    reshape_linear_reshape_match_nodes,
                )
                self.assertEqual(
                    counters["inductor"]["mkldnn_linear_weight_pack_matcher_count"], 1
                )

            mod = M(binary_fn, input_shape[-1], out_feature, bias).eval()
            v = torch.randn(input_shape)
            other = torch.randn(input_shape[:-1] + [out_feature]).to(dtype)
            self._test_common(
                mod,
                (
                    v,
                    other,
                ),
                matcher_check_fn,
                check_autocast=dtype,
            )
<<<<<<< HEAD
            expected_kernel_count = 1
            if acl_bf16:
                expected_kernel_count = 2
            elif dtype == torch.float32:
                expected_kernel_count = 0
            # only generated 1 kernel for "to_dtype"
            self.assertEqual(metrics.generated_kernel_count, expected_kernel_count)
=======
            self.assertEqual(metrics.generated_kernel_count, 2 if TEST_ACL else 1)
>>>>>>> c19ea70d

    def test_linear_binary_broadcast_shapes_cpu(self):
        class M(torch.nn.Module):
            def __init__(self, binary_fn, in_channels, out_channels, bias, **kwargs):
                super().__init__()
                self.linear = torch.nn.Linear(
                    in_channels, out_channels, bias=bias, **kwargs
                )
                self.binary_fn = binary_fn

            def forward(self, x, y):
                x = self.linear(x)
                x = self.binary_fn(x, y.clone())
                return x

        dtypes = []
        if torch.ops.mkldnn._is_mkldnn_bf16_supported():
            dtypes.append(torch.bfloat16)
        if torch.ops.mkldnn._is_mkldnn_fp16_supported():
            dtypes.append(torch.float16)
        options = itertools.product(
            binary_list,
            (
                ([2, 3, 10], [1, 1, 30]),
                ([2, 10], [1, 30]),
            ),
            (True, False),
            dtypes,
        )
        out_feature = 30

        for binary_fn, (input_shape, other_shape), bias, dtype in options:
            metrics.reset()
            mod = M(binary_fn, input_shape[-1], out_feature, bias).eval()
            v = torch.randn(input_shape)
            other = torch.randn(other_shape).to(dtype)

            def matcher_check_fn():
                reshape_linear_reshape_match_nodes = 3 if len(input_shape) == 3 else 0
                self.assertEqual(
                    counters["inductor"]["mkldnn_reshape_linear_reshape_matcher_nodes"],
                    reshape_linear_reshape_match_nodes,
                )
                self.assertEqual(
                    counters["inductor"][
                        "mkldnn_conv_binary_unary_fusion_matcher_nodes"
                    ],
                    0 if TEST_ACL else 2,
                )
                self.assertEqual(
                    counters["inductor"]["mkldnn_linear_weight_pack_matcher_nodes"], 1
                )

            self._test_common(
                mod,
                (
                    v,
                    other,
                ),
                matcher_check_fn,
                check_autocast=dtype,
            )
<<<<<<< HEAD
            expected_kernel_count = 1
            if acl_bf16:
                expected_kernel_count = 2
            elif dtype == torch.float32:
                expected_kernel_count = 0
            # only generated 1 kernel for "to_dtype"
            self.assertEqual(metrics.generated_kernel_count, expected_kernel_count)
=======
            self.assertEqual(metrics.generated_kernel_count, 2 if TEST_ACL else 1)
>>>>>>> c19ea70d

    @skipIfNoDynamoSupport
    @skipIfNoONEDNN
    @skipIfRocm
    @unittest.skipIf(IS_FBCODE, "Failing in fbcode")
    def test_conv2d_linear_add_broadcast_shapes_cpu(self):
        class M(torch.nn.Module):
            def __init__(self):
                super().__init__()
                self.conv = torch.nn.Conv2d(3, 16, kernel_size=3, stride=1)
                self.linear = torch.nn.Linear(3, 16)

            def forward(self, x1, x2):
                return self.conv(x1) + self.linear(x2)[:, :, None, None]

        metrics.reset()
        mod = M().eval()
        x1 = torch.randn(2, 3, 56, 56)
        x2 = torch.randn(2, 3)

        def matcher_check_fn():
            match_nodes = 0 if TEST_ACL else 2
            self.assertEqual(
                counters["inductor"]["mkldnn_conv_binary_unary_fusion_matcher_nodes"],
                match_nodes,
            )
            self.assertEqual(
                counters["inductor"]["mkldnn_conv_weight_pack_matcher_nodes"], 1
            )

        self._test_common(mod, (x1, x2), matcher_check_fn)

    @bf32_on_and_off()
    def test_multi_linear_share_same_input(self):
        # llama pattern.
        class M(torch.nn.Module):
            def __init__(
                self,
            ):
                super().__init__()
                self.w1 = torch.nn.Linear(16, 16, bias=False)
                self.w2 = torch.nn.Linear(16, 16, bias=False)

            def forward(self, x):
                return F.silu(self.w1(x)) * F.relu(self.w2(x))

        dtypes = []
        if torch.ops.mkldnn._is_mkldnn_bf16_supported():
            dtypes.append(torch.bfloat16)
        if torch.ops.mkldnn._is_mkldnn_fp16_supported():
            dtypes.append(torch.float16)

        def matcher_check_fn():
            self.assertEqual(
                counters["inductor"]["mkldnn_unary_fusion_matcher_nodes"],
                0 if TEST_ACL else 7,
            )
            self.assertEqual(
                counters["inductor"]["mkldnn_unary_fusion_matcher_count"],
                0 if TEST_ACL else 2,
            )
            self.assertEqual(
                counters["inductor"]["mkldnn_reshape_linear_reshape_matcher_nodes"], 6
            )
            self.assertEqual(
                counters["inductor"]["mkldnn_linear_weight_pack_matcher_count"], 2
            )

        for dtype in dtypes:
            mod = M().to(dtype).eval()
            v = torch.randn(2, 4, 16).to(dtype)
            self._test_common(mod, (v,), matcher_check_fn, rtol=1e-2, atol=1e-2)

    def _qconv2d_test_helper(self, device="cpu", int8_mixed_bf16=False):
        class M(torch.nn.Module):
            def __init__(
                self,
                **kwargs,
            ):
                super().__init__()
                self.conv = torch.nn.Conv2d(3, 128, kernel_size=3, stride=1)
                self.conv2 = torch.nn.Conv2d(128, 128, kernel_size=3, stride=1)

            def forward(self, x):
                return self.conv2(self.conv(x))

        mod = M().eval().to(device=device)
        v = (
            torch.randn((1, 3, 8, 8), dtype=torch.float32, requires_grad=False)
            .add(1)
            .to(device=device)
        )

        def matcher_check_fn():
            # 1. Dequant-Conv2D pattern matched in QConv2D weight prepack * 1
            #    int8_mixed_fp32: [dequant_node, dequantize_per_channel, clone, convolution]
            #    int8_mixed_bf16: [dequant_node, optional(convert_element_type_4),
            #     dequantize_per_channel, optional(convert_element_type_3), clone, convolution]
            self.assertEqual(
                counters["inductor"]["qconv2d_weight_prepack_matcher_count"], 2
            )
            self.assertEqual(
                counters["inductor"]["qconv2d_weight_prepack_matcher_nodes"],
                12 if int8_mixed_bf16 else 8,
            )

        self._test_common(
            mod,
            (v,),
            matcher_check_fn,
            check_quantization=True,
            check_autocast=torch.bfloat16 if int8_mixed_bf16 else torch.float,
        )

    @skipIfNoDynamoSupport
    @skipIfNoONEDNN
    @skipIfRocm
    def test_qconv2d_cpu(self):
        r"""
        This testcase will quantize a single Conv2d module.
        """
        self._qconv2d_test_helper("cpu")

    @skipIfNoDynamoSupport
    @skipIfNoONEDNN
    @skipIfNoXPU
    def test_qconv2d_xpu(self):
        r"""
        This testcase will quantize a single Conv2d module.
        """
        self._qconv2d_test_helper("xpu")

    @skipIfNoDynamoSupport
    @skipIfNoONEDNNBF16
    @skipIfNoONEDNN
    def test_qconv2d_int8_mixed_bf16(self):
        r"""
        This testcase will quantize a single Conv2d module with int8_mixed_bf16 quantization.
        """
        self._qconv2d_test_helper(int8_mixed_bf16=True)

    def _qconv2d_unary_test_helper(
        self,
        device="cpu",
        int8_mixed_bf16=False,
        unary_op=torch.nn.ReLU(),
        qconv2d_unary_matcher_nodes=None,
    ):
        class M(torch.nn.Module):
            def __init__(
                self,
                **kwargs,
            ):
                super().__init__()
                self.conv = torch.nn.Conv2d(3, 128, kernel_size=3, stride=1)
                self.unary_fn = copy.deepcopy(unary_op)
                self.conv2 = torch.nn.Conv2d(
                    128, 128, kernel_size=3, stride=1, bias=False
                )
                self.unary_fn2 = copy.deepcopy(unary_op)

            def forward(self, x):
                tmp = self.unary_fn(self.conv(x))
                return self.unary_fn2(self.conv2(tmp))

        mod = M().eval().to(device=device)
        v = (
            torch.randn((1, 3, 8, 8), dtype=torch.float32, requires_grad=False)
            .add(1)
            .to(device=device)
        )

        def matcher_check_fn():
            # 1. Dequant-Conv2D pattern matched in quantization weight prepack * 2
            self.assertEqual(
                counters["inductor"]["qconv2d_weight_prepack_matcher_count"], 2
            )
            # 2. QConv2D Unary fusion in post-grad fusion pass * 2
            self.assertEqual(
                counters["inductor"]["qconv2d_unary_matcher_count"],
                0 if TEST_ACL else 2,
            )
            if qconv2d_unary_matcher_nodes:
                self.assertEqual(
                    counters["inductor"]["qconv2d_unary_matcher_nodes"],
                    0 if TEST_ACL else qconv2d_unary_matcher_nodes,
                )

        self._test_common(
            mod,
            (v,),
            check_quantization=True,
            check_autocast=torch.bfloat16 if int8_mixed_bf16 else torch.float,
            matcher_check_fn=matcher_check_fn,
        )

    @skipIfNoDynamoSupport
    @skipIfNoONEDNN
    def test_qconv2d_relu_cpu(self):
        r"""
        This testcase will quantize Conv2d->ReLU pattern.
        """
        self._qconv2d_unary_test_helper(device="cpu")

    @skipIfNoDynamoSupport
    @skipIfNoONEDNN
    @skipIfNoXPU
    def test_qconv2d_relu_xpu(self):
        r"""
        This testcase will quantize Conv2d->ReLU pattern.
        """
        self._qconv2d_unary_test_helper(device="xpu")

    @skipIfNoDynamoSupport
    @skipIfNoONEDNNBF16
    @skipIfNoONEDNN
    def test_qconv2d_relu_int8_mixed_bf16(self):
        r"""
        This testcase will quantize Conv2d->ReLU pattern with int8_mixed_bf16 quantization.
        """
        self._qconv2d_unary_test_helper(int8_mixed_bf16=True)

    @skipIfNoDynamoSupport
    @skipIfNoONEDNN
    def test_qconv2d_relu6_cpu(self):
        r"""
        This testcase will quantize Conv2d->ReLU6 pattern.
        """
        self._qconv2d_unary_test_helper(device="cpu", unary_op=torch.nn.ReLU6())

    @skipIfNoDynamoSupport
    @skipIfNoONEDNN
    @skipIfNoXPU
    def test_qconv2d_relu6_xpu(self):
        r"""
        This testcase will quantize Conv2d->ReLU6 pattern.
        """
        self._qconv2d_unary_test_helper(device="xpu", unary_op=torch.nn.ReLU6())

    @skipIfNoDynamoSupport
    @skipIfNoONEDNN
    def test_qconv2d_hardtanh_cpu(self):
        r"""
        This testcase will quantize Conv2d->Hardtanh pattern.
        """
        self._qconv2d_unary_test_helper(device="cpu", unary_op=torch.nn.Hardtanh())

    @skipIfNoDynamoSupport
    @skipIfNoONEDNN
    @skipIfNoXPU
    def test_qconv2d_hardtanh_xpu(self):
        r"""
        This testcase will quantize Conv2d->Hardtanh pattern.
        """
        self._qconv2d_unary_test_helper(device="xpu", unary_op=torch.nn.Hardtanh())

    @skipIfNoDynamoSupport
    @skipIfNoONEDNNBF16
    @skipIfNoONEDNN
    def test_qconv2d_hardtanh_int8_mixed_bf16_cpu(self):
        r"""
        This testcase will quantize Conv2d->Hardtanh pattern.
        Match.nodes:
            [qconv2d_pointwise_default, convert_element_type, clamp_min, clamp_max, convert_element_type, quantize_per_tensor]
            [qconv2d_pointwise_default, convert_element_type, clamp_min, clamp_max, convert_element_type]
        """
        self._qconv2d_unary_test_helper(
            unary_op=torch.nn.Hardtanh(),
            int8_mixed_bf16=True,
            qconv2d_unary_matcher_nodes=11,
        )

    @skipIfNoDynamoSupport
    @skipIfNoONEDNN
    def test_qconv2d_hardswish_cpu(self):
        r"""
        This testcase will quantize Conv2d->Hardswish pattern.
        """
        self._qconv2d_unary_test_helper(device="cpu", unary_op=torch.nn.Hardswish())

    @skipIfNoDynamoSupport
    @skipIfNoONEDNN
    @skipIfNoXPU
    def test_qconv2d_hardswish_xpu(self):
        r"""
        This testcase will quantize Conv2d->Hardswish pattern.
        """
        self._qconv2d_unary_test_helper(device="xpu", unary_op=torch.nn.Hardswish())

    @skipIfNoDynamoSupport
    @skipIfNoONEDNNBF16
    @skipIfNoONEDNN
    def test_qconv2d_hardswish_int8_mixed_bf16_cpu(self):
        r"""
        This testcase will quantize Conv2d->Hardswish pattern.
        Match.nodes:
            [qconv2d_pointwise_default, convert_element_type, add, clamp_min,
             clamp_max, mul, div, convert_element_type, quantize_per_tensor]
            [qconv2d_pointwise_default, convert_element_type, add, clamp_min, clamp_max, mul, div, convert_element_type]
        """
        self._qconv2d_unary_test_helper(
            unary_op=torch.nn.Hardswish(),
            int8_mixed_bf16=True,
            qconv2d_unary_matcher_nodes=17,
        )

    @skipIfNoDynamoSupport
    @skipIfNoONEDNN
    def test_qconv2d_silu_cpu(self):
        r"""
        This testcase will quantize Conv2d->SiLU pattern.
        """
        self._qconv2d_unary_test_helper(device="cpu", unary_op=torch.nn.SiLU())

    @skipIfNoDynamoSupport
    @skipIfNoONEDNN
    @skipIfNoXPU
    def test_qconv2d_silu_xpu(self):
        r"""
        This testcase will quantize Conv2d->SiLU pattern.
        """
        self._qconv2d_unary_test_helper(device="xpu", unary_op=torch.nn.SiLU())

    @skipIfNoDynamoSupport
    @skipIfNoONEDNNBF16
    @skipIfNoONEDNN
    def test_qconv2d_silu_int8_mixed_bf16_cpu(self):
        r"""
        This testcase will quantize Conv2d->SiLU pattern.
        Match.nodes:
            [qconv2d_pointwise_default, convert_element_type, sigmoid, mul,
             convert_element_type, quantize_per_tensor]
            [qconv2d_pointwise_default, convert_element_type, sigmoid, mul, convert_element_type]
        """
        self._qconv2d_unary_test_helper(
            unary_op=torch.nn.SiLU(),
            int8_mixed_bf16=True,
            qconv2d_unary_matcher_nodes=11,
        )

    def _qconv2d_add_cpu_test_helper(self, use_relu=False, int8_mixed_bf16=False):
        r"""
        This testcase will quantize a Conv2d->Add pattern as:
                 X
               /   \
        Conv1(X)   Conv2(X)
               \   /
                Add
                 |
           Optional(relu)
                 |
                 Y
        """

        class M(torch.nn.Module):
            def __init__(
                self,
                add_fn,
                use_relu,
                **kwargs,
            ):
                super().__init__()
                self.conv1 = torch.nn.Conv2d(3, 6, kernel_size=3, stride=1)
                self.conv2 = torch.nn.Conv2d(3, 6, kernel_size=3, stride=1)
                self.add_fn = add_fn
                self.relu = torch.nn.ReLU()
                self.conv3 = torch.nn.Conv2d(6, 6, kernel_size=3, stride=1, bias=False)
                self.conv4 = torch.nn.Conv2d(6, 6, kernel_size=3, stride=1, bias=False)
                self.add_fn2 = add_fn
                self.relu2 = torch.nn.ReLU()
                self.use_relu = use_relu

            def forward(self, x):
                x1 = self.conv1(x)
                x2 = self.conv2(x)
                tmp = self.add_fn(x1, x2)
                if self.use_relu:
                    tmp = self.relu(tmp)
                tmp1 = self.conv3(tmp)
                tmp2 = self.conv4(tmp)
                res = self.add_fn2(tmp1, tmp2)
                if self.use_relu:
                    res = self.relu2(res)
                return res

        for add_fn in quantization_add_fn_list + quantization_inplace_add_fn_list:
            mod = M(add_fn, use_relu).eval()
            v = torch.randn((1, 3, 8, 8), dtype=torch.float32, requires_grad=False).add(
                1
            )

            def matcher_check_fn():
                # 1. Dequant-Conv2D pattern matched in quantization weight prepack * 4
                self.assertEqual(
                    counters["inductor"]["qconv2d_weight_prepack_matcher_count"], 4
                )
                # 2. Qconv2d Binary Unary fusion in post-grad fusion pass * 2
                self.assertEqual(
                    counters["inductor"]["qconv2d_binary_matcher_count"],
                    0 if TEST_ACL else 2,
                )

            self._test_common(
                mod,
                (v,),
                matcher_check_fn,
                check_quantization=True,
                check_autocast=torch.bfloat16 if int8_mixed_bf16 else torch.float,
            )

    def _qconv2d_add_cpu_test_helper2(self, use_relu=False, int8_mixed_bf16=False):
        r"""
        This testcase will quantize two Conv2d->Add patterns as:

        Conv(X)   extra input
               \   /
                Add
                 |
           Optional(relu)
                 |
                 Y

        , and

        extra input   Conv(X)
               \   /
                Add
                 |
           Optional(relu)
                 |
                 Y
        """

        class M(torch.nn.Module):
            def __init__(
                self,
                add_fn,
                use_relu,
                swap_inputs,
                **kwargs,
            ):
                super().__init__()
                self.conv1 = torch.nn.Conv2d(3, 6, kernel_size=3, stride=1)
                self.add_fn = add_fn
                self.relu = torch.nn.ReLU()
                self.conv2 = torch.nn.Conv2d(6, 6, kernel_size=3, stride=1, bias=False)
                self.add_fn2 = add_fn
                self.relu2 = torch.nn.ReLU()
                self.use_relu = use_relu
                self.swap_inputs = swap_inputs

            def forward(self, x, x2, x3):
                x1 = self.conv1(x)
                if self.swap_inputs:
                    tmp = self.add_fn(x2, x1)
                else:
                    tmp = self.add_fn(x1, x2)
                if self.use_relu:
                    tmp = self.relu(tmp)
                tmp1 = self.conv2(tmp)
                if self.swap_inputs:
                    res = self.add_fn2(x3, tmp1)
                else:
                    res = self.add_fn2(tmp1, x3)
                if self.use_relu:
                    res = self.relu2(res)
                return res

        for add_fn, swap_inputs in itertools.product(
            quantization_add_fn_list + quantization_inplace_add_fn_list, [False, True]
        ):
            mod = M(add_fn, use_relu, swap_inputs).eval()
            x = torch.randn((1, 3, 8, 8), dtype=torch.float32, requires_grad=False)
            x2 = torch.randn((1, 6, 6, 6), dtype=torch.float32, requires_grad=False)
            x3 = torch.randn((1, 6, 4, 4), dtype=torch.float32, requires_grad=False)

            def matcher_check_fn():
                # 1. Dequant-Conv2D pattern matched in quantization weight prepack * 2
                self.assertEqual(
                    counters["inductor"]["qconv2d_weight_prepack_matcher_count"], 2
                )
                # 2. Qconv2d Binary Unary fusion in post-grad fusion pass * 2
                self.assertEqual(
                    counters["inductor"]["qconv2d_binary_matcher_count"],
                    0 if TEST_ACL else 2,
                )

            self._test_common(
                mod,
                (x, x2, x3),
                matcher_check_fn,
                check_quantization=True,
                check_autocast=torch.bfloat16 if int8_mixed_bf16 else torch.float,
            )

    @skipIfNoDynamoSupport
    @skipIfNoONEDNN
    def test_qconv2d_add_cpu(self):
        self._qconv2d_add_cpu_test_helper()
        self._qconv2d_add_cpu_test_helper2()

    @skipIfNoDynamoSupport
    @skipIfNoONEDNNBF16
    @skipIfNoONEDNN
    def test_qconv2d_add_int8_mixed_bf16(self):
        self._qconv2d_add_cpu_test_helper(int8_mixed_bf16=True)
        self._qconv2d_add_cpu_test_helper2(int8_mixed_bf16=True)

    @skipIfNoDynamoSupport
    @skipIfNoONEDNN
    def test_qconv2d_add_relu_cpu(self):
        self._qconv2d_add_cpu_test_helper(use_relu=True)
        self._qconv2d_add_cpu_test_helper2(use_relu=True)

    @skipIfNoDynamoSupport
    @skipIfNoONEDNNBF16
    @skipIfNoONEDNN
    def test_qconv2d_add_relu_int8_mixed_bf16(self):
        self._qconv2d_add_cpu_test_helper(use_relu=True, int8_mixed_bf16=True)
        self._qconv2d_add_cpu_test_helper2(use_relu=True, int8_mixed_bf16=True)

    @skipIfNoDynamoSupport
    @skipIfNoONEDNN
    def test_qconv2d_add_broadcast_shapes_cpu(self):
        r"""
        This testcase will quantize Conv2d->add pattern using broadcast shape inputs.
        Conv2d->Add fusion will fail for the broadcast shape inputs case.
        """

        class M(torch.nn.Module):
            def __init__(self, use_bias):
                super().__init__()
                self.conv = torch.nn.Conv2d(32, 32, kernel_size=3, stride=1)

            def forward(self, x1, x2):
                return torch.add(self.conv(x1), x2)

        bias_list = [True, False]
        for bias in bias_list:
            mod = M(bias).eval()
            x1 = torch.randn((2, 32, 9, 9))
            x2 = torch.randn((2, 32, 1, 1))

            def matcher_check_fn():
                # 1. Dequant-Conv2D pattern matched in quantization weight prepack * 1
                self.assertEqual(
                    counters["inductor"]["qconv2d_weight_prepack_matcher_count"], 1
                )
                # 2. Qconv2d Binary Unary fusion in post-grad fusion pass * 0
                self.assertEqual(
                    counters["inductor"]["qconv2d_binary_matcher_count"], 0
                )

            self._test_common(
                mod,
                (x1, x2),
                matcher_check_fn,
                check_quantization=True,
            )

    @skipIfNoDynamoSupport
    @skipIfNoONEDNN
    def test_qconv2d_with_concat_cpu(self):
        channel_1 = 32
        channel_2 = 16
        channel_3 = 8
        channel_4 = int(channel_2 * 2 + channel_3)

        class Model(torch.nn.Module):
            def __init__(
                self,
            ):
                super().__init__()
                self.conv1 = torch.nn.Conv2d(
                    channel_1, channel_2, 1, stride=1, dilation=1, padding=0
                )
                self.conv2 = torch.nn.Conv2d(
                    channel_1, channel_2, 1, stride=1, dilation=1, padding=0
                )
                self.conv3 = torch.nn.Conv2d(
                    channel_2, channel_3, 3, stride=1, dilation=1, padding=1
                )

                self.conv = torch.nn.Conv2d(
                    channel_4, channel_2, 1, stride=1, dilation=1, padding=0
                )

            def forward(self, x: torch.Tensor):
                x1 = self.conv1(x)
                x2 = self.conv2(x)
                x3 = self.conv3(x2)
                res = torch.cat([x1, x2, x3], dim=1)
                res = self.conv(res)
                return res

        mod = Model().eval()
        v = torch.randn(
            (8, channel_1, 40, 40), dtype=torch.float32, requires_grad=False
        )

        def matcher_check_fn():
            self.assertEqual(
                counters["inductor"]["qconv2d_weight_prepack_matcher_count"], 4
            )
            self.assertEqual(
                counters["inductor"]["qconv2d_unary_matcher_count"],
                0 if TEST_ACL else 3,
            )

        self._test_common(
            mod,
            (v,),
            matcher_check_fn,
            check_quantization=True,
        )

    @skipIfNoDynamoSupport
    @skipIfNoONEDNN
    def test_qconv2d_add_2(self):
        r"""
        This testcase prevents this pattern be matched as a conv_binary fusion by mistake.
                Conv(X)  3
                    \   /
                     Add
        We see this pattern in Mobilenet v3 large which add is decomposed from torch.nn.Hardswish or torch.nn.Hardsigmoid.
        """

        class M(torch.nn.Module):
            def __init__(
                self,
                post_op,
            ):
                super().__init__()
                self.conv = torch.nn.Conv2d(3, 6, kernel_size=3, stride=1)
                self.post_op = post_op

            def forward(self, x):
                return self.post_op(self.conv(x))

        for post_op in [
            torch.nn.Hardswish(inplace=True),
            torch.nn.Hardsigmoid(inplace=True),
        ]:
            mod = M(post_op).eval()
            v = torch.randn((1, 3, 8, 8), dtype=torch.float32, requires_grad=False).add(
                1
            )

            def matcher_check_fn():
                # Shouldn't hit conv binary fusion
                self.assertEqual(
                    counters["inductor"]["qconv2d_binary_matcher_count"], 0
                )

            self._test_common(
                mod,
                (v,),
                matcher_check_fn,
                check_quantization=True,
            )

    @skipIfNoDynamoSupport
    @skipIfNoONEDNN
    def test_qconv2d_add_3(self):
        r"""
        This testcase will test below model:
             x
           /   \
        conv1  maxpool
          \    /   \
           add    conv2
            \     /
              cat
        Based on default recipe of x86InductorQuantizer, we will see this pattern after convert:
        qconv1    maxpool
         \           |
          \         q1
           \       /   \
            \     dq1  qconv2
             \   /
              add
               |
               q2
        Since q1 has 2 users and qconv2 is not ancestor node of qconv1, we shouldn't fuse:
                int8
                 /
        qconv1 dq1
           \   /
            add
             |
             q2
             |
            int8
        Instead we can match and fuse this pattern into qconv_binary:
        qconv1  fp32
            \   /
             add
              |
             fp32
        """

        class M(torch.nn.Module):
            def __init__(
                self,
            ):
                super().__init__()
                self.conv1 = torch.nn.Conv2d(3, 3, kernel_size=3, stride=1)
                self.conv2 = torch.nn.Conv2d(3, 3, kernel_size=1, stride=1)
                self.maxpool = torch.nn.MaxPool2d(
                    kernel_size=3, stride=1, padding=0, dilation=1
                )

            def forward(self, x):
                tmp1 = self.conv1(x)
                tmp2 = self.maxpool(x)
                add = torch.add(tmp1, tmp2)
                tmp3 = self.conv2(tmp2)
                return torch.cat((add, tmp3), dim=1)

        mod = M().eval()
        v = torch.randn((1, 3, 8, 8), dtype=torch.float32, requires_grad=False).add(1)

        def matcher_check_fn():
            self.assertEqual(
                counters["inductor"]["qconv2d_binary_matcher_count"],
                0 if TEST_ACL else 1,
            )
            # The matched qconv binary pattern should have 2 nodes [qconv, add]
            # instead of 11 which has dequant in binary input and output quant
            self.assertEqual(
                counters["inductor"]["qconv2d_binary_matcher_nodes"],
                0 if TEST_ACL else 2,
            )

        self._test_common(
            mod,
            (v,),
            matcher_check_fn,
            check_quantization=True,
        )

    @skipIfNoDynamoSupport
    @skipIfNoONEDNN
    @skipIfRocm
    def test_qat_qconv2d(self):
        r"""
        This testcase will quantize a single Conv2d module with qat flow.
        """

        class M(torch.nn.Module):
            def __init__(
                self,
                **kwargs,
            ):
                super().__init__()
                self.conv = torch.nn.Conv2d(3, 128, kernel_size=3, stride=1)
                self.bn = torch.nn.BatchNorm2d(128)

            def forward(self, x):
                return self.bn(self.conv(x))

        mod = M().train()
        v = torch.randn((1, 3, 8, 8), dtype=torch.float32, requires_grad=True).add(1)

        def matcher_check_fn():
            # 1. Dequant-conv pattern matched in quantization weight prepack * 1
            #    [dequantize_per_tensor, dequantize_per_channel, clone, convolution]
            self.assertEqual(
                counters["inductor"]["qconv2d_weight_prepack_matcher_count"], 1
            )
            self.assertEqual(
                counters["inductor"]["qconv2d_weight_prepack_matcher_nodes"], 4
            )
            # 2. QConv2D Unary fusion in post-grad fusion pass * 1
            #    [qconv2d_pointwise_default, quantize_per_tensor]
            self.assertEqual(
                counters["inductor"]["qconv2d_unary_matcher_count"],
                0 if TEST_ACL else 1,
            )
            self.assertEqual(
                counters["inductor"]["qconv2d_unary_matcher_nodes"],
                0 if TEST_ACL else 2,
            )

        self._test_common(
            mod,
            (v,),
            matcher_check_fn,
            check_quantization=True,
            is_qat=True,
        )

    def _qat_qconv2d_unary_cpu_test_helper(
        self,
        unary_op=torch.nn.ReLU(),
    ):
        class M(torch.nn.Module):
            def __init__(
                self,
                **kwargs,
            ):
                super().__init__()
                self.conv = torch.nn.Conv2d(3, 3, kernel_size=3, stride=1)
                self.unary_fn = copy.deepcopy(unary_op)
                self.bn = torch.nn.BatchNorm2d(3)
                self.conv2 = torch.nn.Conv2d(3, 3, kernel_size=3, stride=1)
                self.unary_fn2 = copy.deepcopy(unary_op)
                self.bn2 = torch.nn.BatchNorm2d(3)

            def forward(self, x):
                tmp = self.unary_fn(self.bn(self.conv(x)))
                return self.unary_fn2(self.bn2(self.conv2(tmp)))

        mod = M()
        v = torch.randn((1, 3, 8, 8), dtype=torch.float32, requires_grad=True).add(1)

        def matcher_check_fn():
            # 1. Dequant-conv pattern matched in quantization weight prepack * 1
            #    [convert_element_type_1, sub, mul_1, dequantize_per_channel, clone, convolution]
            self.assertEqual(
                counters["inductor"]["qconv2d_weight_prepack_matcher_count"], 2
            )
            # 2. QConv2D Unary fusion in post-grad fusion pass * 1
            #    [qconv2d_pointwise_default, relu, div_1, round_2, add_1, clamp_min_1, clamp_max_1, convert_element_type_2]
            self.assertEqual(
                counters["inductor"]["qconv2d_unary_matcher_count"],
                0 if TEST_ACL else 2,
            )

        self._test_common(
            mod,
            (v,),
            matcher_check_fn,
            check_quantization=True,
            is_qat=True,
        )

    @skipIfNoDynamoSupport
    @skipIfNoONEDNN
    def test_qat_qconv2d_relu(self):
        r"""
        This testcase will quantize Conv2d->ReLU pattern with qat flow.
        """

        self._qat_qconv2d_unary_cpu_test_helper()

    @skipIfNoDynamoSupport
    @skipIfNoONEDNN
    def test_qat_qconv2d_relu6(self):
        r"""
        This testcase will quantize Conv2d->ReLU6 pattern with qat flow.
        """
        self._qat_qconv2d_unary_cpu_test_helper(unary_op=torch.nn.ReLU6())

    @skipIfNoDynamoSupport
    @skipIfNoONEDNN
    def test_qat_qconv2d_hardtanh(self):
        r"""
        This testcase will quantize Conv2d->Hardtanh pattern with qat flow.
        """
        self._qat_qconv2d_unary_cpu_test_helper(unary_op=torch.nn.Hardtanh())

    @skipIfNoDynamoSupport
    @skipIfNoONEDNN
    def test_qat_qconv2d_silu(self):
        r"""
        This testcase will quantize Conv2d->SiLU pattern with qat flow.
        """
        self._qat_qconv2d_unary_cpu_test_helper(unary_op=torch.nn.SiLU())

    @skipIfNoDynamoSupport
    @skipIfNoONEDNN
    def test_qat_qconv2d_hardswish(self):
        r"""
        This testcase will quantize Conv2d->Hardswish pattern with qat flow.
        """
        self._qat_qconv2d_unary_cpu_test_helper(unary_op=torch.nn.Hardswish())

    @skipIfNoDynamoSupport
    @skipIfNoONEDNN
    @skipIfRocm
    def test_qat_qconv2d_add(self):
        r"""
        This testcase will quantize a Conv2d->Add pattern as:
                 X
               /   \
        Conv1(X)   Conv2(X)
               \   /
                Add
                 |
                 Y
        """

        class M(torch.nn.Module):
            def __init__(
                self,
                **kwargs,
            ):
                super().__init__()
                self.conv1 = torch.nn.Conv2d(3, 6, kernel_size=3, stride=1)
                self.bn1 = torch.nn.BatchNorm2d(6)
                self.conv2 = torch.nn.Conv2d(3, 6, kernel_size=3, stride=1)
                self.bn2 = torch.nn.BatchNorm2d(6)

            def forward(self, x):
                x1 = self.bn1(self.conv1(x))
                x2 = self.bn2(self.conv2(x))
                return x1 + x2

        mod = M().train()
        v = torch.randn((1, 3, 8, 8), dtype=torch.float32, requires_grad=True).add(1)

        def matcher_check_fn():
            # 1. Dequant-conv pattern matched in quantization weight prepack * 2
            #    [dequantize_per_tensor, dequantize_per_channel, clone, convolution]
            self.assertEqual(
                counters["inductor"]["qconv2d_weight_prepack_matcher_count"], 2
            )
            self.assertEqual(
                counters["inductor"]["qconv2d_weight_prepack_matcher_nodes"], 8
            )
            # 2. Qconv2d Binary fusion in post-grad fusion pass * 1
            #    [qconv2d_pointwise_default_1, dequantize_per_tensor, add_3, quantize_per_tensor]
            self.assertEqual(
                counters["inductor"]["qconv2d_binary_matcher_count"],
                0 if TEST_ACL else 1,
            )
            self.assertEqual(
                counters["inductor"]["qconv2d_binary_matcher_nodes"],
                0 if TEST_ACL else 4,
            )

        self._test_common(
            mod,
            (v,),
            matcher_check_fn,
            check_quantization=True,
            is_qat=True,
        )

    @skipIfNoDynamoSupport
    @skipIfNoONEDNN
    @skipIfRocm
    def test_qat_qconv2d_add_relu(self):
        r"""
        This testcase will quantize a Conv2d->Add->ReLU pattern as:
                 X
               /   \
        Conv1(X)   Conv2(X)
               \   /
                Add
                 |
                ReLU
                 |
                 Y
        """

        class M(torch.nn.Module):
            def __init__(
                self,
                **kwargs,
            ):
                super().__init__()
                self.conv1 = torch.nn.Conv2d(3, 6, kernel_size=3, stride=1)
                self.bn1 = torch.nn.BatchNorm2d(6)
                self.conv2 = torch.nn.Conv2d(3, 6, kernel_size=3, stride=1)
                self.bn2 = torch.nn.BatchNorm2d(6)
                self.relu = torch.nn.ReLU()

            def forward(self, x):
                x1 = self.bn1(self.conv1(x))
                x2 = self.bn2(self.conv2(x))
                return self.relu(x1 + x2)

        mod = M().train()
        v = torch.randn((1, 3, 8, 8), dtype=torch.float32, requires_grad=True).add(1)

        def matcher_check_fn():
            # 1. Dequant-conv pattern matched in quantization weight prepack * 2
            #    [dequantize_per_tensor, dequantize_per_channel, clone, convolution]
            self.assertEqual(
                counters["inductor"]["qconv2d_weight_prepack_matcher_count"], 2
            )
            self.assertEqual(
                counters["inductor"]["qconv2d_weight_prepack_matcher_nodes"], 8
            )
            # 2. Qconv2d Binary fusion in post-grad fusion pass * 1
            #    [qconv2d_pointwise_default_1, dequantize_per_tensor, add_3, relu, quantize_per_tensor]
            self.assertEqual(
                counters["inductor"]["qconv2d_binary_matcher_count"],
                0 if TEST_ACL else 1,
            )
            self.assertEqual(
                counters["inductor"]["qconv2d_binary_matcher_nodes"],
                0 if TEST_ACL else 5,
            )

        self._test_common(
            mod,
            (v,),
            matcher_check_fn,
            check_quantization=True,
            is_qat=True,
        )

    @skipIfNoDynamoSupport
    @skipIfNoONEDNN
    @skipIfRocm
    def test_qconv2d_dequant_promotion_cpu(self):
        r"""
        This testcase tests if dequant node before conv2d is promoted correctly:
                 X
                 |
              Conv1(X)
               /   \
        Conv2(X)   Conv3(X)
               \   /
                Add
                 |
                 Y
        """

        class M(torch.nn.Module):
            def __init__(
                self,
                **kwargs,
            ):
                super().__init__()
                self.conv1 = torch.nn.Conv2d(3, 6, kernel_size=3, stride=1)
                self.conv2 = torch.nn.Conv2d(6, 6, kernel_size=3, stride=1)
                self.conv3 = torch.nn.Conv2d(6, 6, kernel_size=3, stride=1)

            def forward(self, x):
                temp = self.conv1(x)
                temp = self.conv2(temp) + self.conv3(temp)
                return temp

        mod = M().eval()
        v = torch.randn((1, 3, 8, 8), dtype=torch.float32, requires_grad=False).add(1)

        def matcher_check_fn():
            # 1. Dequant pattern matcher for dequant promotion * 1
            #    [dequantize_per_tensor]
            self.assertEqual(counters["inductor"]["dequant_promotion_matcher_count"], 1)
            self.assertEqual(counters["inductor"]["dequant_promotion_matcher_nodes"], 1)
            # 2. Dequant-conv pattern matched in quantization weight prepack * 3
            #    [dequantize_per_tensor, dequantize_per_channel, clone, convolution]
            self.assertEqual(
                counters["inductor"]["qconv2d_weight_prepack_matcher_count"], 3
            )
            self.assertEqual(
                counters["inductor"]["qconv2d_weight_prepack_matcher_nodes"], 12
            )
            # 3. Qconv2d Binary fusion in post-grad fusion pass * 1
            #    [qconv2d_pointwise_default_1, add_3]
            self.assertEqual(
                counters["inductor"]["qconv2d_binary_matcher_count"],
                0 if TEST_ACL else 1,
            )
            self.assertEqual(
                counters["inductor"]["qconv2d_binary_matcher_nodes"],
                0 if TEST_ACL else 2,
            )

        self._test_common(
            mod,
            (v,),
            matcher_check_fn,
            check_quantization=True,
        )

    def _qlinear_cpu_test_helper(
        self,
        inputs,
        int8_mixed_bf16=False,
        do_permute=False,
        matcher_check_fn=None,
        bias=True,
        is_dynamic=False,
        is_qat=False,
    ):
        class M(torch.nn.Module):
            def __init__(self, use_bias, do_permute=False):
                super().__init__()
                self.linear = torch.nn.Linear(4, 3, use_bias)
                self.linear2 = torch.nn.Linear(3, 4, use_bias)
                self.do_permute = do_permute

            def forward(self, x):
                if self.do_permute:
                    x = torch.reshape(torch.permute(x, (0, 2, 3, 1)), (2, 12, 4))
                return self.linear2(self.linear(x))

        mod = M(bias, do_permute=do_permute).eval()

        def _default_matcher_check_fn():
            self.assertEqual(
                counters["inductor"]["qlinear_weight_prepack_matcher_count"], 2
            )

        self._test_common(
            mod,
            inputs,
            matcher_check_fn=(
                matcher_check_fn
                if matcher_check_fn is not None
                else _default_matcher_check_fn
            ),
            check_autocast=torch.bfloat16 if int8_mixed_bf16 else torch.float,
            check_quantization=True,
            is_qat=is_qat,
            is_dynamic=is_dynamic,
        )

    @skipIfNoDynamoSupport
    @skipIfNoONEDNN
    def test_qlinear_cpu(self):
        r"""
        This testcase will quantize a single Linear Moduel.
        """
        for bias in [True, False]:
            self._qlinear_cpu_test_helper((torch.randn((2, 4)),), bias=bias)

    @skipIfNoDynamoSupport
    @skipIfNoONEDNN
    def test_dynamic_qlinear_cpu(self):
        r"""
        This testcase will quantize a single Linear Moduel.
        """
        for bias in [True, False]:
            self._qlinear_cpu_test_helper(
                (torch.randn((2, 4)),), bias=bias, is_dynamic=True
            )

    @skipIfNoDynamoSupport
    @skipIfNoONEDNN
    def test_dynamic_qlinear_qat_cpu(self):
        r"""
        This testcase will quantize a single Linear Moduel.
        """
        for bias in [True, False]:
            self._qlinear_cpu_test_helper(
                (torch.randn((2, 4)),), bias=bias, is_dynamic=True, is_qat=True
            )

    @skipIfNoDynamoSupport
    @skipIfNoONEDNN
    def test_dynamic_qlinear_input_dim_exceeds_2(self):
        r"""
        This testcase will quantize a single Linear Moduel.
        """
        for bias in [True, False]:
            self._qlinear_cpu_test_helper(
                (torch.randn((2, 3, 4)),), bias=bias, is_dynamic=True
            )

    @skipIfNoDynamoSupport
    @skipIfNoONEDNNBF16
    @skipIfNoONEDNN
    def test_qlinear_int8_mixed_bf16(self):
        r"""
        This testcase will quantize a single Linear Moduel with int8_mixed_bf16 quantization.
        """
        for bias in [True, False]:
            self._qlinear_cpu_test_helper(
                (torch.randn((2, 4)),), int8_mixed_bf16=True, bias=bias
            )

    @skipIfNoDynamoSupport
    @skipIfNoONEDNN
    def test_qlinear_input_dim_exceeds_2(self):
        r"""
        This testcase will quantize a single Linear Moduel.
        """
        for bias in [True, False]:
            self._qlinear_cpu_test_helper((torch.randn((2, 3, 4)),), bias=bias)

    @skipIfNoDynamoSupport
    @skipIfNoONEDNNBF16
    @skipIfNoONEDNN
    def test_qlinear_int8_mixed_bf16_input_dim_exceeds_2(self):
        r"""
        This testcase will quantize a single Linear Moduel with int8_mixed_bf16 quantization.
        """
        for bias in [True, False]:
            self._qlinear_cpu_test_helper(
                (torch.randn((2, 3, 4)),), int8_mixed_bf16=True, bias=bias
            )

    @skipIfNoDynamoSupport
    @skipIfNoONEDNN
    def test_qlinear_input_dim_exceeds_2_and_not_contiguous(self):
        r"""
        This testcase will quantize a single Linear Module.
        * Input dim exceeds 2
        * Input not contiguous
        """
        for bias in [True, False]:

            def matcher_check_fn():
                self.assertEqual(
                    counters["inductor"]["qlinear_weight_prepack_matcher_count"], 2
                )
                self.assertEqual(
                    counters["inductor"]["qlinear_weight_prepack_matcher_nodes"],
                    13 if bias else 12,
                )

            self._qlinear_cpu_test_helper(
                (torch.randn((2, 4, 3, 4)),),
                do_permute=True,
                matcher_check_fn=matcher_check_fn,
                bias=bias,
            )

    @skipIfNoDynamoSupport
    @skipIfNoONEDNNBF16
    @skipIfNoONEDNN
    def test_qlinear_int8_mixed_bf16_input_dim_exceeds_2_and_not_contiguous(self):
        r"""
        This testcase will quantize a single Linear Module for int8_bf16.
        * Input dim exceeds 2
        * Input not contiguous
        """
        for bias in [True, False]:

            def matcher_check_fn():
                self.assertEqual(
                    counters["inductor"]["qlinear_weight_prepack_matcher_count"], 2
                )
                self.assertEqual(
                    counters["inductor"]["qlinear_weight_prepack_matcher_nodes"],
                    17 if bias else 16,
                )

            self._qlinear_cpu_test_helper(
                (torch.randn((2, 4, 3, 4)),),
                int8_mixed_bf16=True,
                do_permute=True,
                matcher_check_fn=matcher_check_fn,
                bias=bias,
            )

    def _qlinear_unary_cpu_test_helper(
        self, inputs, unary_op=torch.nn.ReLU(), int8_mixed_bf16=False
    ):
        class M(torch.nn.Module):
            def __init__(self, use_bias):
                super().__init__()
                self.linear = torch.nn.Linear(4, 4, use_bias)
                self.unary_fn = copy.deepcopy(unary_op)
                self.linear2 = torch.nn.Linear(4, 4, use_bias)
                self.unary_fn2 = copy.deepcopy(unary_op)

            def forward(self, x):
                tmp = self.unary_fn(self.linear(x))
                return self.unary_fn2(self.linear2(tmp))

        bias_list = [True, False]
        for bias in bias_list:
            mod = M(bias).eval()

            def matcher_check_fn():
                # 1. dequant-linear pattern matched in quantization weight prepack
                self.assertEqual(
                    counters["inductor"]["qlinear_weight_prepack_matcher_count"], 2
                )
                # 2. QLinear Unary fusion in post-grad fusion pass
                self.assertEqual(
                    counters["inductor"]["qlinear_unary_matcher_count"],
                    0 if TEST_ACL else 2,
                )

            self._test_common(
                mod,
                inputs,
                matcher_check_fn,
                check_autocast=torch.bfloat16 if int8_mixed_bf16 else torch.float,
                check_quantization=True,
            )

    @skipIfNoDynamoSupport
    @skipIfNoONEDNN
    def test_qlinear_relu_cpu(self):
        r"""
        This testcase will quantize a Linear->ReLU pattern.
        """
        self._qlinear_unary_cpu_test_helper((torch.randn((2, 4)),))

    @skipIfNoDynamoSupport
    @skipIfNoONEDNNBF16
    @skipIfNoONEDNN
    def test_qlinear_relu_int8_mixed_bf16(self):
        r"""
        This testcase will quantize a Linear->ReLU pattern with int8_mixed_bf16 quantization.
        """
        self._qlinear_unary_cpu_test_helper(
            (torch.randn((2, 4)),), int8_mixed_bf16=True
        )

    @skipIfNoDynamoSupport
    @skipIfNoONEDNN
    def test_qlinear_relu_input_dim_exceeds_2(self):
        r"""
        This testcase will quantize a Linear->ReLU pattern.
        """
        self._qlinear_unary_cpu_test_helper((torch.randn((2, 3, 4)),))

    @skipIfNoDynamoSupport
    @skipIfNoONEDNNBF16
    @skipIfNoONEDNN
    def test_qlinear_relu_int8_mixed_bf16_input_dim_exceeds_2(self):
        r"""
        This testcase will quantize a Linear->ReLU pattern with int8_mixed_bf16 quantization.
        """
        self._qlinear_unary_cpu_test_helper(
            (torch.randn((2, 3, 4)),), int8_mixed_bf16=True
        )

    @skipIfNoDynamoSupport
    @skipIfNoONEDNN
    def test_qlinear_gelu_cpu(self):
        r"""
        This testcase will quantize a Linear->GELU pattern.
        """
        for gelu in [torch.nn.GELU("none"), torch.nn.GELU("tanh")]:
            self._qlinear_unary_cpu_test_helper((torch.randn((2, 4)),), gelu)

    @skipIfNoDynamoSupport
    @skipIfNoONEDNNBF16
    @skipIfNoONEDNN
    def test_qlinear_gelu_int8_mixed_bf16(self):
        r"""
        This testcase will quantize a Linear->GELU pattern with int8_mixed_bf16 quantization.
        """
        for gelu in [torch.nn.GELU("none"), torch.nn.GELU("tanh")]:
            self._qlinear_unary_cpu_test_helper(
                (torch.randn((2, 4)),), gelu, int8_mixed_bf16=True
            )

    def _qlinear_add_cpu_test_helper(
        self, use_relu=False, int8_mixed_bf16=False, is_qat=True, is_dynamic=True
    ):
        r"""
        This testcase will quantize two consecutive Linear->Add(->relu) patterns as:
                 X
               /   \
        linear(X)   linear(X)
               \   /
                Add
                 |
           Optional(relu)
               /   \
        linear(X)   linear(X)
               \   /
                Add
                 |
           Optional(relu)
                 |
                 Y
        """

        def fake_quant(x):
            # to produce a float32 result as extra input
            qlib = torch.ops.quantized_decomposed
            x = qlib.quantize_per_tensor.default(x, 0.0166785, 42, 0, 255, torch.uint8)
            x = qlib.dequantize_per_tensor.default(
                x, 0.0166785, 42, 0, 255, torch.uint8
            )
            return x

        class M(torch.nn.Module):
            def __init__(
                self,
                add_fn,
                use_relu,
                fake_quant_before_extra_input,
            ):
                super().__init__()
                self.linear1 = torch.nn.Linear(4, 4)
                self.linear2 = torch.nn.Linear(4, 4)
                self.add_fn = add_fn
                self.relu = torch.nn.ReLU()
                self.linear3 = torch.nn.Linear(4, 4)
                self.linear4 = torch.nn.Linear(4, 4)
                self.add_fn2 = add_fn
                self.relu2 = torch.nn.ReLU()
                self.use_relu = use_relu
                self.fake_quant_before_extra_input = fake_quant_before_extra_input

            def forward(self, x):
                x1 = self.linear1(x)
                x2 = self.linear2(x)
                if self.fake_quant_before_extra_input:
                    x2 = fake_quant(x2)
                tmp = self.add_fn(x1, x2)
                if self.use_relu:
                    tmp = self.relu(tmp)
                tmp1 = self.linear3(tmp)
                tmp2 = self.linear4(tmp)
                if self.fake_quant_before_extra_input:
                    tmp2 = fake_quant(tmp2)
                res = self.add_fn2(tmp1, tmp2)
                if self.use_relu:
                    res = self.relu2(res)
                return res

        add_fn_list = [
            lambda x, y: x + y,
            lambda x, y: y + x,
            lambda x, y: x.add_(y),
            lambda x, y: y.add_(x),
        ]
        fake_quant_x2_list = [False, True] if int8_mixed_bf16 else [False]
        cases = itertools.product(add_fn_list, fake_quant_x2_list)
        for add_fn, fq_x2 in cases:
            mod = M(add_fn, use_relu, fq_x2).eval()
            v = torch.randn((4, 4), dtype=torch.float32, requires_grad=False).add(1)

            def matcher_check_fn():
                # 1. Dequant-linear pattern matched in quantization weight prepack * 4
                self.assertEqual(
                    counters["inductor"]["qlinear_weight_prepack_matcher_count"], 4
                )
                # pattern = [dequant_per_tensor, (convert_dtype), dequant_per_channel, (convert_dtype), permute, addmm]
                nodes_per_match = 6 if int8_mixed_bf16 else 4
                self.assertEqual(
                    counters["inductor"]["qlinear_weight_prepack_matcher_nodes"],
                    4 * nodes_per_match,
                )
                # 2. Qlinear Binary Unary fusion in post-grad fusion pass * 2
                self.assertEqual(
                    counters["inductor"]["qlinear_binary_matcher_count"],
                    0 if TEST_ACL else 2,
                )
                # Two linear-binary patterns are matched
                # matched patter1 = [qlinear, add, (convert dtype), (relu), quantize_per_tensor]
                # matched patter2 = [qlinear, add, (convert dtype), (relu)]
                # If add_fn is x.add_(y), x is bf16 and y is fp32, there is a to_bf16 node after binary
                to_bf16_after_binary = 2 * (add_fn == add_fn_list[2] and fq_x2)
                expected_matcher_nodes = (
                    (4 if is_dynamic else 5) + 2 * use_relu + to_bf16_after_binary
                )
                self.assertEqual(
                    counters["inductor"]["qlinear_binary_matcher_nodes"],
                    0 if TEST_ACL else expected_matcher_nodes,
                )

            self._test_common(
                mod,
                (v,),
                matcher_check_fn,
                check_quantization=True,
                check_autocast=torch.bfloat16 if int8_mixed_bf16 else torch.float,
                is_qat=is_qat,
                is_dynamic=is_dynamic,
            )

            if TEST_ACL:
                continue

            if torch._inductor.config.cpp_wrapper:
                # For CPP wrapper
                self._test_code_common(
                    mod,
                    (v,),
                    [
                        "aoti_torch_cpu__qlinear_pointwise_tensor",
                        "aoti_torch_cpu__qlinear_pointwise_binary_tensor",
                    ],
                    [],
                    check_quantization=True,
                    num_include_ops=[2, 2],
                )
            else:
                # For python wrapper
                self._test_code_common(
                    mod,
                    (v,),
                    [
                        "torch.ops.onednn.qlinear_pointwise.tensor",
                        "torch.ops.onednn.qlinear_pointwise.binary",
                    ],
                    [],
                    check_quantization=True,
                    num_include_ops=[2, 2],
                )

    @skipIfNoDynamoSupport
    @skipIfNoONEDNN
    @parametrize("use_relu", [True, False])
    @parametrize("is_qat", [True, False])
    @parametrize("is_dynamic", [True, False])
    def test_qlinear_add_cpu(self, use_relu, is_qat, is_dynamic):
        self._qlinear_add_cpu_test_helper(
            use_relu=use_relu, is_qat=is_qat, is_dynamic=is_dynamic
        )

    @skipIfNoDynamoSupport
    @skipIfNoONEDNNBF16
    @skipIfNoONEDNN
    @parametrize("use_relu", [True, False])
    @parametrize("is_qat", [True, False])
    @parametrize("is_dynamic", [True, False])
    def test_qlinear_add_int8_mixed_bf16(self, use_relu, is_qat, is_dynamic):
        self._qlinear_add_cpu_test_helper(
            int8_mixed_bf16=True,
            use_relu=use_relu,
            is_qat=is_qat,
            is_dynamic=is_dynamic,
        )

    def _qlinear_dequant_promotion_cpu_test_helper(
        self,
        inputs,
        int8_mixed_bf16=False,
        is_dynamic=False,
        matcher_check_fn=None,
    ):
        class M(torch.nn.Module):
            def __init__(
                self,
                **kwargs,
            ):
                super().__init__()
                self.linear1 = torch.nn.Linear(4, 4)
                self.linear2 = torch.nn.Linear(4, 4)
                self.linear3 = torch.nn.Linear(4, 4)

            def forward(self, x):
                temp = self.linear1(x)
                temp = self.linear2(temp) + self.linear3(temp)
                return temp

        mod = M().eval()

        def default_matcher_check_fn():
            # 1. Dequant pattern matcher for dequant promotion * 1
            self.assertEqual(counters["inductor"]["dequant_promotion_matcher_count"], 1)
            # 2. dequant-linear pattern matched in quantization weight prepack * 3
            self.assertEqual(
                counters["inductor"]["qlinear_weight_prepack_matcher_count"], 3
            )
            # 3. QLinear Unary fusion in post-grad fusion pass * 1
            self.assertEqual(
                counters["inductor"]["qlinear_unary_matcher_count"],
                0 if TEST_ACL else 1,
            )

        self._test_common(
            mod,
            inputs,
            matcher_check_fn=(
                matcher_check_fn
                if matcher_check_fn is not None
                else default_matcher_check_fn
            ),
            check_autocast=torch.bfloat16 if int8_mixed_bf16 else torch.float,
            check_quantization=True,
            is_dynamic=is_dynamic,
        )

    @skipIfNoDynamoSupport
    @skipIfNoONEDNN
    def test_qlinear_dequant_promotion_cpu(self):
        r"""
        This testcase test if dequant node before linear is promoted correctly:
                  X
                  |
               Linear1(X)
                /   \
        Linear2(X)   Linear3(X)
                \   /
                 Add
                  |
                  Y
        """
        self._qlinear_dequant_promotion_cpu_test_helper((torch.randn((2, 4)),))

    @skipIfNoDynamoSupport
    @skipIfNoONEDNNBF16
    @skipIfNoONEDNN
    def test_qlinear_dequant_promotion_int8_mixed_bf16(self):
        r"""
        Test with int8_mixed_bf16 quantization.
        This testcase test if dequant node before linear is promoted correctly:
                  X
                  |
               Linear1(X)
                /   \
        Linear2(X)   Linear3(X)
                \   /
                 Add
                  |
                  Y
        """
        self._qlinear_dequant_promotion_cpu_test_helper(
            (torch.randn((2, 4)),), int8_mixed_bf16=True
        )

    @skipIfNoDynamoSupport
    @skipIfNoONEDNN
    def test_qlinear_dequant_promotion_cpu_input_dim_exceeds_2(self):
        r"""
        This testcase test if dequant node before linear is promoted correctly:
                  X
                  |
               Linear1(X)
                /   \
        Linear2(X)   Linear3(X)
                \   /
                 Add
                  |
                  Y
        """
        self._qlinear_dequant_promotion_cpu_test_helper((torch.randn((2, 3, 4)),))

    @skipIfNoDynamoSupport
    @skipIfNoONEDNNBF16
    @skipIfNoONEDNN
    def test_qlinear_dequant_promotion_int8_mixed_bf16_input_dim_exceeds_2(self):
        r"""
        Test with int8_mixed_bf16 quantization.
        This testcase test if dequant node before linear is promoted correctly:
                  X
                  |
               Linear1(X)
                /   \
        Linear2(X)   Linear3(X)
                \   /
                 Add
                  |
                  Y
        """
        self._qlinear_dequant_promotion_cpu_test_helper(
            (torch.randn((2, 3, 4)),), int8_mixed_bf16=True
        )

    @skipIfNoDynamoSupport
    @skipIfNoONEDNN
    def test_qlinear_dequant_promotion_dynamic_cpu(self):
        r"""
        This testcase test if dequant node before linear is promoted correctly:
                  X
                  |
               Linear1(X)
                /   \
        Linear2(X)   Linear3(X)
                \   /
                 Add
                  |
                  Y
        """

        def matcher_check_fn():
            # 1. Dequant pattern matcher for dequant promotion * 1
            self.assertEqual(counters["inductor"]["dequant_promotion_matcher_count"], 1)
            # 2. dequant-linear pattern matched in quantization weight prepack * 3
            self.assertEqual(
                counters["inductor"]["qlinear_weight_prepack_matcher_count"], 3
            )

        self._qlinear_dequant_promotion_cpu_test_helper(
            (torch.randn((2, 4)),),
            matcher_check_fn=matcher_check_fn,
            is_dynamic=True,
        )

    @skipIfNoDynamoSupport
    @skipIfNoONEDNN
    def test_qlinear_mul_cpu(self):
        r"""
        This testcase will quantize a Linear->Mul pattern.
        """

        class M(torch.nn.Module):
            def __init__(self, use_bias):
                super().__init__()
                self.linear = torch.nn.Linear(4, 5, use_bias)

            def forward(self, x1, x2):
                return torch.mul(self.linear(x1), x2)

        bias_list = [True, False]
        for bias in bias_list:
            mod = M(bias).eval()
            x1 = torch.randn((2, 4))
            x2 = torch.randn((2, 5))

            def matcher_check_fn():
                self.assertEqual(
                    counters["inductor"]["qlinear_weight_prepack_matcher_count"], 1
                )

            self._test_common(
                mod,
                (x1, x2),
                matcher_check_fn,
                check_quantization=True,
            )

    @skipIfNoDynamoSupport
    def test_qmaxpool2d(self):
        r"""
        This testcase will quantize Conv2d->ReLU->MaxPool2d pattern.
        """

        class M(torch.nn.Module):
            def __init__(
                self,
                kwargs,
            ):
                super().__init__()
                self.conv = torch.nn.Conv2d(
                    3, 64, 7, bias=True, stride=2, padding=3, dilation=1
                )
                self.relu = torch.nn.ReLU()
                self.maxpool = torch.nn.MaxPool2d(3, **kwargs)

            def forward(self, x):
                return self.maxpool(self.relu(self.conv(x)))

        kwargs_list = [
            {"stride": 2},
            {"stride": 2, "padding": 1},
            {"stride": 2, "padding": 1, "dilation": 1},
            {"stride": 2, "padding": 1, "dilation": 1, "ceil_mode": False},
        ]
        for kwargs in kwargs_list:
            mod = M(kwargs).eval()
            v = torch.randn((1, 3, 8, 8), dtype=torch.float32, requires_grad=False).add(
                1
            )

            def matcher_check_fn():
                self.assertEqual(
                    counters["inductor"]["qmaxpool2d_matcher_count"],
                    0 if TEST_ACL else 1,
                )
                self.assertEqual(
                    counters["inductor"]["qconv2d_weight_prepack_matcher_count"], 1
                )
                self.assertEqual(
                    counters["inductor"]["qconv2d_unary_matcher_count"],
                    0 if TEST_ACL else 1,
                )

            self._test_common(
                mod,
                (v,),
                matcher_check_fn,
                check_quantization=True,
            )

    @skipIfNoDynamoSupport
    def test_qflatten(self):
        r"""
        This testcase will quantize Conv2d->AdaptiveAvgPool2d->flatten->cat pattern.
        """

        class M(torch.nn.Module):
            def __init__(
                self,
            ):
                super().__init__()
                self.conv = torch.nn.Conv2d(
                    3, 64, 7, bias=True, stride=2, padding=3, dilation=1
                )
                self.relu = torch.nn.ReLU()
                self.adaptive_avg_pool2d = torch.nn.AdaptiveAvgPool2d((1, 1))

            def forward(self, x):
                return torch.cat(
                    [
                        torch.flatten(
                            self.adaptive_avg_pool2d(self.relu(self.conv(x))), 1
                        )
                    ]
                )

        mod = M().eval()
        v = torch.randn((1, 3, 8, 8), dtype=torch.float32, requires_grad=False).add(1)

        def matcher_check_fn():
            self.assertEqual(
                counters["inductor"]["qreshape_matcher_count"], 0 if TEST_ACL else 1
            )

        self._test_common(
            mod,
            (v,),
            matcher_check_fn,
            check_quantization=True,
        )

    @skipIfNoDynamoSupport
    def test_qcat(self):
        r"""
        This testcase will quantize cat based pattern:
                X
             /     \
        Conv1(X)  Pow(x)
            \        \
             \     Conv2(X)
              \    /
               Cat
                |
                Y
        """

        class M(torch.nn.Module):
            def __init__(
                self,
            ):
                super().__init__()
                self.conv = torch.nn.Conv2d(
                    3, 64, 7, bias=True, stride=2, padding=3, dilation=1
                )
                self.conv2 = torch.nn.Conv2d(
                    3, 64, 7, bias=True, stride=2, padding=3, dilation=1
                )

            def forward(self, x):
                temp1 = self.conv(x)
                temp2 = self.conv2(torch.pow(x, 2))
                return torch.cat((temp1, temp2), 1)

        mod = M().eval()
        v = torch.randn((1, 3, 8, 8), dtype=torch.float32, requires_grad=False).add(1)

        def matcher_check_fn():
            self.assertEqual(
                counters["inductor"]["qcat_matcher_count"], 0 if TEST_ACL else 1
            )
            self.assertEqual(
                counters["inductor"]["qconv2d_weight_prepack_matcher_count"], 2
            )
            self.assertEqual(
                counters["inductor"]["qconv2d_unary_matcher_count"],
                0 if TEST_ACL else 2,
            )

        self._test_common(
            mod,
            (v,),
            matcher_check_fn,
            check_quantization=True,
        )

    # https://github.com/pytorch/pytorch/issues/99841.
    def test_hardtanh_pattern_fallback(self):
        class Model(torch.nn.Module):
            def __init__(self) -> None:
                super().__init__()
                self.conv_transpose = torch.nn.ConvTranspose2d(
                    in_channels=3, out_channels=32, kernel_size=3, stride=1, padding=1
                )

            def forward(self, x, min_value, max_value):
                conv_transpose_output = self.conv_transpose(x)
                clamp_min_output = torch.clamp_min(conv_transpose_output, min_value)
                clamp_max_output = torch.clamp_max(clamp_min_output, max_value)
                return clamp_max_output

        # check works for min_value > max_value.
        min_values = [3, torch.randn(1, 32, 28, 28)]
        max_values = [0, torch.randn(1, 32, 28, 28)]
        v = torch.randn(1, 3, 28, 28)

        def matcher_check_fn():
            self.assertEqual(
                counters["inductor"]["mkldnn_unary_fusion_matcher_nodes"],
                0 if TEST_ACL else 3,
            )
            self.assertEqual(
                counters["inductor"]["mkldnn_conv_weight_pack_matcher_count"], 1
            )

        for min_value, max_value in zip(min_values, max_values):
            mod = Model().eval()
            self._test_common(mod, (v, min_value, max_value), matcher_check_fn)

    def test_leaky_relu_pattern_fallback(self):
        class Model(torch.nn.Module):
            def __init__(self) -> None:
                super().__init__()
                self.conv = torch.nn.Conv2d(
                    in_channels=3, out_channels=32, kernel_size=3, stride=1, padding=1
                )

            def forward(self, x, negative_slope):
                conv_out = self.conv(x)
                return torch.where(conv_out > 0, conv_out, conv_out * negative_slope)

        negative_slopes = [0.1, torch.randn(1, 32, 28, 28)]

        def matcher_check_fn():
            self.assertEqual(
                counters["inductor"]["mkldnn_unary_fusion_matcher_nodes"],
                0 if TEST_ACL else 4,
            )
            self.assertEqual(
                counters["inductor"]["mkldnn_conv_weight_pack_matcher_count"], 1
            )

        with torch.no_grad():
            v = torch.randn(1, 3, 28, 28)
            for negative_slope in negative_slopes:
                mod = Model().eval()
                self._test_common(mod, (v, negative_slope), matcher_check_fn)

    # https://github.com/pytorch/pytorch/issues/99838.
    def test_conv2d_add_scalar(self):
        class Model(torch.nn.Module):
            def __init__(self) -> None:
                super().__init__()
                self.conv = torch.nn.Conv2d(
                    in_channels=3, out_channels=32, kernel_size=3, stride=1, padding=1
                )

            def forward(self, x):
                out_conv = self.conv(x)
                out = torch.add(out_conv, 1.0)
                return out

        def matcher_check_fn():
            self.assertEqual(counters["inductor"]["binary_folding"], 1)
            self.assertEqual(
                counters["inductor"]["mkldnn_conv_weight_pack_matcher_count"], 1
            )

        with torch.no_grad():
            mod = Model().eval()
            v = torch.randn(1, 3, 28, 28)
            self._test_common(mod, (v,), matcher_check_fn)

    @xfailIfACL
    def test_conv2d_binary_inplace_fusion_pass_cpu(
        self, include_ops=None, exclude_ops=None
    ):
        class Model_v1(torch.nn.Module):
            def __init__(self) -> None:
                super().__init__()
                self.conv = torch.nn.Conv2d(
                    in_channels=3, out_channels=32, kernel_size=3, stride=1, padding=1
                )

            def forward(self, x, other):
                conv_out = self.conv(x)
                return torch.add(conv_out, other.relu())

        class Model_v2(torch.nn.Module):
            def __init__(self) -> None:
                super().__init__()
                self.conv = torch.nn.Conv2d(
                    in_channels=3, out_channels=32, kernel_size=3, stride=1, padding=1
                )
                self.conv2 = torch.nn.Conv2d(
                    in_channels=32, out_channels=32, kernel_size=3, stride=1, padding=1
                )
                self.conv3 = torch.nn.Conv2d(
                    in_channels=32, out_channels=32, kernel_size=3, stride=1, padding=1
                )

            def forward(self, x, _):
                conv_out1 = self.conv(x)
                pow_out = torch.pow(conv_out1, 2)
                conv_out2 = self.conv2(pow_out)
                conv_out3 = self.conv3(conv_out2)
                res = torch.add(conv_out3, pow_out)
                return res

        input = torch.randn(1, 3, 28, 28).to(memory_format=torch.channels_last)
        others = [
            torch.randn(1, 32, 28, 28).to(memory_format=torch.channels_last),
            torch.randn(1, 32, 28, 28).to(memory_format=torch.channels_last),
        ]
        mod_v1 = Model_v1().to(memory_format=torch.channels_last).eval()
        mod_v2 = Model_v2().to(memory_format=torch.channels_last).eval()

        if include_ops is None:
            include_ops = ["mkldnn._convolution_pointwise_.binary"]
        if exclude_ops is None:
            exclude_ops = ["mkldnn._convolution_pointwise.binary"]

        for other, mod in zip(others, [mod_v1, mod_v2]):
            self._test_code_common(mod, (input, other), include_ops, exclude_ops)

    @xfailIfACL
    def test_conv2d_binary_inplace_fusion_failed_cpu(
        self, include_ops=None, exclude_ops=None
    ):
        # Written buffer is graph input, we can't fuse inplace.
        class Model_v1(torch.nn.Module):
            def __init__(self) -> None:
                super().__init__()
                self.conv = torch.nn.Conv2d(
                    in_channels=3, out_channels=32, kernel_size=3, stride=1, padding=1
                )

            def forward(self, x, other):
                conv_out = self.conv(x)
                return torch.add(conv_out, other)

        # Written buffer is an alias tensor, we can't fuse inplace.
        class Model_v2(torch.nn.Module):
            def __init__(self) -> None:
                super().__init__()
                self.conv = torch.nn.Conv2d(
                    in_channels=3, out_channels=32, kernel_size=3, stride=1, padding=1
                )

            def forward(self, x, other):
                conv_out = self.conv(x)
                return torch.add(conv_out, other[1:2, :, :, :]), other

        class Model_v3(torch.nn.Module):
            def __init__(self) -> None:
                super().__init__()
                self.conv = torch.nn.Conv2d(
                    in_channels=3, out_channels=32, kernel_size=3, stride=1, padding=1
                )
                self.conv2 = torch.nn.Conv2d(
                    in_channels=32, out_channels=32, kernel_size=3, stride=1, padding=1
                )

            def forward(self, x, _):
                pow_out = torch.pow(self.conv(x), 2)
                other2 = F.relu(pow_out)
                conv_out2 = self.conv2(pow_out)
                res = torch.add(conv_out2, pow_out)
                res = res + other2
                return res

        # Written buffer is an ReinterpretView, we can't fuse inplace.
        class Model_v4(torch.nn.Module):
            def __init__(self) -> None:
                super().__init__()
                self.conv = torch.nn.Conv2d(3, 32, 3, padding=1, bias=True)
                self.linear = torch.nn.Linear(32 * 28, 32 * 28)
                self.relu = torch.nn.ReLU()

            def forward(self, x, y):
                x = self.conv(self.relu(x))
                y = self.linear(y)
                y = torch.cat((y, y + 1), 1)
                y = torch.ops.aten.permute.default(y, [0, 2, 1]).reshape(1, 32, 28, 28)
                return x + y

        class Model_v5(torch.nn.Module):
            def __init__(self) -> None:
                super().__init__()
                self.conv = torch.nn.Conv2d(32, 32, 3, padding=1, bias=True)
                self.relu = torch.nn.ReLU()

            def forward(self, _, x):
                x1 = self.relu(x)
                return self.conv(x1) + x1

        input = torch.randn(1, 3, 28, 28).to(memory_format=torch.channels_last)
        others = [
            torch.randn(1, 32, 28, 28).to(memory_format=torch.channels_last),
            torch.randn(2, 32, 28, 28).to(memory_format=torch.channels_last),
            torch.randn(1, 32, 28, 28).to(memory_format=torch.channels_last),
            torch.randn(1, 14, 32 * 28),
            torch.randn(1, 32, 28, 28).to(memory_format=torch.channels_last),
        ]
        mod_v1 = Model_v1().to(memory_format=torch.channels_last).eval()
        mod_v2 = Model_v2().to(memory_format=torch.channels_last).eval()
        mod_v3 = Model_v3().to(memory_format=torch.channels_last).eval()
        mod_v4 = Model_v4().to(memory_format=torch.channels_last).eval()
        mod_v5 = Model_v5().to(memory_format=torch.channels_last).eval()

        if include_ops is None:
            include_ops = ["mkldnn._convolution_pointwise.binary"]
        if exclude_ops is None:
            exclude_ops = ["mkldnn._convolution_pointwise_.binary"]

        for other, mod in zip(others, [mod_v1, mod_v2, mod_v3, mod_v4, mod_v5]):
            self._test_code_common(mod, (input, other), include_ops, exclude_ops)

    def test_conv2d_binary_fusion_failed(self):
        # we don't support alpha !=1 case or other has different size with conv's output.
        class Model(torch.nn.Module):
            def __init__(self) -> None:
                super().__init__()
                self.conv = torch.nn.Conv2d(
                    in_channels=3, out_channels=32, kernel_size=3, stride=1, padding=1
                )

            def forward(self, x, other, alpha):
                conv_out = self.conv(x)
                return torch.add(conv_out, other, alpha=alpha)

        # https://github.com/pytorch/pytorch/issues/100802.
        # we can't do the fusion when add's inputs are same tensor.
        class Model2(torch.nn.Module):
            def __init__(self) -> None:
                super().__init__()
                self.conv = torch.nn.Conv2d(
                    in_channels=3, out_channels=16, kernel_size=3, stride=1, padding=1
                )

            def forward(self, x):
                out = self.conv(x)
                out = torch.add(out, out)
                return out

        # https://github.com/pytorch/pytorch/issues/101374.
        # we can't do the fusion when add's inputs are mixed dtype.
        class Model3(torch.nn.Module):
            def __init__(self) -> None:
                super().__init__()
                self.conv = torch.nn.Conv2d(
                    in_channels=3, out_channels=16, kernel_size=3, stride=1, padding=1
                )

            def forward(self, x):
                temp = self.conv(x)
                other = torch.ones(temp.shape, dtype=torch.double)
                out = torch.add(temp, other)
                return out

        input = torch.randn(1, 3, 28, 28).to(memory_format=torch.channels_last)
        others = [
            torch.randn(1, 32, 28, 28).to(memory_format=torch.channels_last),
            torch.randn(32, 28, 28),
        ]
        include_ops = ["mkldnn._convolution_pointwise"]
        exclude_ops = [
            "mkldnn._convolution_pointwise.binary",
            "mkldnn._convolution_pointwise_.binary",
        ]

        # case1
        for other, alpha in zip(others, [0.1, 1.0]):
            mod = Model().to(memory_format=torch.channels_last).eval()
            self._test_code_common(mod, (input, other, alpha), include_ops, exclude_ops)
        # case2:
        mod = Model2().to(memory_format=torch.channels_last).eval()
        self._test_code_common(mod, (input,), include_ops, exclude_ops)
        # case3:
        mod = Model3().to(memory_format=torch.channels_last).eval()
        self._test_code_common(mod, (input,), include_ops, exclude_ops)

    @xfailIfACL
    def test_reproduce_99842_issue(self):
        class Model(torch.nn.Module):
            def __init__(self) -> None:
                super().__init__()
                self.conv = torch.nn.Conv2d(3, 64, kernel_size=3, stride=1, padding=1)

            def forward(self, input_tensor):
                x = self.conv(input_tensor)
                x = F.relu(x + torch.ones(x.size()))
                return x

        input = torch.randn(1, 3, 14, 14)
        mod = Model().eval()
        include_ops = ["mkldnn._convolution_pointwise_.binary"]
        self._test_code_common(mod, (input,), include_ops, [])

    def test_reproduce_113440_issue_1(self):
        class Mod(torch.nn.Module):
            def __init__(
                self,
                add_fn,
                **kwargs,
            ):
                super().__init__()
                self.conv1 = torch.nn.Conv2d(3, 6, kernel_size=3, stride=1)
                self.conv2 = torch.nn.Conv2d(3, 6, kernel_size=3, stride=1)
                self.add_fn = add_fn
                self.relu = torch.nn.ReLU(inplace=True)
                self.conv3 = torch.nn.Conv2d(6, 6, kernel_size=3, stride=1)
                self.conv4 = torch.nn.Conv2d(6, 6, kernel_size=3, stride=1)
                self.add_fn2 = add_fn
                self.relu2 = torch.nn.ReLU(inplace=True)
                self.use_relu = True

            def forward(self, x):
                x1 = self.conv1(x)
                x2 = self.conv2(x)
                tmp = self.add_fn(x1, x2)
                if self.use_relu:
                    tmp = self.relu(tmp)
                tmp1 = self.conv3(tmp)
                tmp2 = self.conv4(tmp)
                res = self.add_fn2(tmp1, tmp2)
                if self.use_relu:
                    res = self.relu2(res)
                return res

        with torch.no_grad():
            example_inputs = (
                torch.randn((1, 3, 8, 8), dtype=torch.float32, requires_grad=False).add(
                    1
                ),
            )
            example_inputs[0].get_device()
            m = Mod(
                lambda x, y: x.add_(y),
            ).eval()
            om = torch.compile(m)
            om(*example_inputs)
            om(*example_inputs)

    def test_reproduce_113440_issue_2(self):
        class Mod(torch.nn.Module):
            def __init__(
                self,
                add_fn,
                **kwargs,
            ):
                super().__init__()
                self.conv1 = torch.nn.Conv2d(3, 6, kernel_size=3, stride=1)
                self.conv2 = torch.nn.Conv2d(3, 6, kernel_size=3, stride=1)
                self.add_fn = add_fn
                self.relu = torch.nn.ReLU(inplace=True)
                self.conv3 = torch.nn.Conv2d(6, 6, kernel_size=3, stride=1)
                self.conv4 = torch.nn.Conv2d(6, 6, kernel_size=3, stride=1)
                self.add_fn2 = add_fn
                self.relu2 = torch.nn.ReLU(inplace=True)

                self.conv5 = torch.nn.Conv2d(6, 6, kernel_size=3, stride=1)
                self.conv6 = torch.nn.Conv2d(6, 6, kernel_size=3, stride=1)
                self.conv7 = torch.nn.Conv2d(6, 6, kernel_size=1, stride=1)
                self.add_fn3 = add_fn
                self.relu3 = torch.nn.ReLU(inplace=True)

                self.use_relu = True

            def forward(self, x):
                x1 = self.conv1(x)
                x2 = self.conv2(x)
                tmp = self.add_fn(x1, x2)
                if self.use_relu:
                    tmp = self.relu(tmp)

                tmp1 = self.conv3(tmp)
                res = self.relu2(tmp1)

                return res

        with torch.no_grad():
            example_inputs = (
                torch.randn((1, 3, 8, 8), dtype=torch.float32, requires_grad=False).add(
                    1
                ),
            )
            m = Mod(
                lambda x, y: x.add_(y),
            ).eval()
            om = torch.compile(m)
            om(*example_inputs)
            om(*example_inputs)

    @xfailIfACL
    @torch._dynamo.config.patch("inline_inbuilt_nn_modules", True)
    def test_reproduce_121253_issue_addmm_fusion_check(self):
        class Mod(torch.nn.Module):
            def __init__(self, weight, bias, beta, alpha):
                super().__init__()
                self.weight = weight
                self.bias = bias
                self.beta = beta
                self.alpha = alpha

            def forward(self, x):
                return torch.addmm(
                    self.bias, x, self.weight, beta=self.beta, alpha=self.alpha
                )

        dtypes = [torch.float32]
        if torch.ops.mkldnn._is_mkldnn_bf16_supported():
            dtypes.append(torch.bfloat16)
        for dtype in dtypes:
            linear_op = (
                "mkl._mkl_linear"
                if dtype == torch.float32
                else "mkldnn._linear_pointwise"
            )
            for beta, alpha in zip([1.0, 0.1, 0.0], [1.0, 0.1, 1.0]):
                weight = torch.nn.Parameter(torch.randn(64, 64, dtype=dtype))
                bias = torch.nn.Parameter(torch.randn(64, dtype=dtype))
                mod = Mod(weight, bias, beta, alpha).to(dtype).eval()
                with torch.no_grad():
                    x = torch.randn(1, 64, dtype=dtype)
                    include_ops = []
                    exclude_ops = []
                    if (beta != 1.0 and beta != 0.0) or alpha != 1.0:
                        exclude_ops = [linear_op]
                    else:
                        include_ops = [linear_op]
                    self._test_code_common(mod, (x,), include_ops, exclude_ops)

    @skipIfNoDynamoSupport
    def test_woq_int8(self):
        class M(torch.nn.Module):
            def __init__(self, is_permute):
                super().__init__()
                self.is_permute = is_permute

            def forward(self, x, weight, scales):
                if self.is_permute:
                    weight = weight.t()
                    m = torch.mm(
                        x.reshape(-1, x.shape[-1]),
                        weight.to(x.dtype),
                    )
                    y = m * scales.to(m.dtype)
                    y = y.reshape(*x.shape[:-1], y.shape[-1])
                    return y
                else:
                    return (
                        torch.nn.functional.linear(x, weight.to(dtype=x.dtype)) * scales
                    )

        x_shape = (1, 1, 256)
        s_shape = 12
        x_strides = [
            (256, 256, 1),  # linear dispatching to mm
            (256, 32, 1),  # linear dispatching to bmm
        ]
        is_permutes = [False, True]
        for x_stride, is_permute in itertools.product(x_strides, is_permutes):
            mod = M(is_permute=is_permute).eval()
            x = torch.randn(x_shape, dtype=torch.bfloat16).as_strided(x_shape, x_stride)
            w_shape = (12, 256)
            w = torch.randint(-128, 127, w_shape, dtype=torch.int8)
            s = torch.randn(s_shape, dtype=torch.bfloat16)

            def matcher_check_fn():
                self.assertEqual(
                    counters["inductor"]["woq_matcher_count"], 0 if TEST_ACL else 1
                )

            self._test_common(
                mod,
                (x, w, s),
                matcher_check_fn,
                check_quantization=False,
                atol=0.001,
                rtol=0.07,
            )

    def _test_linear_dynamic_fp16_helper(self, use_relu: bool):
        class M(torch.nn.Module):
            def __init__(self, bias: bool, use_relu: bool):
                super().__init__()
                self.linear = torch.nn.Linear(256, 256, bias=bias)
                self.relu = torch.nn.ReLU()
                self.use_relu = use_relu

            def forward(self, x):
                if self.use_relu:
                    return self.relu(self.linear(x))
                return self.linear(x)

        quantizer = X86InductorQuantizer().set_global(
            xiq.get_default_x86_inductor_quantization_config()
        )
        quantizer.set_module_type_qconfig(
            torch.nn.Linear, xiq.get_x86_inductor_linear_dynamic_fp16_config()
        )
        bias_list = [True, False]
        input_ndim_list = [2, 3]
        x_contig_list = [True, False]
        cases = itertools.product(bias_list, input_ndim_list, x_contig_list)
        for bias, input_ndim, x_contig in cases:
            x_shape = (4, 256) if input_ndim == 2 else (4, 1, 256)
            x = torch.randn(x_shape)
            if not x_contig:
                x = x[0::2, ...]
            mod = M(bias, use_relu).eval()

            def matcher_check_fn():
                self.assertEqual(
                    counters["inductor"]["qlinear_weight_prepack_matcher_count"], 1
                )
                # Matched nodes:
                # (1) w to fp16, (2) w to fp32, (3) permute w, (4) mm/addmm/bmm
                # If x.ndim == 3 and x is contiguous, two view nodes are added.
                # If x.ndim == 3 and x is not contiguous, two expand nodes and one add node are added.
                nodes_count = 4
                if input_ndim > 2:
                    if x_contig:
                        nodes_count += 2
                    else:
                        nodes_count += 3 if bias else 2
                if use_relu:
                    nodes_count += 1
                self.assertEqual(
                    counters["inductor"]["qlinear_weight_prepack_matcher_nodes"],
                    nodes_count,
                )

            self._test_common(
                mod,
                (x,),
                atol=1e-2,
                rtol=1e-2,
                matcher_check_fn=matcher_check_fn,
                check_quantization=True,
                quantizer=quantizer,
            )
            linear_op_str = (
                "torch.ops.onednn.linear_relu_dynamic_fp16.default"
                if use_relu
                else "torch.ops.onednn.linear_dynamic_fp16.default"
            )
            self._test_code_common(
                mod,
                (x,),
                [linear_op_str],
                ["torch.ops.aten.addmm.default", "torch.ops.aten.mm.default"],
                check_quantization=True,
                quantizer=quantizer,
            )

    @skipIfNoDynamoSupport
    @skipIfNoONEDNN
    def test_linear_dynamic_fp16(self):
        self._test_linear_dynamic_fp16_helper(use_relu=False)

    @skipIfNoDynamoSupport
    @skipIfNoONEDNN
    def test_linear_relu_dynamic_fp16(self):
        self._test_linear_dynamic_fp16_helper(use_relu=True)

    @skipIfNoDynamoSupport
    @skipIfNoONEDNN
    # TODO: investigate options of torch.compile in fbcode
    @unittest.skipIf(IS_FBCODE, "Failing in fbcode")
    @parametrize("has_bias", [True, False])
    @parametrize("dtype", [torch.float, torch.bfloat16])
    @parametrize("per_channel_quant", [True, False])
    @parametrize("dynamic", [True, False])
    def test_smooth_quant_with_int_mm(
        self, has_bias, dtype, per_channel_quant, dynamic
    ):
        r"""
        This testcase check if we can match the SmoothQuant int8 linear pattern from Torchao.
        The pattern is:
            (no bias) reshape -> _int_mm -> convert_element_type -> (expand -> mul) -> mul -> reshape
        or
            (with bias) pattern_no_bias -> add -> reshape -> reshape
        """
        if dtype == torch.bfloat16 and not torch.ops.mkldnn._is_mkldnn_bf16_supported():
            return
        M = 16
        in_feature = 32
        out_feature = 64
        q_min, q_max = -32, 31

        class Mod(torch.nn.Module):
            def __init__(
                self, dtype: torch.dtype, has_bias: bool, per_channel_quant: bool
            ):
                super().__init__()
                self.dtype = dtype
                self.has_bias = has_bias
                self.b = torch.randint(
                    q_min, q_max, [in_feature, out_feature], dtype=torch.int8
                )
                self.per_channel_quant = per_channel_quant
                a_scale_per_tensor = torch.rand([1], dtype=dtype) * 0.01 + 0.01
                a_scale_per_channel = torch.rand([M, 1], dtype=dtype) * 0.01 + 0.01
                self.a_scale = (
                    a_scale_per_channel
                    if self.per_channel_quant
                    else a_scale_per_tensor
                )
                self.b_scale = torch.rand([out_feature]) * 0.01 + 0.01
                self.b_scale = self.b_scale.to(dtype)
                self.bias = torch.rand([out_feature], dtype=dtype) if has_bias else None

            def forward(self, a):
                out_shape = a.shape[:-1] + (self.b.size(-1),)
                a_reshaped = a.reshape(-1, a.size(-1))
                c = torch._int_mm(a_reshaped, self.b)
                c = c.to(self.dtype)
                c_shape = c.shape
                a_scale = self.a_scale.expand(c.shape)
                c = c * a_scale
                c = c * self.b_scale
                if self.has_bias:
                    c = c.reshape([1, *list(c_shape)])
                    c = c + self.bias
                    c = c.reshape(c_shape)
                c = c.reshape(out_shape)
                return c

        mod = Mod(dtype, has_bias, per_channel_quant).eval()
        a = torch.randint(q_min, q_max, [1, M, in_feature], dtype=torch.int8)

        def matcher_check_fn():
            self.assertEqual(
                counters["inductor"]["qlinear_weight_prepack_matcher_count"], 1
            )
            if dynamic:
                nodes_count = 10 if has_bias else 7
            else:
                nodes_count = 7 if has_bias else 6
            self.assertEqual(
                counters["inductor"]["qlinear_weight_prepack_matcher_nodes"],
                nodes_count,
            )

        self._test_common(
            mod,
            (a,),
            matcher_check_fn=matcher_check_fn,
            check_autocast=dtype,
            compile_options={"dynamic": dynamic},
        )

    @skipIfNoDynamoSupport
    @skipIfNoONEDNN
    # TODO: investigate options of torch.compile in fbcode
    @unittest.skipIf(IS_FBCODE, "Failing in fbcode")
    @parametrize("has_bias", [True, False])
    @parametrize("dtype", [torch.float, torch.bfloat16])
    @parametrize("dynamic", [True, False])
    @parametrize("reshape_a", [True, False])
    def test_da8w8_sym_act_sym_wgt_with_int_mm(
        self, has_bias, dtype, dynamic, reshape_a
    ):
        r"""
        This testcase check if we can match the int8_dynamic_activation_int8_weight int8 linear pattern from torchao,
        when activation is symmetrically quantized dynamically & weights are symmetrically quantized (statically)
        The pattern is:
            (no bias) _int_mm -> convert_element_type -> ([expand_a] -> mul) -> mul
        or
            (with bias) pattern_no_bias -> add
        Expansion of the scale of activation is optional.
        The pattern depiction doesn't mean that convert_element_type output is fed into expand_a as input,
        but simply that activation scale may be applied after an expand operation on it.
        """
        if dtype == torch.bfloat16 and not torch.ops.mkldnn._is_mkldnn_bf16_supported():
            return
        M = 32
        in_feature = 32
        out_feature = 64
        q_min, q_max = -32, 31

        class Mod(torch.nn.Module):
            def __init__(self, dtype: torch.dtype, has_bias: bool):
                super().__init__()
                self.dtype = dtype
                self.has_bias = has_bias
                self.b = torch.randint(
                    q_min, q_max, [in_feature, out_feature], dtype=torch.int8
                )
                self.a_scale = torch.rand([M, 1], dtype=dtype) * 0.01 + 0.01
                self.b_scale = torch.rand([out_feature]) * 0.01 + 0.01
                self.b_scale = self.b_scale.to(dtype)
                self.bias = torch.rand([out_feature], dtype=dtype) if has_bias else None

            def forward(self, a):
                if reshape_a:
                    a_reshaped = a.reshape(-1, a.size(-1))
                else:
                    a_reshaped = a
                c = torch._int_mm(a_reshaped, self.b)
                c = c.to(self.dtype)
                a_scale = self.a_scale.expand(c.shape)
                c = c * a_scale
                c = c * self.b_scale
                if self.has_bias:
                    c = c + self.bias
                return c

        mod = Mod(dtype, has_bias).eval()
        a = torch.randint(q_min, q_max, [M, in_feature], dtype=torch.int8)

        def matcher_check_fn():
            self.assertEqual(
                counters["inductor"]["qlinear_weight_prepack_matcher_count"], 1
            )

        self._test_common(
            mod,
            (a,),
            matcher_check_fn=matcher_check_fn,
            check_autocast=dtype,
            compile_options={"dynamic": dynamic},
        )


@dynamo_config.patch({"dynamic_shapes": True, "assume_static_by_default": False})
class TestDynamicPatternMatcher(TestPatternMatcherBase):
    _test_conv_unary_cpu_base = TestPatternMatcher._test_conv_unary_cpu_base
    test_conv2d_unary_dynamic_shapes = TestPatternMatcher.test_conv2d_unary_cpu
    test_conv3d_unary_dynamic_shapes = TestPatternMatcher.test_conv3d_unary_cpu
    _test_conv_binary_base = TestPatternMatcher._test_conv_binary_base
    test_conv2d_binary_dynamic_shapes = TestPatternMatcher.test_conv2d_binary
    test_conv3d_binary_dynamic_shapes = TestPatternMatcher.test_conv3d_binary
    test_linear_unary_dynamic_shapes = TestPatternMatcher.test_linear_unary
    test_linear_input_non_contiguous_3D_wo_bias_dynamic_shapes = (
        TestPatternMatcher.test_linear_input_non_contiguous_3D_wo_bias
    )

    def test_conv_transpose2d_dynamic_shapes(self):
        # We don't support conv_transpose2d for now.
        class M(torch.nn.Module):
            def __init__(self) -> None:
                super().__init__()
                self.conv_transpose2d = torch.nn.ConvTranspose2d(
                    3, 16, 3, stride=2, padding=1
                )

            def forward(self, x):
                return self.conv_transpose2d(x)

        x_shape = (1, 3, 28, 28)
        mod = M().eval()
        v = torch.randn(x_shape, dtype=torch.float32)

        def matcher_check_fn():
            return

        self._test_common(mod, (v,), matcher_check_fn)

    def test_multi_linear_share_same_input_dynamic(self):
        # llama pattern.
        class M(torch.nn.Module):
            def __init__(
                self,
            ):
                super().__init__()
                self.w1 = torch.nn.Linear(16, 16, bias=False)
                self.w2 = torch.nn.Linear(16, 16, bias=False)

            def forward(self, x):
                return F.silu(self.w1(x)) * F.relu(self.w2(x))

        dtypes = []
        if torch.ops.mkldnn._is_mkldnn_bf16_supported():
            dtypes.append(torch.bfloat16)
        if torch.ops.mkldnn._is_mkldnn_fp16_supported():
            dtypes.append(torch.float16)

        def matcher_check_fn():
            self.assertEqual(
                counters["inductor"]["mkldnn_unary_fusion_matcher_nodes"],
                0 if TEST_ACL else 7,
            )
            self.assertEqual(
                counters["inductor"]["mkldnn_unary_fusion_matcher_count"],
                0 if TEST_ACL else 2,
            )
            self.assertEqual(
                counters["inductor"]["mkldnn_reshape_linear_reshape_matcher_nodes"], 6
            )
            self.assertEqual(
                counters["inductor"]["mkldnn_reshape_linear_reshape_matcher_count"], 2
            )
            self.assertEqual(
                counters["inductor"]["mkldnn_linear_weight_pack_matcher_count"], 2
            )

        for dtype in dtypes:
            mod = M().to(dtype).eval()
            v = torch.randn(2, 4, 16).to(dtype)
            self._test_common(mod, (v,), matcher_check_fn, rtol=1e-2, atol=1e-2)

    @xfailIfACL
    def test_qconv2d_maxpool2d_linear_dynamic_cpu(self, include_ops=None):
        r"""
        This testcase will quantize a single Conv2d->Maxpool2d->Linear module
        with dynamic batch size input.
        """

        class M(torch.nn.Module):
            def __init__(
                self,
                **kwargs,
            ):
                super().__init__()
                self.conv = torch.nn.Conv2d(
                    3, 16, (2, 2), stride=(1, 1), padding=(1, 1)
                )
                self.relu = torch.nn.ReLU()
                self.maxpool2d = torch.nn.MaxPool2d(kernel_size=3, stride=2, padding=1)
                self.avgpool = torch.nn.AdaptiveAvgPool2d((1, 1))
                self.linear = torch.nn.Linear(16, 16)

            def forward(self, x):
                temp = self.relu(self.conv(x))
                temp = self.maxpool2d(temp)
                temp = self.avgpool(temp)
                temp = torch.flatten(temp, 1)
                return self.linear(temp)

        mod = M().eval()
        v = torch.randn((2, 3, 8, 8), dtype=torch.float32, requires_grad=False).add(1)
        if include_ops is None:
            include_ops = [
                "torch.ops.onednn.qconv2d_pointwise",
                "torch.ops.quantized.max_pool2d",
                "torch.ops.onednn.qlinear_pointwise",
            ]
        exclude_ops = []
        self._test_code_common(
            mod,
            (v,),
            include_ops,
            exclude_ops,
            check_quantization=True,
            check_dynamic=True,
        )

    @skipIfNoDynamoSupport
    @skipIfNoONEDNN
    def test_qat_bn_conv2d(self):
        r"""
        This testcase will quantize a single BN Conv2d module with qat flow.
        """

        class M(torch.nn.Module):
            def __init__(
                self,
            ):
                super().__init__()
                self.conv = torch.nn.Conv2d(3, 3, 3)
                self.bn1 = torch.nn.BatchNorm2d(3)
                self.bn2 = torch.nn.BatchNorm2d(3)

            def forward(self, x):
                x = self.conv(self.bn1(x))
                return self.bn2(x)

        mod = M().train()
        v = torch.randn((1, 3, 8, 8), dtype=torch.float32, requires_grad=True).add(1)

        def matcher_check_fn():
            self.assertEqual(
                counters["inductor"]["qconv2d_weight_prepack_matcher_count"], 1
            )

        self._test_common(
            mod,
            (v,),
            matcher_check_fn,
            check_quantization=True,
            is_qat=True,
        )

    @skipIfNoDynamoSupport
    @skipIfNoONEDNN
    def test_q_attention_block(self):
        class SelfAttnLikeModule(torch.nn.Module):
            def __init__(
                self,
                input_dim,
                transpose_for_score=False,
                num_attention_heads=None,
                attention_head_size=None,
            ) -> None:
                super().__init__()
                self.input_dim = input_dim
                self.q_proj = torch.nn.Linear(input_dim, input_dim, bias=False)
                self.k_proj = torch.nn.Linear(input_dim, input_dim, bias=False)
                self.v_proj = torch.nn.Linear(input_dim, input_dim, bias=False)
                self.softmax = torch.nn.Softmax(dim=-1)
                self.transpose_for_score = transpose_for_score
                if self.transpose_for_score:
                    assert num_attention_heads is not None
                    assert attention_head_size is not None
                    self.num_attention_heads = num_attention_heads
                    self.attention_head_size = attention_head_size

            def transpose_for_scores(self, x: torch.Tensor) -> torch.Tensor:
                new_x_shape = x.size()[:-1] + (
                    self.num_attention_heads,
                    self.attention_head_size,
                )
                x = x.view(new_x_shape)
                return x.permute(0, 2, 1, 3)

            def forward(self, x):
                q = self.q_proj(x)
                k = self.k_proj(x)
                v = self.v_proj(x)
                if self.transpose_for_score:
                    q = self.transpose_for_scores(q)
                    k = self.transpose_for_scores(k)
                    v = self.transpose_for_scores(v)
                scores = torch.matmul(q, k.transpose(-1, -2)) / (self.input_dim**0.5)
                attention = self.softmax(scores)
                weighted = torch.matmul(attention, v)
                return weighted

        for annotate_matmul in [False, True]:
            mod = SelfAttnLikeModule(
                input_dim=64 * 16,
                transpose_for_score=True,
                num_attention_heads=16,
                attention_head_size=64,
            ).eval()
            v = torch.randn(2, 384, 1024)

            def matcher_check_fn():
                self.assertEqual(
                    counters["inductor"]["qlinear_weight_prepack_matcher_count"], 3
                )
                self.assertEqual(
                    counters["inductor"]["qlinear_unary_matcher_count"],
                    3 if annotate_matmul and not TEST_ACL else 0,
                )

            quantizer = X86InductorQuantizer()
            quantizer.set_global(xiq.get_default_x86_inductor_quantization_config())
            if annotate_matmul:
                quantizer.set_function_type_qconfig(
                    torch.matmul, quantizer.get_global_quantization_config()
                )

            self._test_common(
                mod,
                (v,),
                matcher_check_fn,
                check_quantization=True,
                quantizer=quantizer,
            )


instantiate_parametrized_tests(TestPatternMatcher)

if __name__ == "__main__":
    if IS_LINUX and HAS_CPU and torch.backends.mkldnn.is_available():
        run_tests()<|MERGE_RESOLUTION|>--- conflicted
+++ resolved
@@ -367,18 +367,13 @@
                 )
 
             self._test_common(mod, (v,), matcher_check_fn, check_autocast=dtype)
-<<<<<<< HEAD
             expected_kernel_count = 1
-            if acl_bf16:
+            if TEST_ACL:
                 expected_kernel_count = 2
             elif dtype == torch.float32:
                 expected_kernel_count = 0
             # only generated 1 kernel for "to_dtype"
             self.assertEqual(metrics.generated_kernel_count, expected_kernel_count)
-=======
-            # only generated 1 kernel for "to"
-            self.assertEqual(metrics.generated_kernel_count, 2 if TEST_ACL else 1)
->>>>>>> c19ea70d
 
     @bf32_on_and_off()
     @unittest.skipIf(not TEST_MKL, "Test requires MKL")
@@ -856,17 +851,13 @@
                 matcher_check_fn,
                 check_autocast=dtype,
             )
-<<<<<<< HEAD
             expected_kernel_count = 1
-            if acl_bf16:
+            if TEST_ACL:
                 expected_kernel_count = 2
             elif dtype == torch.float32:
                 expected_kernel_count = 0
             # only generated 1 kernel for "to_dtype"
             self.assertEqual(metrics.generated_kernel_count, expected_kernel_count)
-=======
-            self.assertEqual(metrics.generated_kernel_count, 2 if TEST_ACL else 1)
->>>>>>> c19ea70d
 
     def test_linear_binary_broadcast_shapes_cpu(self):
         class M(torch.nn.Module):
@@ -929,17 +920,13 @@
                 matcher_check_fn,
                 check_autocast=dtype,
             )
-<<<<<<< HEAD
             expected_kernel_count = 1
-            if acl_bf16:
+            if TEST_ACL:
                 expected_kernel_count = 2
             elif dtype == torch.float32:
                 expected_kernel_count = 0
             # only generated 1 kernel for "to_dtype"
             self.assertEqual(metrics.generated_kernel_count, expected_kernel_count)
-=======
-            self.assertEqual(metrics.generated_kernel_count, 2 if TEST_ACL else 1)
->>>>>>> c19ea70d
 
     @skipIfNoDynamoSupport
     @skipIfNoONEDNN
