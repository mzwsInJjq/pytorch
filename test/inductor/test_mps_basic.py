--- conflicted
+++ resolved
@@ -182,20 +182,23 @@
 
 
 class MPSBasicTestsAOTI(TestCase):
-    def test_add_mps(self):
-        class M(torch.nn.Module):
-            def forward(self, x, y):
-                return x + y
-
-        inp = (torch.ones(3, 3, device="mps"), torch.ones(3, 3, device="mps"))
-        m = M().to("mps")
+    def check_model(self, m, inp, dynamic_shapes=None):
         res2 = m(*inp)
-        ep = torch.export.export(m, inp)
-        path = torch._inductor.aoti_compile_and_package(ep, "here.pt2")
+        ep = torch.export.export(m, inp, dynamic_shapes=dynamic_shapes)
+        path = torch._inductor.aoti_compile_and_package(ep)
         m = torch._inductor.aoti_load_package(path)
         res = m(*inp)
         assert torch.allclose(res, res2)
 
+    def test_add_mps(self):
+        class M(torch.nn.Module):
+            def forward(self, x, y):
+                return x + y
+
+        inp = (torch.ones(3, 3, device="mps"), torch.ones(3, 3, device="mps"))
+        m = M().to("mps")
+        self.check_model(m, inp)
+
     def test_fallback_mps(self):
         class M(torch.nn.Module):
             def forward(self, x, y):
@@ -206,12 +209,7 @@
             torch.randn(10, 10, device="mps"),
         )
         m = M().to("mps")
-        res2 = m(*inp)
-        ep = torch.export.export(m, inp)
-        path = torch._inductor.aoti_compile_and_package(ep, "here.pt2")
-        m = torch._inductor.aoti_load_package(path)
-        res = m(*inp)
-        self.assertTrue(torch.allclose(res, res2))
+        self.check_model(m, inp)
 
     def test_c10(self):
         class M(torch.nn.Module):
@@ -223,12 +221,7 @@
 
         inp = (torch.randn(2, 8, device="mps"),)
         m = M().to("mps")
-        res2 = m(*inp)
-        ep = torch.export.export(m, inp)
-        path = torch._inductor.aoti_compile_and_package(ep, "here.pt2")
-        m = torch._inductor.aoti_load_package(path)
-        res = m(*inp)
-        self.assertTrue(torch.allclose(res, res2))
+        self.check_model(m, inp)
 
     def test_const(self):
         class M(torch.nn.Module):
@@ -241,12 +234,7 @@
 
         inp = (torch.randn(10, 10, device="mps"),)
         m = M().to("mps")
-        res2 = m(*inp)
-        ep = torch.export.export(m, inp)
-        path = torch._inductor.aoti_compile_and_package(ep, "here.pt2")
-        m = torch._inductor.aoti_load_package(path)
-        res = m(*inp)
-        self.assertTrue(torch.allclose(res, res2))
+        self.check_model(m, inp)
 
     def test_two_const(self):
         class Model(torch.nn.Module):
@@ -260,12 +248,7 @@
 
         inp = (torch.ones(3, 3, device="mps", dtype=torch.int32),)
         m = Model().to(device="mps")
-        res2 = m(*inp)
-        ep = torch.export.export(m, inp)
-        path = torch._inductor.aoti_compile_and_package(ep, "here.pt2")
-        m = torch._inductor.aoti_load_package(path)
-        res = m(*inp)
-        self.assertTrue(torch.allclose(res, res2))
+        self.check_model(m, inp)
 
     def test_simple_dynamic(self):
         class Model(torch.nn.Module):
@@ -281,17 +264,11 @@
         inp = (x, y)
 
         m = Model().to(device="mps")
-        res2 = m(*inp)
-
         dim0_x = torch.export.Dim("dim0_x", min=1, max=2048)
         dynamic_shapes = {"x": {0: dim0_x}, "y": {0: dim0_x}}
-        ep = torch.export.export(m, inp, dynamic_shapes=dynamic_shapes)
-        path = torch._inductor.aoti_compile_and_package(ep, "here.pt2")
-        m = torch._inductor.aoti_load_package(path)
-        res = m(*inp)
-        self.assertTrue(torch.allclose(res, res2))
-
-<<<<<<< HEAD
+
+        self.check_model(m, inp, dynamic_shapes)
+
     def test_dynamic_cat(self):
         class Model(torch.nn.Module):
             def __init__(self) -> None:
@@ -304,19 +281,12 @@
         b = torch.randn(3, 4, device="mps")
         inp = (a, b)
         m = Model().to(device="mps")
-        res2 = m(*inp)
 
         dim0_a = torch.export.Dim("dim0_a", min=1, max=10)
         dim0_b = torch.export.Dim("dim0_b", min=1, max=20)
         dynamic_shapes = {"a": {0: dim0_a}, "b": {0: dim0_b}}
-        ep = torch.export.export(m, inp, dynamic_shapes=dynamic_shapes)
-        path = torch._inductor.aoti_compile_and_package(ep, "here.pt2")
-        m = torch._inductor.aoti_load_package(path)
-        res = m(*inp)
-        self.assertTrue(torch.allclose(res, res2))
-
-=======
->>>>>>> 1c706ac3
+        self.check_model(m, inp, dynamic_shapes)
+
 
 if __name__ == "__main__":
     from torch._dynamo.test_case import run_tests
