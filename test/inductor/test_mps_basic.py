# Owner(s): ["module: mps"]
import importlib
import os
import sys

import numpy as np

import torch
from torch.testing import make_tensor
from torch.testing._internal.common_dtype import get_all_dtypes
from torch.testing._internal.common_utils import (
    instantiate_parametrized_tests,
    MACOS_VERSION,
    parametrize,
)


MPS_UNSUPPORTED_TYPES = [torch.double, torch.cdouble] + (
    [torch.bfloat16] if MACOS_VERSION < 14.0 else []
)
MPS_DTYPES = [t for t in get_all_dtypes() if t not in MPS_UNSUPPORTED_TYPES]

importlib.import_module("filelock")

pytorch_test_dir = os.path.dirname(os.path.dirname(os.path.realpath(__file__)))
sys.path.append(pytorch_test_dir)

from inductor.test_torchinductor import (  # @manual=fbcode//caffe2/test/inductor:test_inductor-library
    check_model_gpu,
    CommonTemplate,
    TestCase,
)


# TODO: Remove this file.
# This tests basic MPS compile functionality


@instantiate_parametrized_tests
class MPSBasicTests(TestCase):
    is_dtype_supported = CommonTemplate.is_dtype_supported
    common = check_model_gpu
    device = "mps"

    @parametrize("dtype", MPS_DTYPES)
    def test_add(self, dtype):
        self.common(
            lambda a, b: a + b,
            (
                make_tensor(1024, dtype=dtype, device=self.device),
                make_tensor(1024, dtype=dtype, device=self.device),
            ),
            check_lowp=False,
        )

    def test_log(self):
        self.common(lambda x: x.log(), (torch.rand(1024),))

    def test_acos(self):
        self.common(lambda x: x.acos(), (torch.rand(1024),))

    def test_atanh(self):
        self.common(lambda x: x.atanh(), (torch.rand(1024),))

    def test_floor(self):
        self.common(lambda x: x.floor(), (torch.rand(1024),))

    def test_sign(self):
        self.common(lambda x: x.sign(), (torch.rand(1024),))

    def test_sliced_input(self):
        self.common(
            lambda x: x[:, ::2].sin() + x[:, 1::2].cos(), (torch.rand(32, 1024),)
        )

    def test_where(self):
        def foo(x):
            rc = x.abs().sqrt()
            rc[x < 0] = -5
            return rc

        self.common(foo, (torch.rand(1024),))

    @parametrize("dtype", MPS_DTYPES)
    def test_cast(self, dtype):
        self.common(lambda a: a.to(dtype), (torch.rand(1024),))

    pointwise_unary_ops = [
        "i0",
        "i0e",
        "i1",
        "i1e",
        "erf",
        "digamma",
        "sinc",
        "spherical_bessel_j0",
        "bessel_j0",
        "bessel_j1",
        "bessel_y0",
        "bessel_y1",
        "modified_bessel_i0",
        "modified_bessel_i1",
        "modified_bessel_k0",
        "modified_bessel_k1",
        "scaled_modified_bessel_k0",
        "scaled_modified_bessel_k1",
        "entr",
    ]

    @parametrize("op_name", pointwise_unary_ops)
    def test_pointwise_unary_op(self, op_name):
        self.common(
            lambda x: getattr(torch.special, op_name)(x),
            (torch.rand(128, 128),),
            check_lowp=False,
        )

    def test_pointwise_polygamma(self):
        self.common(
            torch.special.polygamma,
            (
                1,
                torch.rand(128, 128),
            ),
            check_lowp=False,
        )

    @parametrize(
        "op_name",
        [
            "zeta",
            "xlog1py",
            "chebyshev_polynomial_t",
            "chebyshev_polynomial_u",
            "chebyshev_polynomial_v",
            "chebyshev_polynomial_w",
            "hermite_polynomial_he",
        ],
    )
    def test_pointwise_binary_op(self, op_name):
        self.common(
            lambda x, y: getattr(torch.special, op_name)(x, y),
            (torch.rand(128, 128), torch.rand(128, 128)),
            check_lowp=False,
        )

    def test_broadcast(self):
        self.common(torch.add, (torch.rand(32, 1024), torch.rand(1024)))

    def test_inplace(self):
        def inc_(x):
            x += 1
            return x

        self.common(inc_, (torch.rand(1024),))

    def test_rms_norm_nograd(self):
        # Regression test for https://github.com/pytorch/pytorch/issues/150629
        def fn(x, w):
            with torch.no_grad():
                return torch.nn.functional.rms_norm(x, x.shape, w)

        self.common(fn, (torch.rand(10), torch.ones(10)))

    def test_compile_numpy_scalar(self):
        def fn(x, y):
            return x / y

        self.common(fn, (torch.rand(10), np.exp(0.3)))

    def test_conv_transpose_channels_last(self):
        def fn(x, y):
            return torch.nn.functional.conv_transpose2d(x, y, stride=1, padding=1)

        self.common(
            fn,
            (
                torch.rand(1, 1, 16, 16).to(memory_format=torch.channels_last),
                torch.rand(1, 4, 8, 8),
            ),
        )


class MPSBasicTestsAOTI(TestCase):
    def test_add_mps(self):
        class M(torch.nn.Module):
            def forward(self, x, y):
                return x + y

        inp = (torch.ones(3, 3, device="mps"), torch.ones(3, 3, device="mps"))
        m = M().to("mps")
        res2 = m(*inp)
        ep = torch.export.export(m, inp)
        path = torch._inductor.aoti_compile_and_package(ep, "here.pt2")
        m = torch._inductor.aoti_load_package(path)
        res = m(*inp)
        assert torch.allclose(res, res2)

    def test_fallback_mps(self):
        class M(torch.nn.Module):
            def forward(self, x, y):
                return torch.nn.functional.linear(x, y)

        inp = (
            torch.randn(10, 10, device="mps"),
            torch.randn(10, 10, device="mps"),
        )
        m = M().to("mps")
        res2 = m(*inp)
        ep = torch.export.export(m, inp)
        path = torch._inductor.aoti_compile_and_package(ep, "here.pt2")
        m = torch._inductor.aoti_load_package(path)
        res = m(*inp)
<<<<<<< HEAD
        self.assertTrue(torch.allclose(res, res2))
=======
        assert torch.allclose(res, res2)
>>>>>>> 35e8f259

    def test_c10(self):
        class M(torch.nn.Module):
            def __init__(self) -> None:
                super().__init__()

            def forward(self, x):
                return torch.cat(tensors=torch.split(x, 4, dim=1), dim=-2)

        inp = (torch.randn(2, 8, device="mps"),)
        m = M().to("mps")
        res2 = m(*inp)
        ep = torch.export.export(m, inp)
        path = torch._inductor.aoti_compile_and_package(ep, "here.pt2")
        m = torch._inductor.aoti_load_package(path)
        res = m(*inp)
<<<<<<< HEAD
        self.assertTrue(torch.allclose(res, res2))

    def test_const(self):
        class M(torch.nn.Module):
            def __init__(self) -> None:
                super().__init__()
                self.y = torch.randn(10, 10, device="mps")

            def forward(self, x):
                return x + self.y

        inp = (torch.randn(10, 10, device="mps"),)
        m = M().to("mps")
        res2 = m(*inp)
        ep = torch.export.export(m, inp)
        path = torch._inductor.aoti_compile_and_package(ep, "here.pt2")
        m = torch._inductor.aoti_load_package(path)
        res = m(*inp)
        self.assertTrue(torch.allclose(res, res2))

    def test_two_const(self):
        class Model(torch.nn.Module):
            def __init__(self) -> None:
                super().__init__()
                self.y = torch.ones(3, 3, device="mps", dtype=torch.int32)
                self.z = torch.ones(3, 3, device="mps", dtype=torch.int32) * 2

            def forward(self, x):
                return x + self.y + self.z

        inp = (torch.ones(3, 3, device="mps", dtype=torch.int32),)
        m = Model().to(device="mps")
        res2 = m(*inp)
        ep = torch.export.export(m, inp)
        path = torch._inductor.aoti_compile_and_package(ep, "here.pt2")
        m = torch._inductor.aoti_load_package(path)
        res = m(*inp)
        self.assertTrue(torch.allclose(res, res2))

    def test_simple_dynamic(self):
        class Model(torch.nn.Module):
            def __init__(self) -> None:
                super().__init__()

            def forward(self, x, y):
                add_0 = x + y
                return torch.nn.functional.relu(input=add_0, inplace=False)

        x = torch.randn(128, 2048, device="mps")
        y = torch.randn(128, 2048, device="mps")
        inp = (x, y)

        m = Model().to(device="mps")
        res2 = m(*inp)

        dim0_x = torch.export.Dim("dim0_x", min=1, max=2048)
        dynamic_shapes = {"x": {0: dim0_x}, "y": {0: dim0_x}}
        ep = torch.export.export(m, inp, dynamic_shapes=dynamic_shapes)
        path = torch._inductor.aoti_compile_and_package(ep, "here.pt2")
        m = torch._inductor.aoti_load_package(path)
        res = m(*inp)
        self.assertTrue(torch.allclose(res, res2))
=======
        assert torch.allclose(res, res2)

>>>>>>> 35e8f259

if __name__ == "__main__":
    from torch._dynamo.test_case import run_tests

    if torch.backends.mps.is_available():
        run_tests(needs="filelock")<|MERGE_RESOLUTION|>--- conflicted
+++ resolved
@@ -211,11 +211,7 @@
         path = torch._inductor.aoti_compile_and_package(ep, "here.pt2")
         m = torch._inductor.aoti_load_package(path)
         res = m(*inp)
-<<<<<<< HEAD
-        self.assertTrue(torch.allclose(res, res2))
-=======
-        assert torch.allclose(res, res2)
->>>>>>> 35e8f259
+        self.assertTrue(torch.allclose(res, res2))
 
     def test_c10(self):
         class M(torch.nn.Module):
@@ -232,7 +228,6 @@
         path = torch._inductor.aoti_compile_and_package(ep, "here.pt2")
         m = torch._inductor.aoti_load_package(path)
         res = m(*inp)
-<<<<<<< HEAD
         self.assertTrue(torch.allclose(res, res2))
 
     def test_const(self):
@@ -295,10 +290,7 @@
         m = torch._inductor.aoti_load_package(path)
         res = m(*inp)
         self.assertTrue(torch.allclose(res, res2))
-=======
-        assert torch.allclose(res, res2)
-
->>>>>>> 35e8f259
+
 
 if __name__ == "__main__":
     from torch._dynamo.test_case import run_tests
