--- conflicted
+++ resolved
@@ -17,13 +17,8 @@
         reordered_kwargs = reorder_kwargs(user_kwargs, orig_spec)
 
         # Key ordering should be the same
-<<<<<<< HEAD
-        (self.assertEqual(reordered_kwargs.popitem()[0], original_kwargs.popitem()[0]),)
-        (self.assertEqual(reordered_kwargs.popitem()[0], original_kwargs.popitem()[0]),)
-=======
         self.assertEqual(reordered_kwargs.popitem()[0], original_kwargs.popitem()[0])
         self.assertEqual(reordered_kwargs.popitem()[0], original_kwargs.popitem()[0])
->>>>>>> d48eb58d
 
     def test_equivalence_check(self):
         tree1 = {"a": torch.tensor(0), "b": torch.tensor(1), "c": None}
