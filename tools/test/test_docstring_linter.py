# mypy: ignore-errors

import io
import itertools
import json
import sys
import tempfile
from pathlib import Path
from unittest import mock

<<<<<<< HEAD
from tools.linter.adapters._linter.file_summary import _make_terse, file_summary
from tools.linter.adapters.docstring_linter import DocstringLinter
=======
from tools.linter.adapters.docstring_linter import (
    _get_decorators,
    DocstringLinter,
    file_summary,
    make_recursive,
    make_terse,
)
>>>>>>> 77a635ca


_PARENT = Path(__file__).parent.absolute()
_PATH = [Path(p).absolute() for p in sys.path]

if _PARENT in _PATH:
    from linter_test_case import LinterTestCase
else:
    from .linter_test_case import LinterTestCase

TEST_FILE = Path("tools/test/docstring_linter_testdata/python_code.py.txt")
TEST_FILE2 = Path("tools/test/docstring_linter_testdata/more_python_code.py.txt")
TEST_BLOCK_NAMES = Path("tools/test/docstring_linter_testdata/block_names.py.txt")
ARGS = "--max-class=3", "--max-def=4", "--min-docstring=16"


class TestDocstringLinter(LinterTestCase):
    LinterClass = DocstringLinter
    maxDiff = 10_240

    def test_python_code(self):
        self.lint_test(TEST_FILE, ARGS)

    @mock.patch("sys.stdout", new_callable=io.StringIO)
    def test_end_to_end(self, mock_stdout):
        argv_base = *ARGS, str(TEST_FILE), str(TEST_FILE2)
        report = "--report"
        write = "--write-grandfather"

        out = _next_stdout(mock_stdout)

        def run(name, *argv):
            DocstringLinter(argv_base + argv).lint_all()
            self.assertExpected(TEST_FILE2, next(out), name)

        with tempfile.TemporaryDirectory() as td:
            grandfather_file = f"{td}/grandfather.json"
            grandfather = f"--grandfather={grandfather_file}"

            # Find some faiures
            run("before.txt", grandfather)

            # Rewrite grandfather file
            run("before.json", grandfather, report, write)
            actual = Path(grandfather_file).read_text()
            self.assertExpected(TEST_FILE2, actual, "grandfather.json")

            # Now there are no failures
            run("after.txt", grandfather)
            run("after.json", grandfather, report)

    def test_report(self):
        actual = _dumps(_data())
        self.assertExpected(TEST_FILE, actual, "report.json")

    def test_terse(self):
        terse = _make_terse(_data(), index_by_line=False)
        actual = _dumps(terse)
        self.assertExpected(TEST_FILE, actual, "terse.json")

    def test_terse_line(self):
        terse = _make_terse(_data(), index_by_line=True)
        actual = _dumps(terse)
        self.assertExpected(TEST_FILE, actual, "terse.line.json")

    def test_file_summary(self):
        actual = _dumps(file_summary(_data(), report_all=True))
        self.assertExpected(TEST_FILE, actual, "single.line.json")

    def test_file_names(self):
        f = DocstringLinter.make_file(TEST_BLOCK_NAMES)
        actual = [b.full_name for b in f.blocks]
        expected = [
            "top",
            "top.fun[1]",
            "top.fun[1].sab",
            "top.fun[1].sub",
            "top.fun[2]",
            "top.fun[2].sub[1]",
            "top.fun[2].sub[2]",
            "top.fun[3]",
            "top.fun[3].sub",
            "top.fun[3].sab",
            "top.run",
            "top.run.sub[1]",
            "top.run.sub[2]",
        ]
        self.assertEqual(actual, expected)

    def test_decorators(self):
        tests = itertools.product(INDENTS, DECORATORS.items())
        for indent, (name, (expected, test_inputs)) in tests:
            ind = indent * " "
            for data in test_inputs:
                prog = "".join(ind + d + "\n" for d in data)
                pf = DocstringLinter.make_file(prog)
                it = (i for i, t in enumerate(pf.tokens) if t.string == "def")
                def_t = next(it, 0)
                with self.subTest("Decorator", indent=indent, name=name, data=data):
                    actual = list(_get_decorators(pf.tokens, def_t))
                    self.assertEqual(actual, expected)


def _dumps(d: dict) -> str:
    return json.dumps(d, sort_keys=True, indent=2) + "\n"


def _data(file=TEST_FILE):
    docstring_file = DocstringLinter.make_file(file)
    return [b.as_data() for b in docstring_file.blocks]


def _next_stdout(mock_stdout):
    length = 0
    while True:
        s = mock_stdout.getvalue()
        yield s[length:]
        length = len(s)


CONSTANT = "A = 10"
COMMENT = "# a simple function"
OVER = "@override"
WRAPS = "@functools.wraps(fn)"
MASSIVE = (
    "@some.long.path.very_long_function_name(",
    "    adjust_something_fiddly=1231232,",
    "    disable_something_critical=True,)",
)
MASSIVE_FLAT = (
    "@some.long.path.very_long_function_name("
    "adjust_something_fiddly=1231232,"
    "disable_something_critical=True,)"
)
DEF = "def function():", "    pass"

INDENTS = 0, 4, 8
DECORATORS = {
    "none": (
        [],
        (
            [],
            [*DEF],
            [COMMENT, *DEF],
            [CONSTANT, "", COMMENT, *DEF],
            [OVER, CONSTANT, *DEF],  # Probably not even Python. :-)
        ),
    ),
    "one": (
        [OVER],
        (
            [OVER, *DEF],
            [OVER, COMMENT, *DEF],
            [OVER, COMMENT, "", *DEF],
            [COMMENT, OVER, "", COMMENT, "", *DEF],
        ),
    ),
    "two": (
        [OVER, WRAPS],
        (
            [OVER, WRAPS, *DEF],
            [COMMENT, OVER, COMMENT, WRAPS, COMMENT, *DEF],
        ),
    ),
    "massive": (
        [MASSIVE_FLAT, OVER],
        ([*MASSIVE, OVER, *DEF],),
    ),
}<|MERGE_RESOLUTION|>--- conflicted
+++ resolved
@@ -8,10 +8,6 @@
 from pathlib import Path
 from unittest import mock
 
-<<<<<<< HEAD
-from tools.linter.adapters._linter.file_summary import _make_terse, file_summary
-from tools.linter.adapters.docstring_linter import DocstringLinter
-=======
 from tools.linter.adapters.docstring_linter import (
     _get_decorators,
     DocstringLinter,
@@ -19,7 +15,6 @@
     make_recursive,
     make_terse,
 )
->>>>>>> 77a635ca
 
 
 _PARENT = Path(__file__).parent.absolute()
@@ -76,14 +71,31 @@
         self.assertExpected(TEST_FILE, actual, "report.json")
 
     def test_terse(self):
-        terse = _make_terse(_data(), index_by_line=False)
+        terse = make_terse(_data(), index_by_line=False)
         actual = _dumps(terse)
         self.assertExpected(TEST_FILE, actual, "terse.json")
 
     def test_terse_line(self):
-        terse = _make_terse(_data(), index_by_line=True)
+        terse = make_terse(_data(), index_by_line=True)
         actual = _dumps(terse)
         self.assertExpected(TEST_FILE, actual, "terse.line.json")
+
+    def test_recursive(self):
+        recursive = make_recursive(_data())
+        actual = _dumps(recursive)
+        self.assertExpected(TEST_FILE, actual, "recursive.json")
+
+    def test_terse_recursive(self):
+        recursive = make_recursive(_data())
+        terse = make_terse(recursive, index_by_line=False)
+        actual = _dumps(terse)
+        self.assertExpected(TEST_FILE, actual, "recursive.terse.json")
+
+    def test_terse_line_recursive(self):
+        recursive = make_recursive(_data())
+        terse = make_terse(recursive, index_by_line=True)
+        actual = _dumps(terse)
+        self.assertExpected(TEST_FILE, actual, "recursive.terse.line.json")
 
     def test_file_summary(self):
         actual = _dumps(file_summary(_data(), report_all=True))
