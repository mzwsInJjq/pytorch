--- conflicted
+++ resolved
@@ -4,46 +4,59 @@
 import ast
 import json
 import re
+import sys
 from pathlib import Path
 
 
 def get_source_segment(source, node):
-    if hasattr(ast, "get_source_segment"):
-        return ast.get_source_segment(source, node)
-
-
-"""
-Normalizes string literals by removing formatting artifacts and escape sequences.
-Handles f-strings, quotes, newlines, and other syntax elements for cleaner output.
-"""
+    return ast.get_source_segment(source, node)
+
+
+def load_registry(path):
+    if path.exists():
+        with path.open() as f:
+            return json.load(f)
+    return {}
+
+
+def save_registry(reg, path):
+    with path.open("w") as f:
+        json.dump(reg, f, indent=2)
+
+
+def next_gb_id(reg):
+    ids = [int(x[2:]) for x in reg if x.startswith("GB") and x[2:].isdigit()]
+    return f"GB{(max(ids, default=0) + 1):04d}"
 
 
 def clean_string(s):
-    if s is None:
-        return None
+    """
+    Normalizes string literals by removing formatting artifacts and escape sequences.
+    Handles f-strings, quotes, newlines, and other syntax elements for cleaner output.
+    """
     if isinstance(s, str):
+        # Convert f-string prefix to regular string prefix (e.g., f"hello" -> "hello")
         s = re.sub(r'^f["\']', r'"', s)
+        # Replace quoted strings with f-prefix in the middle with a space (e.g., " f"" -> " ")
         s = re.sub(r'["\'] f["\']', " ", s)
+        # Remove surrounding quotes, keeping only the content (e.g., "hello" -> hello)
         s = re.sub(r'^["\'](.*)["\']$', r"\1", s)
-        s = re.sub(r"\s*\n\s*", " ", s)
-        s = s.replace('\\"', '"').replace("\\'", "'")
-        s = s.replace("\\", "")
-        s = s.replace("\\", "")
+        # Replace any whitespace
+        s = " ".join(s.splitlines())
+        # Replace escaped quotes with their unescaped versions
+        s = s.encode().decode("unicode_escape")
+        # Replace adjacent quoted strings with a space (e.g., " "" -> " ")
         s = re.sub(r'" "', " ", s)
-        s = re.sub(r"\{[^}]*\}", "", s)
-        s = re.sub(r"``", "", s)
     return s
 
 
-# Expands hint references to their actual values from graph_break_hints.
 def expand_hints(hints):
-    import inspect
-
+    # Expands hint references to their actual values from graph_break_hints.
     from torch._dynamo import graph_break_hints
 
     hint_constants = {
         name: value
-        for name, value in inspect.getmembers(graph_break_hints)
+        for name, value in graph_break_hints.__dict__.items()
         if isinstance(value, list) and name.isupper()
     }
 
@@ -57,6 +70,16 @@
 
 
 def extract_info_from_keyword(source, kw):
+    """
+    Extracts and returns the value of a keyword argument from an AST node.
+
+    This function handles different types of AST nodes:
+    - If the node is a constant, it returns the constant value.
+    - If the node is an f-string, it reconstructs the string by
+      evaluating formatted values and concatenating them with string literals.
+    - For other types, it cleans the source segment to remove formatting artifacts.
+
+    """
     param_source = get_source_segment(source, kw.value)
     if isinstance(kw.value, ast.Constant):
         return kw.value.value
@@ -72,53 +95,57 @@
         return clean_string(param_source)
 
 
-def find_unimplemented_v2_calls(dynamo_dir):
+def find_unimplemented_v2_calls(path):
     results = []
-    dynamo_dir = Path(dynamo_dir)
-
-    for file_path in dynamo_dir.glob("**/*.py"):
+    path = Path(path)
+
+    if path.is_dir():
+        file_paths = path.glob("**/*.py")
+    else:
+        file_paths = [path]
+
+    for file_path in file_paths:
         with open(file_path) as f:
             source = f.read()
             try:
                 tree = ast.parse(source)
 
                 for node in ast.walk(tree):
-                    if isinstance(node, ast.Call):
-                        is_unimplemented = False
-                        if (
-                            isinstance(node.func, ast.Name)
-                            and node.func.id == "unimplemented_v2"
-                        ):
-                            is_unimplemented = True
-
-                        if is_unimplemented:
-                            info = {
-                                "gb_type": None,
-                                "context": None,
-                                "explanation": None,
-                                "hints": [],
-                            }
-
-                            for kw in node.keywords:
-                                if kw.arg in info:
-                                    info[kw.arg] = extract_info_from_keyword(source, kw)
-
-                            if info["gb_type"] is None:
-                                continue
-
-                            if info["hints"]:
-                                hints = info["hints"]
-                                expanded_hints = []
-                                items = re.findall(r'"([^"]*)"', hints)
-                                if items:
-                                    expanded_hints.extend(items)
-
-                                if "*graph_break_hints." in hints:
-                                    expanded_hints.extend(expand_hints([hints]))
-
-                                info["hints"] = expanded_hints
-
-                            results.append(info)
+                    if isinstance(node, ast.FunctionDef):
+                        if node.name == "unimplemented_v2":
+                            continue
+                    if (
+                        isinstance(node, ast.Call)
+                        and isinstance(node.func, ast.Name)
+                        and node.func.id == "unimplemented_v2"
+                    ):
+                        info = {
+                            "gb_type": None,
+                            "context": None,
+                            "explanation": None,
+                            "hints": [],
+                        }
+
+                        for kw in node.keywords:
+                            if kw.arg in info:
+                                info[kw.arg] = extract_info_from_keyword(source, kw)
+
+                        if info["gb_type"] is None:
+                            continue
+
+                        if info["hints"]:
+                            hints = info["hints"]
+                            expanded_hints = []
+                            items = re.findall(r'"([^"]*)"', hints)
+                            if items:
+                                expanded_hints.extend(items)
+
+                            if "*graph_break_hints." in hints:
+                                expanded_hints.extend(expand_hints([hints]))
+
+                            info["hints"] = expanded_hints
+
+                        results.append(info)
             except SyntaxError:
                 print(f"Syntax error in {file_path}")
 
@@ -220,14 +247,10 @@
     reg[gb_id].insert(0, new_entry)
 
     save_registry(reg, registry_path)
-<<<<<<< HEAD
     print(
         f"Updated {old_gb_type} to {matching_call['gb_type']} in registry with ID {gb_id}"
     )
     return True
-=======
-    print(f"Added {gb_type} to registry with ID {gb_id}")
->>>>>>> 9c4193cf
 
 
 def create_registry(dynamo_dir, registry_path):
@@ -240,7 +263,7 @@
 
     GB_ID_INDEX = 0000
     for i, (gb_type, info) in enumerate(sorted(gb_types.items()), GB_ID_INDEX):
-        gb_id = f"GB{i}"
+        gb_id = f"GB{i:04d}"
         hints = info["hints"]
 
         registry[gb_id] = [
@@ -257,14 +280,27 @@
 
 
 def main():
+    script_dir = Path(__file__).resolve().parent
+    repo_root = script_dir.parent.parent
+    registry_path = script_dir / "graph_break_registry.json"
+
+    try:
+        import torch._dynamo
+
+        default_dynamo_dir = str(Path(torch._dynamo.__file__).parent)
+    except ImportError:
+        default_dynamo_dir = str(repo_root / "torch" / "_dynamo")
+
     parser = argparse.ArgumentParser(description="Manage graph break registry.")
-    parser.add_argument(
+    subparsers = parser.add_subparsers(dest="command", help="Command to execute")
+
+    create_parser = subparsers.add_parser("create", help="Create registry from scratch")
+    create_parser.add_argument(
         "--dynamo_dir",
         type=str,
-        default=str(Path(__file__).parent.parent.parent / "torch" / "_dynamo"),
+        default=default_dynamo_dir,
         help="Directory to search for unimplemented_v2 calls.",
     )
-<<<<<<< HEAD
 
     add_parser = subparsers.add_parser("add", help="Add a gb_type to registry")
     add_parser.add_argument("gb_type", help="The gb_type to add")
@@ -284,21 +320,17 @@
         "--new_gb_type", help="New gb_type name if it has changed", default=None
     )
 
-=======
->>>>>>> 9c4193cf
     parser.add_argument(
         "--registry-path",
         type=str,
-        default=str(Path(__file__).parent / "graph_break_registry.json"),
+        default=str(registry_path),
         help="Path to save the registry JSON file.",
     )
+
     args = parser.parse_args()
 
-<<<<<<< HEAD
     if args.command == "create":
-        success = create_registry(args.dynamo_dir, args.registry_path)
-        if not success:
-            sys.exit(1)
+        create_registry(args.dynamo_dir, args.registry_path)
     elif args.command == "add":
         success = cmd_add_new_gb_type(args.gb_type, args.file_path, args.registry_path)
         if not success:
@@ -311,9 +343,6 @@
             sys.exit(1)
     else:
         parser.print_help()
-=======
-    create_registry(args.dynamo_dir, args.registry_path)
->>>>>>> 9c4193cf
 
 
 if __name__ == "__main__":
