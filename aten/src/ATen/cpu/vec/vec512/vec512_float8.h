#pragma once

// DO NOT DEFINE STATIC DATA IN THIS HEADER!
// See Note [Do not compile initializers with AVX]

#include <ATen/cpu/vec/intrinsics.h>
#include <ATen/cpu/vec/vec_base.h>
#if (defined(CPU_CAPABILITY_AVX512))
#define SLEEF_STATIC_LIBS
#include <sleef.h>
#endif

namespace at::vec {
// See Note [CPU_CAPABILITY namespace]
inline namespace CPU_CAPABILITY {

#if defined(CPU_CAPABILITY_AVX512) && !defined(_MSC_VER)

static inline void cvtfp8e4m3_fp32(const __m128i& a, __m512& o) {
  // Zero Extend
  __m512i x = _mm512_cvtepu8_epi32(a);
  __m512i val = _mm512_and_epi32(
      _mm512_slli_epi32(x, 24), _mm512_set1_epi32(0x7FFFFFFF)); // nonsign_val
  __m512i mant =
      _mm512_and_si512(x, _mm512_set1_epi32(0x07)); // mantissa = x & 0x07
  __m512i exp = _mm512_and_si512(
      _mm512_srli_epi32(x, 3),
      _mm512_set1_epi32(0x0F)); // exp = (x >> 3) & 0x0F
  __m512i sign =
      _mm512_and_si512(x, _mm512_set1_epi32(0x80)); // sign = x & 0x80
  __m512i _zeros = _mm512_setzero_si512();

  // --- Step 1: Calculate the renorm_shift
  __m512i renorm_shift = _zeros;
  // Denorm case (exp == 0 && mant != 0) ---
  __mmask16 denormal_mask = _mm512_cmpeq_epi32_mask(exp, _zeros) &
      _mm512_cmpneq_epi32_mask(mant, _zeros);
  if (denormal_mask) {
    // An alternative solution is as what scalar did in
    // pytorch/c10/util/Float8_e4m3fn.h To count the num of leading zeros, since
    // here we know the unsigned denorm value has zero sign and exp which is 5
    // leading zeros, we need to count the leading zero of mant (3bit) which may
    // done through table lookup for example: const uint8_t lz_table[8] = {3, 2,
    // 1, 1, 0, 0, 0, 0}; num_leading_zero = lz_table[mant] + 5;

    __m512i _ones = _mm512_set1_epi32(1);
    __m512i _twos = _mm512_set1_epi32(2);
    __m512i _threes = _mm512_set1_epi32(3);

    // Default leading zero number for denorm value is 1 = 5 - 4
    __m512i denorm_renorm_shift = _ones;
    // For mant 001, leading zero number is 3 = 7 -4
    __mmask16 leading_Zero_mask = _mm512_cmpeq_epi32_mask(mant, _ones);
    denorm_renorm_shift =
        _mm512_mask_mov_epi32(denorm_renorm_shift, leading_Zero_mask, _threes);
    // For mant 010 and 011, leading zero number is 2 = 6 -4
    leading_Zero_mask = _mm512_cmpeq_epi32_mask(mant, _twos);
    denorm_renorm_shift =
        _mm512_mask_mov_epi32(denorm_renorm_shift, leading_Zero_mask, _twos);
    leading_Zero_mask = _mm512_cmpeq_epi32_mask(mant, _threes);
    denorm_renorm_shift =
        _mm512_mask_mov_epi32(denorm_renorm_shift, leading_Zero_mask, _twos);

    renorm_shift =
        _mm512_mask_mov_epi32(renorm_shift, denormal_mask, denorm_renorm_shift);
  }

  // --- Step 2: calculate norm and denorm ---
  __m512i norm_shifted =
      _mm512_srli_epi32(_mm512_sllv_epi32(val, renorm_shift), 4);
  // exponent bias adjustment: (0x78 - renorm_shift) << 23
  __m512i exp_bias = _mm512_slli_epi32(
      _mm512_sub_epi32(_mm512_set1_epi32(0x78), renorm_shift), 23);
  val = _mm512_add_epi32(norm_shifted, exp_bias);

  // --- Step 3: Nan case (exp == 0xF && mant == 0x07) ---
  __mmask16 nan_mask = _mm512_cmpeq_epi32_mask(exp, _mm512_set1_epi32(0xF)) &
      _mm512_cmpeq_epi32_mask(mant, _mm512_set1_epi32(0x07));
  if (nan_mask) {
    const __m512i nan_values = _mm512_set1_epi32(0x7FC00000);
    val = _mm512_mask_mov_epi32(val, nan_mask, nan_values);
  }

  // --- Step 4: Zero case (exp == 0x00 && mant == 0x00) ---
  __mmask16 zero_mask = _mm512_cmpeq_epi32_mask(exp, _zeros) &
      _mm512_cmpeq_epi32_mask(mant, _zeros);
  if (zero_mask) {
    val = _mm512_mask_mov_epi32(val, zero_mask, _zeros);
  }

  // --- Step 5: OR with sign (sign bit << 24 to get to bit 31) ---
  val = _mm512_or_si512(val, _mm512_slli_epi32(sign, 24));

  o = _mm512_castsi512_ps(val);
}

static inline __m128i cvtfp32_fp8e4m3(const __m512& src) {
  // cvt 16x32 from fp32 to fp8 e4m3
  const __m512i sign_mask = _mm512_set1_epi32(0x80000000);
  const __m512i fp8_max = _mm512_set1_epi32(UINT32_C(1087) << 20);
  const __m512i denorm_thresh = _mm512_set1_epi32(UINT32_C(121) << 23);
  const __m512i denorm_mask = _mm512_set1_epi32(UINT32_C(141) << 23);
  const __m512i bias_part1 = _mm512_set1_epi32((uint32_t)(7 - 127) << 23);
  const __m512i rounding_bias = _mm512_set1_epi32(0x7FFFF);
  __m512i f_bits = _mm512_castps_si512(src);
  // Extract and save sign
  __m512i sign = _mm512_and_epi32(f_bits, sign_mask);
  f_bits = _mm512_xor_epi32(f_bits, sign);

  // Prepare result containers
  __m512i result = _mm512_setzero_si512();

  // Step 1: Handle case of overflow
  // (f_bits >= fp8_max): set result = 0x7f
  __mmask16 overflow_mask = _mm512_cmpge_epu32_mask(f_bits, fp8_max);
  if (overflow_mask) {
    result = _mm512_mask_set1_epi32(result, overflow_mask, 0x7f);
  }

  // Step 2: Handle small numbers (denormals)
  // Small numbers (f_bits < denorm_thresh)
  __mmask16 denorm_thresh_mask = _mm512_cmplt_epu32_mask(f_bits, denorm_thresh);

  if (denorm_thresh_mask) {
    __m512 small_input = _mm512_castsi512_ps(f_bits);
    __m512 small_denorm =
        _mm512_add_ps(small_input, _mm512_castsi512_ps(denorm_mask));
    __m512i small_denorm_bits = _mm512_castps_si512(small_denorm);
    __m512i small_result = _mm512_sub_epi32(small_denorm_bits, denorm_mask);
    result = _mm512_mask_mov_epi32(result, denorm_thresh_mask, small_result);
  }

  // Step 3: Handle normal numbers
  __mmask16 normal_mask = ~(overflow_mask | denorm_thresh_mask);

  if (normal_mask) {
    // mant_odd = (f_bits >> 20) & 1
    __m512i mant_odd =
        _mm512_and_epi32(_mm512_srli_epi32(f_bits, 20), _mm512_set1_epi32(1));
    // f_bits += bias_part1 + rounding_bias
    __m512i rounded = _mm512_add_epi32(f_bits, bias_part1);
    rounded = _mm512_add_epi32(rounded, rounding_bias);
    // Add mant_odd
    rounded = _mm512_add_epi32(rounded, mant_odd);
    // Shift right by 20 bits
    __m512i normal_result = _mm512_srli_epi32(rounded, 20);
    result = _mm512_mask_mov_epi32(result, normal_mask, normal_result);
  }

  // Merge back the sign
  __m512i sign_shifted = _mm512_srli_epi32(sign, 24);
  result = _mm512_or_epi32(result, sign_shifted);

  // Now result is 16 x 32-bit integers, but we only need 8-bit for each
  __m512i packed = _mm512_and_si512(result, _mm512_set1_epi32(0xFF));

  // Narrow 32-bit integers to 8-bit
  return _mm512_cvtepi32_epi8(packed);
}

static inline float fp8e4m3_to_fp32_scalar(uint8_t val) {
  __m512i v = _mm512_set1_epi8(val);
  __m128i v_128 = _mm512_castsi512_si128(v);
  __m512 o;
  cvtfp8e4m3_fp32(v_128, o);
  return _mm512_cvtss_f32(o);
}

static inline uint8_t fp32_to_fp8e4m3_scalar(float val) {
  __m512 v = _mm512_set1_ps(val);
  __m128i o = cvtfp32_fp8e4m3(v);
  return static_cast<std::uint8_t>(_mm_cvtsi128_si32(o));
}

static inline void cvtfp8e5m2_fp32(const __m128i& a, __m512& o) {
  __m256i a_256 = _mm256_castsi128_si256(a);
  __m512i a_512 = _mm512_cvtepu8_epi16(a_256);
  a_512 = _mm512_slli_epi16(a_512, 8);
  a_256 = _mm512_castsi512_si256(a_512);
  cvtfp16_fp32(a_256, o);
}

static inline __m128i cvtfp32_fp8e5m2(const __m512& src) {
    constexpr uint32_t fp32_inf = UINT32_C(255) << 23;
    constexpr uint32_t fp8_max = UINT32_C(143) << 23;
    constexpr uint32_t denorm_mask = UINT32_C(134) << 23;

    // Cvt to bits
    __m512i input_bits = _mm512_castps_si512(src);
    __m512i result = _mm512_setzero_si512();

    // Get the sign
    __m512i sign = _mm512_and_si512(input_bits, _mm512_set1_epi32(0x80000000));

    // Get the unsigned input
    input_bits = _mm512_xor_si512(input_bits, sign);

    // Calculate the mask for inf, nan and denorm
    __mmask16 greater_than_fp8_max = _mm512_cmpge_epi32_mask(input_bits, _mm512_set1_epi32(fp8_max));
    __mmask16 greater_than_fp32_inf = _mm512_cmpgt_epi32_mask(input_bits, _mm512_set1_epi32(fp32_inf));
    __mmask16 less_than_normal = _mm512_cmpgt_epi32_mask(_mm512_set1_epi32((UINT32_C(113) << 23)), input_bits);
    __m512i temp_bits_for_denorm = _mm512_setzero_si512();
    if (less_than_normal) {
      __m512i denorm_mask_512i = _mm512_set1_epi32(denorm_mask);
      temp_bits_for_denorm = _mm512_castps_si512(
        _mm512_add_ps(_mm512_castsi512_ps(input_bits), _mm512_castsi512_ps(denorm_mask_512i))
      );
      temp_bits_for_denorm = _mm512_sub_epi32(temp_bits_for_denorm, denorm_mask_512i);
    }

    // Step 1: Norm Val
    __m512i mant_odd_mask = _mm512_and_epi32(_mm512_srli_epi32(input_bits, 21), _mm512_set1_epi32(1));
    input_bits = _mm512_add_epi32(input_bits, _mm512_set1_epi32(((uint32_t)(15 - 127) << 23) + 0xFFFFF));
    input_bits = _mm512_add_epi32(input_bits, mant_odd_mask);
    result = _mm512_srli_epi32(input_bits, 21);

    // Step 2: INF and NAN
    if (greater_than_fp8_max) {
      result = _mm512_mask_mov_epi32(result, greater_than_fp8_max, _mm512_set1_epi8(0x7C));
      if (greater_than_fp32_inf) {
        result = _mm512_mask_mov_epi32(result, greater_than_fp32_inf, _mm512_set1_epi8(0x7F));
      }
    }

    // Step 3: Denorm val
    if (less_than_normal) {
      result = _mm512_mask_mov_epi32(result, less_than_normal, temp_bits_for_denorm);
    }

    // Step 4: restore sign
    result = _mm512_or_si512(result, _mm512_srli_epi32(sign, 24));

    return _mm512_cvtepi32_epi8(result);
}

static inline float fp8e5m2_to_fp32_scalar(uint8_t val) {
  __m512i v = _mm512_set1_epi8(val);
  __m128i v_128 = _mm512_castsi512_si128(v);
  __m512 o;
  cvtfp8e5m2_fp32(v_128, o);
  return _mm512_cvtss_f32(o);
}

static inline uint8_t fp32_to_fp8e5m2_scalar(float val) {
  __m512 v = _mm512_set1_ps(val);
  __m128i o = cvtfp32_fp8e5m2(v);
  return static_cast<std::uint8_t>(_mm_cvtsi128_si32(o));
}

template <typename T>
class Vectorizedf8 {
<<<<<<< HEAD
static_assert(
  std::integral_constant<bool, std::is_same_v<T, at::Float8_e4m3fn> || std::is_same_v<T, at::Float8_e5m2>>::value,
  "Support only float8 e4m3.");
private:
=======
  static_assert(
      std::integral_constant<bool, std::is_same_v<T, at::Float8_e4m3fn>>::value,
      "Support only float8 e4m3.");

 private:
>>>>>>> 80d0786c
  __m512i values;
  template <typename Op, typename VectorizedType>
  Vectorized<T> inline binary_compare(const VectorizedType& b, Op op) const {
    __m512 a0, a1, a2, a3;
    __m512 b0, b1, b2, b3;
    __m512 o0, o1, o2, o3;
    if constexpr (std::is_same_v<T, c10::Float8_e4m3fn>) {
      cvtfp8e4m3_fp32(_mm512_extracti32x4_epi32(values, 0), a0);
      cvtfp8e4m3_fp32(_mm512_extracti32x4_epi32(b.values, 0), b0);
      cvtfp8e4m3_fp32(_mm512_extracti32x4_epi32(values, 1), a1);
      cvtfp8e4m3_fp32(_mm512_extracti32x4_epi32(b.values, 1), b1);
      cvtfp8e4m3_fp32(_mm512_extracti32x4_epi32(values, 2), a2);
      cvtfp8e4m3_fp32(_mm512_extracti32x4_epi32(b.values, 2), b2);
      cvtfp8e4m3_fp32(_mm512_extracti32x4_epi32(values, 3), a3);
      cvtfp8e4m3_fp32(_mm512_extracti32x4_epi32(b.values, 3), b3);
    } else {
      cvtfp8e5m2_fp32(_mm512_extracti32x4_epi32(values, 0), a0);
      cvtfp8e5m2_fp32(_mm512_extracti32x4_epi32(b.values, 0), b0);
      cvtfp8e5m2_fp32(_mm512_extracti32x4_epi32(values, 1), a1);
      cvtfp8e5m2_fp32(_mm512_extracti32x4_epi32(b.values, 1), b1);
      cvtfp8e5m2_fp32(_mm512_extracti32x4_epi32(values, 2), a2);
      cvtfp8e5m2_fp32(_mm512_extracti32x4_epi32(b.values, 2), b2);
      cvtfp8e5m2_fp32(_mm512_extracti32x4_epi32(values, 3), a3);
      cvtfp8e5m2_fp32(_mm512_extracti32x4_epi32(b.values, 3), b3);
    }

    o0 = op(a0, b0);
    o1 = op(a1, b1);
    o2 = op(a2, b2);
    o3 = op(a3, b3);
    __m128i o128_0, o128_1, o128_2, o128_3;
    if constexpr (std::is_same_v<T, c10::Float8_e4m3fn>) {
      o128_0 = cvtfp32_fp8e4m3(o0);
      o128_1 = cvtfp32_fp8e4m3(o1);
      o128_2 = cvtfp32_fp8e4m3(o2);
      o128_3 = cvtfp32_fp8e4m3(o3);
    } else {
      o128_0 = cvtfp32_fp8e5m2(o0);
      o128_1 = cvtfp32_fp8e5m2(o1);
      o128_2 = cvtfp32_fp8e5m2(o2);
      o128_3 = cvtfp32_fp8e5m2(o3);
    }

    __m512i result = _mm512_setzero_si512();
    result = _mm512_inserti32x4(result, o128_0, 0);
    result = _mm512_inserti32x4(result, o128_1, 1);
    result = _mm512_inserti32x4(result, o128_2, 2);
    result = _mm512_inserti32x4(result, o128_3, 3);

    return result;
  }

 public:
  using value_type = uint8_t;
  using size_type = int;
  static constexpr size_type size() {
    return 64;
  }
  Vectorizedf8() {}
  Vectorizedf8(__m512i v) : values(v) {}
  Vectorizedf8(T val) {
    value_type uw = val.x;
    values = _mm512_set1_epi8(uw);
  }
  operator __m512i() const {
    return values;
  }
  T& operator[](int idx) = delete;
  const T& operator[](int idx) const = delete;
  static Vectorized<T> loadu(const void* ptr, int16_t count = size()) {
    if (count == size()) {
      return _mm512_loadu_si512(reinterpret_cast<const __m512i*>(ptr));
    } else if (count == 16) {
      // Fast path if only load element number of 16
      __m128i input_128 =
          _mm_loadu_si128(reinterpret_cast<const __m128i*>(ptr));
      return _mm512_castsi128_si512(input_128);
    } else {
      __mmask64 mask = (1ULL << count) - 1;
      return _mm512_maskz_loadu_epi8(mask, ptr);
    }
  }
  void store(void* ptr, int count = size()) const {
    if (count == size()) {
      _mm512_storeu_si512(reinterpret_cast<__m512i*>(ptr), values);
    } else if (count > 0) {
      if (count == 16) {
        // Fast path if only store element number of 16
        _mm_storeu_si128(
            reinterpret_cast<__m128i*>(ptr), _mm512_castsi512_si128(values));
      } else {
        __mmask64 mask = (1ULL << count) - 1;
        _mm512_mask_storeu_epi8(ptr, mask, values);
      }
    }
  }

  Vectorized<T> abs() const {
    return _mm512_andnot_si512(_mm512_set1_epi8(0x80), values);
  }

  Vectorized<T> inline operator==(const Vectorizedf8<T>& other) const {
    return binary_compare(other, [](__m512 x, __m512 y) {
      auto zero_vec = _mm512_set1_epi32(0);
      auto cmp = _mm512_cmp_ps_mask(x, y, _CMP_EQ_OQ);
      return _mm512_castsi512_ps(
          _mm512_mask_set1_epi32(zero_vec, cmp, 0xFFFFFFFF));
    });
  }

  Vectorized<T> inline operator!=(const Vectorizedf8<T>& other) const {
    return binary_compare(other, [](__m512 x, __m512 y) {
      auto zero_vec = _mm512_set1_epi32(0);
      auto cmp = _mm512_cmp_ps_mask(x, y, _CMP_NEQ_UQ);
      return _mm512_castsi512_ps(
          _mm512_mask_set1_epi32(zero_vec, cmp, 0xFFFFFFFF));
    });
  }

  Vectorized<T> inline operator>(const Vectorizedf8<T>& other) const {
    return binary_compare(other, [](__m512 x, __m512 y) {
      auto zero_vec = _mm512_set1_epi32(0);
      auto cmp = _mm512_cmp_ps_mask(x, y, _CMP_GT_OQ);
      return _mm512_castsi512_ps(
          _mm512_mask_set1_epi32(zero_vec, cmp, 0xFFFFFFFF));
    });
  }

  Vectorized<T> inline operator>=(const Vectorizedf8<T>& other) const {
    return binary_compare(other, [](__m512 x, __m512 y) {
      auto zero_vec = _mm512_set1_epi32(0);
      auto cmp = _mm512_cmp_ps_mask(x, y, _CMP_GE_OQ);
      return _mm512_castsi512_ps(
          _mm512_mask_set1_epi32(zero_vec, cmp, 0xFFFFFFFF));
    });
  }

  Vectorized<T> inline operator<(const Vectorizedf8<T>& other) const {
    return binary_compare(other, [](__m512 x, __m512 y) {
      auto zero_vec = _mm512_set1_epi32(0);
      auto cmp = _mm512_cmp_ps_mask(x, y, _CMP_LT_OQ);
      return _mm512_castsi512_ps(
          _mm512_mask_set1_epi32(zero_vec, cmp, 0xFFFFFFFF));
    });
  }

  Vectorized<T> inline operator<=(const Vectorizedf8<T>& other) const {
    return binary_compare(other, [](__m512 x, __m512 y) {
      auto zero_vec = _mm512_set1_epi32(0);
      auto cmp = _mm512_cmp_ps_mask(x, y, _CMP_LE_OQ);
      return _mm512_castsi512_ps(
          _mm512_mask_set1_epi32(zero_vec, cmp, 0xFFFFFFFF));
    });
  }
};

template <>
class Vectorized<Float8_e4m3fn> : public Vectorizedf8<Float8_e4m3fn> {
 public:
  using Vectorizedf8::Vectorizedf8;

  using value_type = Float8_e4m3fn;

  Vectorized<Float8_e4m3fn> eq(const Vectorized<Float8_e4m3fn>& other) const;
  Vectorized<Float8_e4m3fn> ne(const Vectorized<Float8_e4m3fn>& other) const;
  Vectorized<Float8_e4m3fn> gt(const Vectorized<Float8_e4m3fn>& other) const;
  Vectorized<Float8_e4m3fn> ge(const Vectorized<Float8_e4m3fn>& other) const;
  Vectorized<Float8_e4m3fn> lt(const Vectorized<Float8_e4m3fn>& other) const;
  Vectorized<Float8_e4m3fn> le(const Vectorized<Float8_e4m3fn>& other) const;
};

<<<<<<< HEAD
template<typename T, typename Op, std::enable_if_t<std::is_same_v<T, c10::Float8_e4m3fn> || std::is_same_v<T, c10::Float8_e5m2>, int> =0>
static inline Vectorized<T> binary_fp8_op_as_fp32(const Vectorized<T>& a, const Vectorized<T>& b, Op op) {
=======
template <typename T, typename Op>
static inline Vectorized<T> binary_fp8_op_as_fp32(
    const Vectorized<T>& a,
    const Vectorized<T>& b,
    Op op) {
>>>>>>> 80d0786c
  __m512 a0, a1, a2, a3;
  __m512 b0, b1, b2, b3;
  __m512 o0, o1, o2, o3;
  if constexpr (std::is_same_v<T, c10::Float8_e4m3fn>) {
    cvtfp8e4m3_fp32(_mm512_extracti32x4_epi32(a, 0), a0);
    cvtfp8e4m3_fp32(_mm512_extracti32x4_epi32(b, 0), b0);
    cvtfp8e4m3_fp32(_mm512_extracti32x4_epi32(a, 1), a1);
    cvtfp8e4m3_fp32(_mm512_extracti32x4_epi32(b, 1), b1);
    cvtfp8e4m3_fp32(_mm512_extracti32x4_epi32(a, 2), a2);
    cvtfp8e4m3_fp32(_mm512_extracti32x4_epi32(b, 2), b2);
    cvtfp8e4m3_fp32(_mm512_extracti32x4_epi32(a, 3), a3);
    cvtfp8e4m3_fp32(_mm512_extracti32x4_epi32(b, 3), b3);
  } else {
    cvtfp8e5m2_fp32(_mm512_extracti32x4_epi32(a, 0), a0);
    cvtfp8e5m2_fp32(_mm512_extracti32x4_epi32(b, 0), b0);
    cvtfp8e5m2_fp32(_mm512_extracti32x4_epi32(a, 1), a1);
    cvtfp8e5m2_fp32(_mm512_extracti32x4_epi32(b, 1), b1);
    cvtfp8e5m2_fp32(_mm512_extracti32x4_epi32(a, 2), a2);
    cvtfp8e5m2_fp32(_mm512_extracti32x4_epi32(b, 2), b2);
    cvtfp8e5m2_fp32(_mm512_extracti32x4_epi32(a, 3), a3);
    cvtfp8e5m2_fp32(_mm512_extracti32x4_epi32(b, 3), b3);
  }
  o0 = op(a0, b0);
  o1 = op(a1, b1);
  o2 = op(a2, b2);
  o3 = op(a3, b3);

  __m128i o128_0, o128_1, o128_2, o128_3;
  if constexpr (std::is_same_v<T, c10::Float8_e4m3fn>) {
    o128_0 = cvtfp32_fp8e4m3(o0);
    o128_1 = cvtfp32_fp8e4m3(o1);
    o128_2 = cvtfp32_fp8e4m3(o2);
    o128_3 = cvtfp32_fp8e4m3(o3);
  } else {
    o128_0 = cvtfp32_fp8e5m2(o0);
    o128_1 = cvtfp32_fp8e5m2(o1);
    o128_2 = cvtfp32_fp8e5m2(o2);
    o128_3 = cvtfp32_fp8e5m2(o3);
  }

  __m512i result = _mm512_setzero_si512();
  result = _mm512_inserti32x4(result, o128_0, 0);
  result = _mm512_inserti32x4(result, o128_1, 1);
  result = _mm512_inserti32x4(result, o128_2, 2);
  result = _mm512_inserti32x4(result, o128_3, 3);

  return result;
}

// Refer to
// https://github.com/pytorch/pytorch/pull/153364#discussion_r2086509353 FP8 +,
// -, *, /, planed to be deleted in the future and here is just to make compiler
// happy
Vectorized<Float8_e4m3fn> inline operator+(
    const Vectorized<Float8_e4m3fn>& a,
    const Vectorized<Float8_e4m3fn>& b) {
  return binary_fp8_op_as_fp32(a, b, [](const __m512& x, const __m512& y) {
    return _mm512_add_ps(x, y);
  });
}

Vectorized<Float8_e4m3fn> inline operator-(
    const Vectorized<Float8_e4m3fn>& a,
    const Vectorized<Float8_e4m3fn>& b) {
  return binary_fp8_op_as_fp32(a, b, [](const __m512& x, const __m512& y) {
    return _mm512_sub_ps(x, y);
  });
}

Vectorized<Float8_e4m3fn> inline operator*(
    const Vectorized<Float8_e4m3fn>& a,
    const Vectorized<Float8_e4m3fn>& b) {
  return binary_fp8_op_as_fp32(a, b, [](const __m512& x, const __m512& y) {
    return _mm512_mul_ps(x, y);
  });
}

Vectorized<Float8_e4m3fn> inline operator/(
    const Vectorized<Float8_e4m3fn>& a,
    const Vectorized<Float8_e4m3fn>& b) {
  return binary_fp8_op_as_fp32(a, b, [](const __m512& x, const __m512& y) {
    return _mm512_div_ps(x, y);
  });
}

Vectorized<Float8_e4m3fn> inline operator&(
    const Vectorized<Float8_e4m3fn>& a,
    const Vectorized<Float8_e4m3fn>& b) {
  return _mm512_and_si512(a, b);
}

inline Vectorized<Float8_e4m3fn> Vectorized<Float8_e4m3fn>::eq(
    const Vectorized<Float8_e4m3fn>& other) const {
  return (*this == other) & Vectorized<Float8_e4m3fn>(1.0f);
}

inline Vectorized<Float8_e4m3fn> Vectorized<Float8_e4m3fn>::ne(
    const Vectorized<Float8_e4m3fn>& other) const {
  return (*this == other) & Vectorized<Float8_e4m3fn>(1.0f);
}

inline Vectorized<Float8_e4m3fn> Vectorized<Float8_e4m3fn>::gt(
    const Vectorized<Float8_e4m3fn>& other) const {
  return (*this > other) & Vectorized<Float8_e4m3fn>(1.0f);
}

inline Vectorized<Float8_e4m3fn> Vectorized<Float8_e4m3fn>::ge(
    const Vectorized<Float8_e4m3fn>& other) const {
  return (*this >= other) & Vectorized<Float8_e4m3fn>(1.0f);
}

inline Vectorized<Float8_e4m3fn> Vectorized<Float8_e4m3fn>::lt(
    const Vectorized<Float8_e4m3fn>& other) const {
  return (*this < other) & Vectorized<Float8_e4m3fn>(1.0f);
}

inline Vectorized<Float8_e4m3fn> Vectorized<Float8_e4m3fn>::le(
    const Vectorized<Float8_e4m3fn>& other) const {
  return (*this <= other) & Vectorized<Float8_e4m3fn>(1.0f);
}

template <>
class Vectorized<Float8_e5m2>: public Vectorizedf8<Float8_e5m2> {
public:
  using Vectorizedf8::Vectorizedf8;

  using value_type = Float8_e5m2;

  Vectorized<Float8_e5m2> eq(const Vectorized<Float8_e5m2>& other) const;
  Vectorized<Float8_e5m2> ne(const Vectorized<Float8_e5m2>& other) const;
  Vectorized<Float8_e5m2> gt(const Vectorized<Float8_e5m2>& other) const;
  Vectorized<Float8_e5m2> ge(const Vectorized<Float8_e5m2>& other) const;
  Vectorized<Float8_e5m2> lt(const Vectorized<Float8_e5m2>& other) const;
  Vectorized<Float8_e5m2> le(const Vectorized<Float8_e5m2>& other) const;
};

// Refer to https://github.com/pytorch/pytorch/pull/153364#discussion_r2086509353
// FP8 +, -, *, /, planed to be deleted in the future and here is just to make compiler happy
Vectorized<Float8_e5m2> inline operator+(const Vectorized<Float8_e5m2>& a, const Vectorized<Float8_e5m2>& b) {
  return binary_fp8_op_as_fp32(a, b, [](const __m512& x, const __m512& y) { return _mm512_add_ps(x, y); });
}

Vectorized<Float8_e5m2> inline operator-(const Vectorized<Float8_e5m2>& a, const Vectorized<Float8_e5m2>& b) {
  return binary_fp8_op_as_fp32(a, b, [](const __m512& x, const __m512& y) { return _mm512_sub_ps(x, y); });
}

Vectorized<Float8_e5m2> inline operator*(const Vectorized<Float8_e5m2>& a, const Vectorized<Float8_e5m2>& b) {
  return binary_fp8_op_as_fp32(a, b, [](const __m512& x, const __m512& y) { return _mm512_mul_ps(x, y); });
}

Vectorized<Float8_e5m2> inline operator/(const Vectorized<Float8_e5m2>& a, const Vectorized<Float8_e5m2>& b) {
  return binary_fp8_op_as_fp32(a, b, [](const __m512& x, const __m512& y) { return _mm512_div_ps(x, y); });
}

Vectorized<Float8_e5m2> inline operator&(const Vectorized<Float8_e5m2>& a, const Vectorized<Float8_e5m2>& b) {
  return _mm512_and_si512(a, b);
}

inline Vectorized<Float8_e5m2> Vectorized<Float8_e5m2>::eq(const Vectorized<Float8_e5m2>& other) const {
  return (*this == other) & Vectorized<Float8_e5m2>(1.0f);
}

inline Vectorized<Float8_e5m2> Vectorized<Float8_e5m2>::ne(const Vectorized<Float8_e5m2>& other) const {
  return (*this == other) & Vectorized<Float8_e5m2>(1.0f);
}

inline Vectorized<Float8_e5m2> Vectorized<Float8_e5m2>::gt(const Vectorized<Float8_e5m2>& other) const {
  return (*this > other) & Vectorized<Float8_e5m2>(1.0f);
}

inline Vectorized<Float8_e5m2> Vectorized<Float8_e5m2>::ge(const Vectorized<Float8_e5m2>& other) const {
  return (*this >= other) & Vectorized<Float8_e5m2>(1.0f);
}

inline Vectorized<Float8_e5m2> Vectorized<Float8_e5m2>::lt(const Vectorized<Float8_e5m2>& other) const {
  return (*this < other) & Vectorized<Float8_e5m2>(1.0f);
}

inline Vectorized<Float8_e5m2> Vectorized<Float8_e5m2>::le(const Vectorized<Float8_e5m2>& other) const {
  return (*this <= other) & Vectorized<Float8_e5m2>(1.0f);
}

#endif

} // namespace CPU_CAPABILITY
} // namespace at::vec<|MERGE_RESOLUTION|>--- conflicted
+++ resolved
@@ -181,56 +181,65 @@
 }
 
 static inline __m128i cvtfp32_fp8e5m2(const __m512& src) {
-    constexpr uint32_t fp32_inf = UINT32_C(255) << 23;
-    constexpr uint32_t fp8_max = UINT32_C(143) << 23;
-    constexpr uint32_t denorm_mask = UINT32_C(134) << 23;
-
-    // Cvt to bits
-    __m512i input_bits = _mm512_castps_si512(src);
-    __m512i result = _mm512_setzero_si512();
-
-    // Get the sign
-    __m512i sign = _mm512_and_si512(input_bits, _mm512_set1_epi32(0x80000000));
-
-    // Get the unsigned input
-    input_bits = _mm512_xor_si512(input_bits, sign);
-
-    // Calculate the mask for inf, nan and denorm
-    __mmask16 greater_than_fp8_max = _mm512_cmpge_epi32_mask(input_bits, _mm512_set1_epi32(fp8_max));
-    __mmask16 greater_than_fp32_inf = _mm512_cmpgt_epi32_mask(input_bits, _mm512_set1_epi32(fp32_inf));
-    __mmask16 less_than_normal = _mm512_cmpgt_epi32_mask(_mm512_set1_epi32((UINT32_C(113) << 23)), input_bits);
-    __m512i temp_bits_for_denorm = _mm512_setzero_si512();
-    if (less_than_normal) {
-      __m512i denorm_mask_512i = _mm512_set1_epi32(denorm_mask);
-      temp_bits_for_denorm = _mm512_castps_si512(
-        _mm512_add_ps(_mm512_castsi512_ps(input_bits), _mm512_castsi512_ps(denorm_mask_512i))
-      );
-      temp_bits_for_denorm = _mm512_sub_epi32(temp_bits_for_denorm, denorm_mask_512i);
+  constexpr uint32_t fp32_inf = UINT32_C(255) << 23;
+  constexpr uint32_t fp8_max = UINT32_C(143) << 23;
+  constexpr uint32_t denorm_mask = UINT32_C(134) << 23;
+
+  // Cvt to bits
+  __m512i input_bits = _mm512_castps_si512(src);
+  __m512i result = _mm512_setzero_si512();
+
+  // Get the sign
+  __m512i sign = _mm512_and_si512(input_bits, _mm512_set1_epi32(0x80000000));
+
+  // Get the unsigned input
+  input_bits = _mm512_xor_si512(input_bits, sign);
+
+  // Calculate the mask for inf, nan and denorm
+  __mmask16 greater_than_fp8_max =
+      _mm512_cmpge_epi32_mask(input_bits, _mm512_set1_epi32(fp8_max));
+  __mmask16 greater_than_fp32_inf =
+      _mm512_cmpgt_epi32_mask(input_bits, _mm512_set1_epi32(fp32_inf));
+  __mmask16 less_than_normal = _mm512_cmpgt_epi32_mask(
+      _mm512_set1_epi32((UINT32_C(113) << 23)), input_bits);
+  __m512i temp_bits_for_denorm = _mm512_setzero_si512();
+  if (less_than_normal) {
+    __m512i denorm_mask_512i = _mm512_set1_epi32(denorm_mask);
+    temp_bits_for_denorm = _mm512_castps_si512(_mm512_add_ps(
+        _mm512_castsi512_ps(input_bits),
+        _mm512_castsi512_ps(denorm_mask_512i)));
+    temp_bits_for_denorm =
+        _mm512_sub_epi32(temp_bits_for_denorm, denorm_mask_512i);
+  }
+
+  // Step 1: Norm Val
+  __m512i mant_odd_mask =
+      _mm512_and_epi32(_mm512_srli_epi32(input_bits, 21), _mm512_set1_epi32(1));
+  input_bits = _mm512_add_epi32(
+      input_bits, _mm512_set1_epi32(((uint32_t)(15 - 127) << 23) + 0xFFFFF));
+  input_bits = _mm512_add_epi32(input_bits, mant_odd_mask);
+  result = _mm512_srli_epi32(input_bits, 21);
+
+  // Step 2: INF and NAN
+  if (greater_than_fp8_max) {
+    result = _mm512_mask_mov_epi32(
+        result, greater_than_fp8_max, _mm512_set1_epi8(0x7C));
+    if (greater_than_fp32_inf) {
+      result = _mm512_mask_mov_epi32(
+          result, greater_than_fp32_inf, _mm512_set1_epi8(0x7F));
     }
-
-    // Step 1: Norm Val
-    __m512i mant_odd_mask = _mm512_and_epi32(_mm512_srli_epi32(input_bits, 21), _mm512_set1_epi32(1));
-    input_bits = _mm512_add_epi32(input_bits, _mm512_set1_epi32(((uint32_t)(15 - 127) << 23) + 0xFFFFF));
-    input_bits = _mm512_add_epi32(input_bits, mant_odd_mask);
-    result = _mm512_srli_epi32(input_bits, 21);
-
-    // Step 2: INF and NAN
-    if (greater_than_fp8_max) {
-      result = _mm512_mask_mov_epi32(result, greater_than_fp8_max, _mm512_set1_epi8(0x7C));
-      if (greater_than_fp32_inf) {
-        result = _mm512_mask_mov_epi32(result, greater_than_fp32_inf, _mm512_set1_epi8(0x7F));
-      }
-    }
-
-    // Step 3: Denorm val
-    if (less_than_normal) {
-      result = _mm512_mask_mov_epi32(result, less_than_normal, temp_bits_for_denorm);
-    }
-
-    // Step 4: restore sign
-    result = _mm512_or_si512(result, _mm512_srli_epi32(sign, 24));
-
-    return _mm512_cvtepi32_epi8(result);
+  }
+
+  // Step 3: Denorm val
+  if (less_than_normal) {
+    result =
+        _mm512_mask_mov_epi32(result, less_than_normal, temp_bits_for_denorm);
+  }
+
+  // Step 4: restore sign
+  result = _mm512_or_si512(result, _mm512_srli_epi32(sign, 24));
+
+  return _mm512_cvtepi32_epi8(result);
 }
 
 static inline float fp8e5m2_to_fp32_scalar(uint8_t val) {
@@ -249,18 +258,13 @@
 
 template <typename T>
 class Vectorizedf8 {
-<<<<<<< HEAD
-static_assert(
-  std::integral_constant<bool, std::is_same_v<T, at::Float8_e4m3fn> || std::is_same_v<T, at::Float8_e5m2>>::value,
-  "Support only float8 e4m3.");
-private:
-=======
   static_assert(
-      std::integral_constant<bool, std::is_same_v<T, at::Float8_e4m3fn>>::value,
+      std::integral_constant < bool,
+      std::is_same_v<T, at::Float8_e4m3fn> || std::is_same_v < T,
+      at::Float8_e5m2 >> ::value,
       "Support only float8 e4m3.");
 
  private:
->>>>>>> 80d0786c
   __m512i values;
   template <typename Op, typename VectorizedType>
   Vectorized<T> inline binary_compare(const VectorizedType& b, Op op) const {
@@ -432,16 +436,17 @@
   Vectorized<Float8_e4m3fn> le(const Vectorized<Float8_e4m3fn>& other) const;
 };
 
-<<<<<<< HEAD
-template<typename T, typename Op, std::enable_if_t<std::is_same_v<T, c10::Float8_e4m3fn> || std::is_same_v<T, c10::Float8_e5m2>, int> =0>
-static inline Vectorized<T> binary_fp8_op_as_fp32(const Vectorized<T>& a, const Vectorized<T>& b, Op op) {
-=======
-template <typename T, typename Op>
+template <
+    typename T,
+    typename Op,
+    std::enable_if_t<
+        std::is_same_v<T, c10::Float8_e4m3fn> ||
+            std::is_same_v<T, c10::Float8_e5m2>,
+        int> = 0>
 static inline Vectorized<T> binary_fp8_op_as_fp32(
     const Vectorized<T>& a,
     const Vectorized<T>& b,
     Op op) {
->>>>>>> 80d0786c
   __m512 a0, a1, a2, a3;
   __m512 b0, b1, b2, b3;
   __m512 o0, o1, o2, o3;
@@ -564,8 +569,8 @@
 }
 
 template <>
-class Vectorized<Float8_e5m2>: public Vectorizedf8<Float8_e5m2> {
-public:
+class Vectorized<Float8_e5m2> : public Vectorizedf8<Float8_e5m2> {
+ public:
   using Vectorizedf8::Vectorizedf8;
 
   using value_type = Float8_e5m2;
@@ -578,49 +583,75 @@
   Vectorized<Float8_e5m2> le(const Vectorized<Float8_e5m2>& other) const;
 };
 
-// Refer to https://github.com/pytorch/pytorch/pull/153364#discussion_r2086509353
-// FP8 +, -, *, /, planed to be deleted in the future and here is just to make compiler happy
-Vectorized<Float8_e5m2> inline operator+(const Vectorized<Float8_e5m2>& a, const Vectorized<Float8_e5m2>& b) {
-  return binary_fp8_op_as_fp32(a, b, [](const __m512& x, const __m512& y) { return _mm512_add_ps(x, y); });
-}
-
-Vectorized<Float8_e5m2> inline operator-(const Vectorized<Float8_e5m2>& a, const Vectorized<Float8_e5m2>& b) {
-  return binary_fp8_op_as_fp32(a, b, [](const __m512& x, const __m512& y) { return _mm512_sub_ps(x, y); });
-}
-
-Vectorized<Float8_e5m2> inline operator*(const Vectorized<Float8_e5m2>& a, const Vectorized<Float8_e5m2>& b) {
-  return binary_fp8_op_as_fp32(a, b, [](const __m512& x, const __m512& y) { return _mm512_mul_ps(x, y); });
-}
-
-Vectorized<Float8_e5m2> inline operator/(const Vectorized<Float8_e5m2>& a, const Vectorized<Float8_e5m2>& b) {
-  return binary_fp8_op_as_fp32(a, b, [](const __m512& x, const __m512& y) { return _mm512_div_ps(x, y); });
-}
-
-Vectorized<Float8_e5m2> inline operator&(const Vectorized<Float8_e5m2>& a, const Vectorized<Float8_e5m2>& b) {
+// Refer to
+// https://github.com/pytorch/pytorch/pull/153364#discussion_r2086509353 FP8 +,
+// -, *, /, planed to be deleted in the future and here is just to make compiler
+// happy
+Vectorized<Float8_e5m2> inline operator+(
+    const Vectorized<Float8_e5m2>& a,
+    const Vectorized<Float8_e5m2>& b) {
+  return binary_fp8_op_as_fp32(a, b, [](const __m512& x, const __m512& y) {
+    return _mm512_add_ps(x, y);
+  });
+}
+
+Vectorized<Float8_e5m2> inline operator-(
+    const Vectorized<Float8_e5m2>& a,
+    const Vectorized<Float8_e5m2>& b) {
+  return binary_fp8_op_as_fp32(a, b, [](const __m512& x, const __m512& y) {
+    return _mm512_sub_ps(x, y);
+  });
+}
+
+Vectorized<Float8_e5m2> inline operator*(
+    const Vectorized<Float8_e5m2>& a,
+    const Vectorized<Float8_e5m2>& b) {
+  return binary_fp8_op_as_fp32(a, b, [](const __m512& x, const __m512& y) {
+    return _mm512_mul_ps(x, y);
+  });
+}
+
+Vectorized<Float8_e5m2> inline operator/(
+    const Vectorized<Float8_e5m2>& a,
+    const Vectorized<Float8_e5m2>& b) {
+  return binary_fp8_op_as_fp32(a, b, [](const __m512& x, const __m512& y) {
+    return _mm512_div_ps(x, y);
+  });
+}
+
+Vectorized<Float8_e5m2> inline operator&(
+    const Vectorized<Float8_e5m2>& a,
+    const Vectorized<Float8_e5m2>& b) {
   return _mm512_and_si512(a, b);
 }
 
-inline Vectorized<Float8_e5m2> Vectorized<Float8_e5m2>::eq(const Vectorized<Float8_e5m2>& other) const {
+inline Vectorized<Float8_e5m2> Vectorized<Float8_e5m2>::eq(
+    const Vectorized<Float8_e5m2>& other) const {
   return (*this == other) & Vectorized<Float8_e5m2>(1.0f);
 }
 
-inline Vectorized<Float8_e5m2> Vectorized<Float8_e5m2>::ne(const Vectorized<Float8_e5m2>& other) const {
+inline Vectorized<Float8_e5m2> Vectorized<Float8_e5m2>::ne(
+    const Vectorized<Float8_e5m2>& other) const {
   return (*this == other) & Vectorized<Float8_e5m2>(1.0f);
 }
 
-inline Vectorized<Float8_e5m2> Vectorized<Float8_e5m2>::gt(const Vectorized<Float8_e5m2>& other) const {
+inline Vectorized<Float8_e5m2> Vectorized<Float8_e5m2>::gt(
+    const Vectorized<Float8_e5m2>& other) const {
   return (*this > other) & Vectorized<Float8_e5m2>(1.0f);
 }
 
-inline Vectorized<Float8_e5m2> Vectorized<Float8_e5m2>::ge(const Vectorized<Float8_e5m2>& other) const {
+inline Vectorized<Float8_e5m2> Vectorized<Float8_e5m2>::ge(
+    const Vectorized<Float8_e5m2>& other) const {
   return (*this >= other) & Vectorized<Float8_e5m2>(1.0f);
 }
 
-inline Vectorized<Float8_e5m2> Vectorized<Float8_e5m2>::lt(const Vectorized<Float8_e5m2>& other) const {
+inline Vectorized<Float8_e5m2> Vectorized<Float8_e5m2>::lt(
+    const Vectorized<Float8_e5m2>& other) const {
   return (*this < other) & Vectorized<Float8_e5m2>(1.0f);
 }
 
-inline Vectorized<Float8_e5m2> Vectorized<Float8_e5m2>::le(const Vectorized<Float8_e5m2>& other) const {
+inline Vectorized<Float8_e5m2> Vectorized<Float8_e5m2>::le(
+    const Vectorized<Float8_e5m2>& other) const {
   return (*this <= other) & Vectorized<Float8_e5m2>(1.0f);
 }
 
