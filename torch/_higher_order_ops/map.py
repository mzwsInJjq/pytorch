--- conflicted
+++ resolved
@@ -1,27 +1,13 @@
 # mypy: allow-untyped-defs
 import functools
 from typing import Callable, Union
-<<<<<<< HEAD
-=======
 from typing_extensions import TypeVarTuple
->>>>>>> 3eb8fa08
 
 import torch
 import torch.utils._pytree as pytree
 from torch._C import DispatchKey
 from torch._dispatch.python import suspend_functionalization
-<<<<<<< HEAD
-from torch._higher_order_ops.utils import (
-    _has_potential_branch_input_alias,
-    _has_potential_branch_input_mutation,
-    _maybe_compile_and_run_fn,
-    _maybe_run_with_interpreter,
-    reenter_make_fx,
-    UnsupportedAliasMutationException,
-)
-=======
 from torch._higher_order_ops.utils import _maybe_run_with_interpreter, reenter_make_fx
->>>>>>> 3eb8fa08
 from torch._ops import HigherOrderOperator
 from torch._subclasses.fake_tensor import FakeTensorMode
 from torch._subclasses.functional_tensor import disable_functional_mode
@@ -55,18 +41,6 @@
 
 
 def create_fw_bw_graph(f, num_mapped_args, *args):
-    from torch._functorch.aot_autograd import AOTConfig, create_joint
-
-    dummy_aot_config = AOTConfig(
-        fw_compiler=None,  # type: ignore[arg-type]
-        bw_compiler=None,  # type: ignore[arg-type]
-        partition_fn=None,  # type: ignore[arg-type]
-        decompositions={},
-        num_params_buffers=0,
-        aot_id=0,
-        keep_inference_input_mutations=False,
-    )
-
     mapped_xs = args[:num_mapped_args]
     pos_args = args[num_mapped_args:]
 
@@ -140,11 +114,7 @@
 def map(
     f: Callable[[pytree.PyTree, tuple[pytree.PyTree, ...]], pytree.PyTree],
     xs: Union[pytree.PyTree, torch.Tensor],
-<<<<<<< HEAD
-    *args,
-=======
     *args: TypeVarTuple,
->>>>>>> 3eb8fa08
 ):
     r"""
     Perfoms a map of f with xs. Intuitively, you can think of the semantic being:
@@ -215,11 +185,8 @@
             num_xs=len(flat_xs),
         )
         return map_impl(inner_f, flat_xs, flat_args)
-<<<<<<< HEAD
-=======
 
     from torch._higher_order_ops.utils import _maybe_compile_and_run_fn
->>>>>>> 3eb8fa08
 
     return _maybe_compile_and_run_fn(run_flattened_map, f, flat_xs, flat_args)
 
