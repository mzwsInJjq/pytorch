--- conflicted
+++ resolved
@@ -558,13 +558,8 @@
             *other_buffers: tuple[Tensor, ...],
         ) -> tuple[Tensor, ...]:
             def fw_with_masks(
-<<<<<<< HEAD
-                *args: Tuple[Tensor, ...],
-            ) -> Tuple[Tuple[Tensor], Tuple[bool]]:
-=======
-                *args: tuple[Tensor, ...]
+                *args: tuple[Tensor, ...],
             ) -> tuple[tuple[Tensor], tuple[bool]]:
->>>>>>> d48eb58d
                 fw_out = score_mod(*args)
                 out_requires_grad = fw_out.requires_grad
                 return ((fw_out,), (out_requires_grad,))
@@ -640,15 +635,11 @@
         return out, logsumexp
 
     @staticmethod
-<<<<<<< HEAD
     def backward(  # type: ignore[override]
         ctx: Any,
         grad_out: Tensor,
         grad_logsumexp: Tensor,
-    ) -> Tuple[Optional[Tensor], ...]:
-=======
-    def backward(ctx: Any, grad_out: Tensor, grad_logsumexp: Tensor) -> tuple[Optional[Tensor], ...]:  # type: ignore[override]
->>>>>>> d48eb58d
+    ) -> tuple[Optional[Tensor], ...]:
         fw_args = saved_tensors_and_symints(ctx)
         (
             query,
