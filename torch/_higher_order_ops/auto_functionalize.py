# mypy: allow-untyped-defs
import warnings
from abc import ABC, abstractmethod
from collections.abc import Sequence
from dataclasses import dataclass
from typing import Any, Optional, Union

import torch
<<<<<<< HEAD
import torch.utils.pytree.python as pytree
=======
import torch._library.utils as library_utils
import torch.utils._pytree as pytree
>>>>>>> 6a9a02ac
from torch import Tensor
from torch._C import DispatchKey
from torch._ops import HigherOrderOperator, OperatorBase, OpOverload
from torch._prims_common import clone_preserve_strides
from torch._subclasses.fake_tensor import FakeTensorMode
from torch.fx.experimental.proxy_tensor import (
    disable_proxy_modes_tracing,
    ProxyTorchDispatchMode,
    track_tensor_tree,
)


def get_base(tensor):
    if torch.is_inference_mode_enabled():
        return tensor._inference_mode_base
    else:
        return tensor._base


class ViewInfo(ABC):
    base_index: int

    def __init__(self, base_index):
        self.base_index = base_index

    @abstractmethod
    def regenerate_view(self, bases_list: list[Tensor]):
        pass


@dataclass
class AsStridedViewInfo(ViewInfo):
    size: Sequence[Union[int, torch.SymInt]]
    stride: Sequence[Union[int, torch.SymInt]]
    storage_offset: int

    def __init__(self, base_index, size, stride, storage_offset):
        super().__init__(base_index)
        self.size = size
        self.stride = stride
        self.storage_offset = storage_offset

    def regenerate_view(self, bases_list: list[Tensor]):
        return torch.as_strided(
            bases_list[self.base_index],
            self.size,
            self.stride,
            self.storage_offset,
        )


@dataclass
class SliceViewInfo(ViewInfo):
    dim: Union[int, torch.SymInt]
    start: Union[int, torch.SymInt]
    end: Union[int, torch.SymInt]

    def __init__(self, base_index, dim, start, end):
        super().__init__(base_index)
        self.dim = dim
        self.start = start
        self.end = end

    def regenerate_view(self, bases_list: list[Tensor]):
        return torch.ops.aten.slice.Tensor(
            bases_list[self.base_index], self.dim, self.start, self.end
        )


@dataclass
class AliasViewInfo(ViewInfo):
    def __init__(self, base_index):
        super().__init__(base_index)

    def regenerate_view(self, bases_list: list[Tensor]):
        return torch.ops.aten.alias.default(bases_list[self.base_index])


@dataclass
class NotView(ViewInfo):
    def __init__(self, base_index):
        super().__init__(base_index)

    def regenerate_view(self, bases_list: list[Tensor]):
        return bases_list[self.base_index]


def is_alias(base, tensor):
    from torch.fx.experimental.symbolic_shapes import statically_known_true, sym_eq

    return all(
        statically_known_true(a)
        for a in [
            sym_eq(base.storage_offset(), tensor.storage_offset()),
            sym_eq(base.stride(), tensor.stride()),
            sym_eq(base.size(), tensor.size()),
        ]
    )


# return None or (dim, start, end)
def try_use_slice(base, tensor):
    from torch.fx.experimental.symbolic_shapes import statically_known_true, sym_eq

    # This condition should never be triggered.
    if is_alias(base, tensor):
        return (0, 0, base.size()[0])

    # TODO is there cases can we use slice even if stride or len(sizes) are not equal?
    if not statically_known_true(sym_eq(tensor.stride(), base.stride())):
        return None
    if not statically_known_true(sym_eq(len(tensor.size()), len(base.size()))):
        return None

    dim = None
    count = 0
    for i in range(len(tensor.size())):
        if base.size()[i] != tensor.size()[i]:
            dim = i
            count = count + 1
    if count != 1:
        return None

    if tensor.storage_offset() % tensor.stride()[dim] != 0:
        return None
    start = tensor.storage_offset() // tensor.stride()[dim]
    end = start + tensor.size()[dim]
    return (dim, start, end)


def write_view_information_to_args(
    mutable_arg_names: list[str],
    mutable_arg_types: list[torch.Type],
    kwargs: dict[str, Any],
    arg_to_base_index: dict[str, Any],
):
    """
    This function writes the view information into kwargs. It reads mutable_args from kwargs.
    and uses arg_to_base_index and tensor information to write ViewInfo into kwargs.
    mutable_arg_names: mutable custom operator arg names.
    mutable_arg_types: mutable custom operator arg types.
    kwargs: the original custom operator args.
    arg_to_base_index: maps mutable_arg_name to int | [int] that refers to the base tensor that
                       corresponds to the input tensor
    """

    def write_single_view(prefix: str, tensor: Tensor, base_index: int):
        assert f"{prefix}_base_index" not in kwargs
        assert f"{prefix}_size" not in kwargs
        assert f"{prefix}_stride" not in kwargs
        assert f"{prefix}_storage_offset" not in kwargs

        assert f"{prefix}_slice_dim" not in kwargs
        assert f"{prefix}_slice_start" not in kwargs
        assert f"{prefix}_slice_end" not in kwargs

        def use_as_strided(tensor):
            kwargs[f"{prefix}_size"] = tensor.size()
            kwargs[f"{prefix}_stride"] = tensor.stride()
            kwargs[f"{prefix}_storage_offset"] = tensor.storage_offset()

        def use_slice(dim, start, end):
            kwargs[f"{prefix}_slice_dim"] = dim
            kwargs[f"{prefix}_slice_start"] = start
            kwargs[f"{prefix}_slice_end"] = end

        def use_alias():
            kwargs[f"{prefix}_alias"] = True

        # The start if the function
        if tensor is None:
            kwargs[f"{prefix}_base_index"] = None
        else:
            base = get_base(tensor)
            kwargs[f"{prefix}_base_index"] = base_index
            if base is None:
                # no need to add anything else other than _base_index
                return
            elif is_alias(base, tensor):
                use_alias()
            elif (slice_info := try_use_slice(base, tensor)) is not None:
                use_slice(*slice_info)
            else:
                use_as_strided(tensor)

    for arg_name, arg_type in zip(mutable_arg_names, mutable_arg_types):
        arg = kwargs[arg_name]
        if library_utils.is_tensorlist_like_type(arg_type):
            if arg is None:
                kwargs[f"_{arg_name}_length"] = None
            else:
                kwargs[f"_{arg_name}_length"] = len(arg)
                for i, elem in enumerate(arg):
                    write_single_view(
                        f"_{arg_name}_{i}", elem, arg_to_base_index[arg_name][i]
                    )

        elif library_utils.is_tensor_like_type(arg_type):
            write_single_view(
                f"_{arg_name}",
                kwargs[arg_name],
                arg_to_base_index.get(arg_name, None),
            )
        else:
            raise RuntimeError(f"Unsupported type {arg_type}")


# Returns a dict of arg_name -> ViewInfo | [ViewInfo]
def read_view_information_from_args(
    mutable_arg_names: list[str],
    mutable_arg_types: list[torch.Type],
    kwargs: dict[str, Any],
    all_bases: list[Tensor],
):
    """
    This reads the view information added by `write_view_information_to_args` from kwargs, pop them,
    and returns a dict arg_name -> ViewInfo | [ViewInfo](if the input is list). that maps each mutable arg
    to its view information.
    mutable_arg_names: mutable custom operator arg names.
    mutable_arg_types: mutable custom operator arg types.
    kwargs : args of auto_functionalize(custom_op, kwargs)
    """

    def get_arg(name):
        return kwargs.pop(name)

    def read_single_view(prefix):
        base_index = get_arg(f"{prefix}_base_index")
        if base_index is None:
            return None
        elif f"{prefix}_alias" in kwargs:
            get_arg(f"{prefix}_alias")
            return AliasViewInfo(base_index)
        elif f"{prefix}_storage_offset" in kwargs:
            # The view is regenerated using as_strided.
            size = get_arg(f"{prefix}_size")
            stride = get_arg(f"{prefix}_stride")
            storage_offset = get_arg(f"{prefix}_storage_offset")
            return AsStridedViewInfo(base_index, size, stride, storage_offset)
        elif f"{prefix}_slice_dim" in kwargs:
            dim = get_arg(f"{prefix}_slice_dim")
            start = get_arg(f"{prefix}_slice_start")
            end = get_arg(f"{prefix}_slice_end")
            return SliceViewInfo(base_index, dim, start, end)
        else:
            # This means that the argument is the base tensor
            return NotView(base_index)

    args_view_info: dict[str, Any] = {}
    for arg_name, arg_type in zip(mutable_arg_names, mutable_arg_types):
        if library_utils.is_tensorlist_like_type(arg_type):
            length = get_arg(f"_{arg_name}_length")
            if length is None:
                # The whole list is None.
                args_view_info[arg_name] = None
            else:
                args_view_info[arg_name] = [
                    read_single_view(f"_{arg_name}_{i}") for i in range(length)
                ]

        elif library_utils.is_tensor_like_type(arg_type):
            args_view_info[arg_name] = read_single_view(f"_{arg_name}")
        else:
            raise RuntimeError(f"Unsupported type {arg_type}")
    return args_view_info


# NOTE: [auto-functionalizing custom ops]
# Users may wish to torch.compile custom ops that mutate their inputs.
# torch.compile will automatically support this op without anyone needing
# to provide a functionalization kernel for it. Here's how.
#
# Let's say we have a hypothetical mylib::sin_(Tensor(a!) x) -> ()
# op. First, when FakeTensor sees this op:
# - If the schema says it returns nothing, we can generate a trivial
#   FakeTensor rule for it (that returns nothing).
# - Otherwise, the user needs to provide a FakeTensor impl (fake impl)
#
# Next, when Python FunctionalTensor sees the op, it will functionalize
# it by emitting a call to an auto_functionalize(op, ["x"], {"x": ...})
# HOP and replacing the mutated inputs with corresponding outputs of this HOP.
# This HOP effectively runs the functional version of the op when
# called: it clones inputs that will be mutated, runs the op, and
# then returns (output, Tensors with the new values)
#
# auto_functionalize_v2 is an improved version of auto_functionalize that better handle
# re-inplacing views.


class AutoFunctionalized(HigherOrderOperator):
    """auto_functionalized(_mutable_op, **kwargs)

    This HOP runs a "functional" version of _mutable_op.

    Concretely, it looks at all the arguments that are mutable through
    _mutable_op's operator schema, clones those kwargs, runs
    `out = _mutable_op(**kwargs)` with the cloned values, and then returns the
    operator output concatenated with the cloned values that were mutated.

    We have some restrictions on `_mutable_op`.
    See `can_auto_functionalize` for the restrictions. We can likely lift
    many of these if users request it.

    The reason why _mutable_op is prefixed with an
    underscore is to prevent collisions with kwarg names in **kwargs.
    """

    def __init__(self) -> None:
        super().__init__("auto_functionalized")

    def __call__(
        self,
        /,
        _mutable_op: OpOverload,
        **kwargs: Any,
    ) -> tuple[Any, tuple[Tensor, ...]]:
        assert can_auto_functionalize(_mutable_op)
        assert isinstance(kwargs, dict)
        return super().__call__(_mutable_op, **kwargs)


auto_functionalized = AutoFunctionalized()
auto_functionalized.__module__ = "torch.ops.higher_order"

auto_functionalized.fallthrough(DispatchKey.AutogradCPU)
auto_functionalized.fallthrough(DispatchKey.AutogradCUDA)


class AutoFunctionalizedV2(HigherOrderOperator):
    """auto_functionalized_v2(_mutable_op, **kwargs)

    This HOP runs a "functional" version of _mutable_op.
    Unlike AutoFunctionalized, this version is improved to better handle
    view tensors. This version is only used in non export mode.
    """

    def __init__(self) -> None:
        super().__init__("auto_functionalized_v2")

    def __call__(
        self,
        /,
        _mutable_op: OpOverload,
        **kwargs: Any,
    ) -> tuple[Any, tuple[Tensor, ...]]:
        assert can_auto_functionalize(_mutable_op)
        assert isinstance(kwargs, dict)
        return super().__call__(_mutable_op, **kwargs)


auto_functionalized_v2 = AutoFunctionalizedV2()
auto_functionalized_v2.__module__ = "torch.ops.higher_order"

auto_functionalized_v2.fallthrough(DispatchKey.AutogradCPU)
auto_functionalized_v2.fallthrough(DispatchKey.AutogradCUDA)


def can_auto_functionalize(op: OperatorBase) -> bool:
    if not isinstance(op, OpOverload):
        return False

    if torch._library.utils.is_builtin(op):
        # We control the built-ins. These may (in rare cases)
        # do input metadata mutation (which we have banned on custom ops)
        return False
    schema = op._schema
    if not schema.is_mutable:
        return False
    schema = op._schema

    for arg in schema.arguments:
        if arg.alias_info is None:
            continue
        if not arg.alias_info.is_write:
            continue
        if torch._library.utils.is_tensor_like_type(arg.type):
            continue
        if torch._library.utils.is_tensorlist_like_type(arg.type):
            continue
        return False

    if len(schema.returns) == 1 and isinstance(schema.returns[0].type, torch.NoneType):
        # Skip schema returns -> None
        return True
    # The returns must not alias anything
    for ret in schema.returns:
        if ret.alias_info is None and type(ret.type) is torch.TensorType:
            continue
        # Not yet supported: List[Tensor] return.
        return False
    if torch._C._dispatch_has_kernel_for_dispatch_key(op.name(), "Functionalize"):
        return False
    return True


def get_mutable_args(op: OpOverload) -> tuple[list[str], list[torch.Type]]:
    """
    Returns the list of argument names that get mutated according to the
    schema and their types.
    """
    mutable_args_names = [
        arg.name
        for arg in op._schema.arguments
        if arg.alias_info is not None and arg.alias_info.is_write
    ]

    mutable_args_types = [
        arg.type
        for arg in op._schema.arguments
        if arg.alias_info is not None and arg.alias_info.is_write
    ]
    return mutable_args_names, mutable_args_types


def do_auto_functionalize(
    op: OpOverload,
    args: tuple[Any, ...],
    kwargs: dict[str, Any],
) -> Any:
    """Functionalizes a call to op(*args, **kwargs) by emitting a call to
    `outs = auto_functionalized(op, normalized_kwargs)`
    and replacing the mutated (args, kwargs) with the corresponding outputs.

    The normalized_kwargs are just the (args, kwargs), but all in kwarg form.
    This makes handling easier for the auto_functionalized HOP.
    """
    from torch._subclasses.functional_tensor import PythonFunctionalizeAPI

    ctx = PythonFunctionalizeAPI()

    # All of the (args, kwargs), but all as kwargs. The names for the
    # args come from the schema. This makes it easier for us to work with them.
    normalized_kwargs = {}
    schema = op._schema
    for idx, arg in enumerate(schema.arguments):
        # NB: torch_dispatch kwargs are the args defined as kwarg-only in the schema
        if arg.name in kwargs:
            normalized_kwargs[arg.name] = kwargs[arg.name]
        elif idx < len(args):
            # if its out of bounds we don't need to do anything
            # as it means the the optional arg was passed with its default
            # value
            normalized_kwargs[arg.name] = args[idx]
        else:
            normalized_kwargs[arg.name] = arg.default_value

    unwrapped_kwargs = ctx.unwrap_tensors(normalized_kwargs)  # type: ignore[arg-type]
    if "self" in unwrapped_kwargs or "self_" in unwrapped_kwargs:
        warnings.warn(
            "Using `self` or `self_` as an argument in the definition of custom ops may lead to ambiguous parsing. "
            "Please consider using a different name for this argument to avoid potential issues."
        )
    with ctx.redispatch_to_next():
        unwrapped_outs = auto_functionalized(
            op, **unwrapped_kwargs  # type: ignore[arg-type]
        )

    # List of the name of args that get mutated (according to the schema)
    mutable_args_names, _ = get_mutable_args(op)

    unwrapped_actual_out: Union[Any, tuple[Any]] = unwrapped_outs[
        : -len(mutable_args_names)
    ]
    unwrapped_mutable_out = unwrapped_outs[-len(mutable_args_names) :]

    if len(op._schema.returns) == 0:
        assert unwrapped_actual_out[0] is None
        unwrapped_actual_out = None
    elif len(op._schema.returns) == 1:
        assert len(unwrapped_actual_out) == 1
        unwrapped_actual_out = unwrapped_actual_out[0]
    else:
        assert len(unwrapped_actual_out) == len(op._schema.returns)

    for name, unwrapped_out in zip(mutable_args_names, unwrapped_mutable_out):
        # Can be None if input was `Tensor(a!)?`
        if unwrapped_out is None:
            continue

        # We only handle Tensor or List[Tensor] here for now.
        def sync_update(o, orig_arg):
            ctx.replace(orig_arg, o)
            ctx.commit_update(orig_arg)
            ctx.sync(orig_arg)

        orig_arg = normalized_kwargs[name]

        if isinstance(unwrapped_out, torch.Tensor):
            sync_update(unwrapped_out, orig_arg)
        elif isinstance(unwrapped_out, list) and all(
            isinstance(o, torch.Tensor) for o in unwrapped_out
        ):
            assert len(orig_arg) == len(unwrapped_out)
            for orig_a, o in zip(orig_arg, unwrapped_out):
                sync_update(o, orig_a)
        else:
            raise RuntimeError(
                f"unsupported type for auto-functionalization: {unwrapped_out}"
            )

    return ctx.wrap_tensors(unwrapped_actual_out)  # type: ignore[arg-type]


def do_auto_functionalize_v2(
    op: OpOverload,
    args: tuple[Any, ...],
    kwargs: dict[str, Any],
) -> Any:
    from torch._subclasses.functional_tensor import PythonFunctionalizeAPI

    ctx = PythonFunctionalizeAPI()

    # All of the (args, kwargs), but all as kwargs. The names for the
    # args come from the schema. This makes it easier for us to work with them.
    normalized_kwargs = {}

    schema = op._schema
    for idx, arg in enumerate(schema.arguments):
        # NB: torch_dispatch kwargs are the args defined as kwarg-only in the schema
        if arg.name in kwargs:
            normalized_kwargs[arg.name] = kwargs[arg.name]
        elif idx < len(args):
            # if its out of bounds we don't need to do anything
            # as it means the the optional arg was passed with its default
            # value
            normalized_kwargs[arg.name] = args[idx]
        else:
            normalized_kwargs[arg.name] = arg.default_value

    # List of the name of args that get mutated (according to the schema)
    mutable_args_names, mutable_args_types = get_mutable_args(op)

    # A list of all bases of mutable args without duplication
    all_bases = []
    all_bases_addresses: list[int] = []

    # Map arg_name to the index of its base in all_bases.
    arg_to_base_index: dict[str, Any] = {}

    def update_dict(tensor, arg_name, index=None):
        base = tensor if get_base(tensor) is None else get_base(tensor)

        def set_result(base_index):
            if index is None:
                arg_to_base_index[arg_name] = base_index
            else:
                arg_to_base_index[arg_name][index] = base_index

        if not all_bases_addresses.__contains__(base._cdata):
            all_bases_addresses.append(base._cdata)
            all_bases.append(base)
            set_result(len(all_bases) - 1)
        else:
            set_result(all_bases_addresses.index(base._cdata))

    for arg_name in mutable_args_names:
        arg = normalized_kwargs[arg_name]
        if arg is None:
            continue

        if isinstance(arg, list):
            arg_to_base_index[arg_name] = {}
            for i, tensor in enumerate(arg):
                if tensor is None:
                    arg_to_base_index[arg_name].append(None)
                    continue

                update_dict(tensor, arg_name, i)

        else:
            update_dict(arg, arg_name)

    # add view_meta for each args into unwrapped_kwargs.
    write_view_information_to_args(
        mutable_args_names,
        mutable_args_types,
        normalized_kwargs,
        arg_to_base_index,
    )

    # remove mutated args from the kwargs (its a function of _all_bases now)
    for arg_name in mutable_args_names:
        del normalized_kwargs[arg_name]  # type: ignore[arg-type]

    unwrapped_kwargs = ctx.unwrap_tensors(normalized_kwargs)  # type: ignore[arg-type]
    if "self" in unwrapped_kwargs or "self_" in unwrapped_kwargs:
        warnings.warn(
            "Using `self` or `self_` as an argument in the definition of custom ops may lead to ambiguous parsing. "
            "Please consider using a different name for this argument to avoid potential issues."
        )
    all_basis_unwrapped = ctx.unwrap_tensors(all_bases)

    with ctx.redispatch_to_next():
        unwrapped_outs = auto_functionalized_v2(
            op, **dict(unwrapped_kwargs, _all_bases=all_basis_unwrapped)  # type: ignore[arg-type]
        )

    unwrapped_actual_out: Union[Any, tuple[Any]] = (
        unwrapped_outs if len(all_bases) == 0 else unwrapped_outs[: -len(all_bases)]
    )

    unwrapped_mutable_out = (
        [] if len(all_bases) == 0 else unwrapped_outs[-len(all_bases) :]
    )

    if len(op._schema.returns) == 0:
        assert unwrapped_actual_out[0] is None
        unwrapped_actual_out = None
    elif len(op._schema.returns) == 1:
        assert len(unwrapped_actual_out) == 1
        unwrapped_actual_out = unwrapped_actual_out[0]
    else:
        assert len(unwrapped_actual_out) == len(op._schema.returns)

    for orig_arg, unwrapped_out in zip(all_bases, unwrapped_mutable_out):
        # Can be None if input was `Tensor(a!)?`
        if unwrapped_out is None:
            continue

        # We only handle Tensor or List[Tensor] here for now.
        def sync_update(o, orig_arg):
            ctx.replace(orig_arg, o)
            ctx.commit_update(orig_arg)
            ctx.sync(orig_arg)

        if isinstance(unwrapped_out, torch.Tensor):
            sync_update(unwrapped_out, orig_arg)
        elif isinstance(unwrapped_out, list) and all(
            isinstance(o, torch.Tensor) for o in unwrapped_out
        ):
            assert len(orig_arg) == len(unwrapped_out)
            for orig_a, o in zip(orig_arg, unwrapped_out):
                sync_update(o, orig_a)
        else:
            raise RuntimeError(
                f"unsupported type for auto-functionalization: {unwrapped_out}"
            )

    return ctx.wrap_tensors(unwrapped_actual_out)  # type: ignore[arg-type]


# auto_functionalize functions
@auto_functionalized.py_impl(DispatchKey.CompositeExplicitAutograd)
def auto_functionalized_dense(
    _mutable_op: OpOverload,
    _only_clone_these_tensors: Optional[tuple[str, ...]] = None,
    **kwargs: Any,
) -> tuple[Any, tuple[Tensor, ...]]:
    new_kwargs = dict(**kwargs)
    result = []

    _mutable_args_names, _ = get_mutable_args(_mutable_op)
    for name in _mutable_args_names:
        if (
            _only_clone_these_tensors is not None
            and name not in _only_clone_these_tensors
        ):
            new_kwargs[name] = kwargs[name]
        else:
            new_kwargs[name] = (
                [clone_preserve_strides(x) for x in kwargs[name]]
                if kwargs[name] is not None and isinstance(kwargs[name], list)
                else (
                    clone_preserve_strides(kwargs[name])
                    if kwargs[name] is not None
                    else None
                )
            )
        result.append(new_kwargs[name])
    out = _mutable_op(**new_kwargs)

    if isinstance(out, tuple):
        return (*out, *result)  # type: ignore[return-value]
    else:
        return (out, *result)  # type: ignore[return-value]


@auto_functionalized.py_impl(FakeTensorMode)
def auto_functionalized_fake(
    mode,
    _mutable_op: OpOverload,
    **kwargs: Any,
) -> tuple[Any, tuple[Tensor, ...]]:
    with mode:
        result = auto_functionalized_dense(
            _mutable_op, _only_clone_these_tensors=None, **kwargs
        )
        return result


@auto_functionalized.py_impl(ProxyTorchDispatchMode)
def auto_functionalized_proxy(
    mode,
    _mutable_op: OpOverload,
    **kwargs: Any,
) -> tuple[Any, tuple[Tensor, ...]]:
    with disable_proxy_modes_tracing():
        out = auto_functionalized(_mutable_op, **kwargs)

    proxy_kwargs = pytree.tree_map(mode.tracer.unwrap_proxy, kwargs)
    out_proxy = mode.tracer.create_proxy(
        "call_function",
        auto_functionalized,
        (_mutable_op,),
        proxy_kwargs,
    )
    result = track_tensor_tree(out, out_proxy, constant=None, tracer=mode.tracer)
    return result


@auto_functionalized.py_functionalize_impl
def auto_functionalized_func(ctx, _mutable_op, **kwargs):
    unwrapped_kwargs = ctx.unwrap_tensors(kwargs)
    with ctx.redispatch_to_next():
        result = auto_functionalized(_mutable_op, **unwrapped_kwargs)
    return ctx.wrap_tensors(result)


# auto_functionalized_v2 functions
@auto_functionalized_v2.py_impl(DispatchKey.CompositeExplicitAutograd)
def auto_functionalized_v2_dense(
    _mutable_op: OpOverload,
    _only_clone_these_bases: Optional[tuple[int, ...]] = None,
    **kwargs: Any,
) -> tuple[Any, tuple[Tensor, ...]]:
    all_bases: list[Tensor] = kwargs.pop("_all_bases", [])
    mutable_args_names, mutable_args_types = get_mutable_args(_mutable_op)
    args_view_info = read_view_information_from_args(
        mutable_args_names, mutable_args_types, kwargs, all_bases
    )

    if _only_clone_these_bases is None:
        _only_clone_these_bases = tuple(range(len(all_bases)))

    def maybe_copy(i, t):
        if t is None:
            return None
        if i in _only_clone_these_bases:
            return clone_preserve_strides(t)
        else:
            return t

    all_bases_new = [maybe_copy(i, t) for i, t in enumerate(all_bases)]

    # create new args
    new_kwargs = dict(**kwargs)

    # re-generate all inputs from all_bases_new using args_view_info and add them to new_kwargs.
    for arg_name in mutable_args_names:
        if args_view_info[arg_name] is None:
            new_kwargs[arg_name] = None
        elif isinstance(args_view_info[arg_name], list):
            new_kwargs[arg_name] = []
            for i, elem in enumerate(args_view_info[arg_name]):
                if elem is None:
                    new_kwargs[arg_name].append(None)
                else:
                    view_info = args_view_info[arg_name][i]
                    new_kwargs[arg_name].append(
                        view_info.regenerate_view(all_bases_new)
                    )
        else:
            new_kwargs[arg_name] = args_view_info[arg_name].regenerate_view(
                all_bases_new
            )

    out = _mutable_op(**new_kwargs)

    if isinstance(out, tuple):
        return (*out, *all_bases_new)  # type: ignore[return-value]
    else:
        return (out, *all_bases_new)  # type: ignore[return-value]


@auto_functionalized_v2.py_impl(FakeTensorMode)
def auto_functionalized_v2_fake(
    mode,
    _mutable_op: OpOverload,
    **kwargs: dict[str, Any],
) -> tuple[Any, tuple[Tensor, ...]]:
    with mode:
        result = auto_functionalized_v2_dense(
            _mutable_op, _only_clone_these_bases=None, **kwargs
        )
        return result


@auto_functionalized_v2.py_impl(ProxyTorchDispatchMode)
def auto_functionalized_v2_proxy(
    mode,
    _mutable_op: OpOverload,
    **kwargs: dict[str, Any],
) -> tuple[Any, tuple[Tensor, ...]]:
    with disable_proxy_modes_tracing():
        out = auto_functionalized_v2(_mutable_op, **kwargs)

    proxy_kwargs = pytree.tree_map(mode.tracer.unwrap_proxy, kwargs)
    out_proxy = mode.tracer.create_proxy(
        "call_function",
        auto_functionalized_v2,
        (_mutable_op,),
        proxy_kwargs,
    )
    result = track_tensor_tree(out, out_proxy, constant=None, tracer=mode.tracer)
    return result


@auto_functionalized_v2.py_functionalize_impl
def auto_functionalized_v2_func(ctx, _mutable_op, **kwargs):
    unwrapped_kwargs = ctx.unwrap_tensors(kwargs)
    with ctx.redispatch_to_next():
        result = auto_functionalized_v2(_mutable_op, **unwrapped_kwargs)
    return ctx.wrap_tensors(result)<|MERGE_RESOLUTION|>--- conflicted
+++ resolved
@@ -6,12 +6,8 @@
 from typing import Any, Optional, Union
 
 import torch
-<<<<<<< HEAD
+import torch._library.utils as library_utils
 import torch.utils.pytree.python as pytree
-=======
-import torch._library.utils as library_utils
-import torch.utils._pytree as pytree
->>>>>>> 6a9a02ac
 from torch import Tensor
 from torch._C import DispatchKey
 from torch._ops import HigherOrderOperator, OperatorBase, OpOverload
