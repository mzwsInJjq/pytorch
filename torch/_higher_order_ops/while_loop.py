# mypy: allow-untyped-defs
from typing import Callable, List, Tuple, Union

import torch
import torch.utils._pytree as pytree
from torch._C import DispatchKey
from torch._higher_order_ops.utils import (
    _has_potential_branch_input_alias,
    _has_potential_branch_input_mutation,
    _maybe_run_with_interpreter,
    _set_compilation_env,
    autograd_not_implemented,
    diff_tensor_meta,
    reenter_make_fx,
    UnsupportedAliasMutationException,
    validate_subgraph_args_types,
)
from torch._ops import HigherOrderOperator
from torch._subclasses.fake_tensor import FakeTensorMode
from torch.fx.experimental.proxy_tensor import (
    _temp_remove_metadata_torch_function_mode,
    ProxyTorchDispatchMode,
    track_tensor_tree,
)
from torch.fx.passes.shape_prop import _extract_tensor_metadata


class WhileLoopOp(HigherOrderOperator):
    def __init__(self) -> None:
        super().__init__("while_loop")

    def __call__(
        self,
        cond_fn: Callable,
        body_fn: Callable,
        carried_inputs: Tuple[Union[torch.Tensor, int, float, bool]],
        additional_inputs: Tuple[Union[torch.Tensor, torch.SymInt, int], ...],
        /,
    ):
        if not isinstance(carried_inputs, tuple):
            raise RuntimeError(
                f"carried_inputs must be a tuple, got {type(carried_inputs)}"
            )
        if not isinstance(additional_inputs, tuple):
            raise RuntimeError(
                f"additional_inputs must be a tuple, got {type(additional_inputs)}"
            )

        validate_subgraph_args_types(carried_inputs)
        validate_subgraph_args_types(additional_inputs)
        return super().__call__(cond_fn, body_fn, carried_inputs, additional_inputs)


while_loop_op = WhileLoopOp()


def while_loop(cond_fn, body_fn, carried_inputs):
    r"""
    Run body_fn(*carried_inputs) while cond_fn(*carried_inputs) returns a True scalar tensor. Returns the output of body_fn or
    initial carried_inputs.

    .. warning::
        `torch.while_loop` is a prototype feature in PyTorch. It has limited support for input and output types and
        doesn't support training currently. Please look forward to a more stable implementation in a future version of PyTorch.
        Read more about feature classification at: https://pytorch.org/blog/pytorch-feature-classification-changes/#prototype

    `while_loop` is a structured control flow operator. It preserves the loop semantic across the torch.compile and torch.export.

    `while_loop` is equivalent to the following:

        def while_loop(cond_fn, body_fn, carried_inputs):
            val = carried_inputs
            while cond_fn(*val):
                val = body_fn(*val)
            return val

    Args:
        cond_fn (Callable): A callable function that returns a boolean Scalar tensor or a non-const bool.

        body_fn (Callable): A callable function that takes the same inputs as `cond_fn` and returns a tuple of tensors or ints

        carried_inputs (Tuple of possibly nested dict/list/tuple of tensors or ints): A tuple of inputs to cond_fn and body_fn.
            It's also the initial value of states that are carried across iterations. Note that when pass an integer as carry,
            the corresponding return of while_loop will be another int with unknown values because we don't know how many
            iterations while_loop will run.

    Example 1:

        def cond_fn(iter, x):
            return iter.sum() < 10

        def body_fn(iter, x):
            return iter + 1, x.sin()

        while_loop(cond_fn, body_fn, (torch.zeros(1), torch.randn(3, 4)))

    Example 2:

        def cond_fn(int_iter, x):
            return 2 * int_iter < x.shape[0]

        def body_fn(int_iter, x):
            return int_iter + 1, x + int_iter

        while_loop(cond,_fn, body_fn, (0, torch.randn(3, 4)))

    Restrictions:

        - body_fn must return tensors with the same metadata and dtype (e.g.shape, dtype) as inputs.

        - body_fn and cond_fn must not in-place mutate the carried_inputs. A clone before the mutation is required.

        - body_fn and cond_fn must not mutate python varialbles (e.g. list/dict) created outside of the body_fn.

        - body_fn and cond_fn's output cannot aliase any of the inputs. A clone is required.

    .. warning::
        Temporal Limitations:

        - 'while_loop' only supports **inference** right now. Autograd will be supported in the future.

    """
    from torch._dynamo.backends.debugging import (
        make_eager_backend_with_torch_function_mode,
    )

    # Currently, additional_inputs is not a user-facing input. It will be automatically set in dynamo.
    # parameters and buffers accessed in cond_fn or body_fn or tensor closures will become additional_inputs.
    additional_inputs: Tuple = ()

    # The reason we flatten the output before calling into dynamo is that
    # we want to create a consistent input ordering for cond_fn and body_fn.
    # and we also want to the input ordering matches the output ordering.
    # Also see NOTE: [why we cannot use "automatic" for while_loop]
    # Construct flat cond_fn and flat_body_fn, which takes flattened inputs
    flat_inputs, in_spec = pytree.tree_flatten((carried_inputs, additional_inputs))

    def flat_cond_fn(*flat_args):
        carried, additional = pytree.tree_unflatten(flat_args, in_spec)
        return cond_fn(*carried, *additional)

    def flat_body_fn(*flat_args):
        carried, additional = pytree.tree_unflatten(flat_args, in_spec)
        return body_fn(*carried, *additional)

    if torch.compiler.is_dynamo_compiling():
        return while_loop_op(flat_cond_fn, flat_body_fn, tuple(flat_inputs), tuple())

    def _validate_input(cond_fn, body_fn, carried_inputs):
        from torch._higher_order_ops.utils import validate_subgraph_args_types

        if not callable(cond_fn) or not callable(body_fn):
            raise RuntimeError("Expect cond_fn and body_fn to be callable.")

        validate_subgraph_args_types(flat_inputs)

        if not pytree.tree_all(lambda t: isinstance(t, torch.Tensor), carried_inputs):
            raise RuntimeError(
                "Expect carried_inputs to be a tuple of possibly nested dict/list/tuple that only"
                f"consists of tensor leaves, but got {carried_inputs}."
            )

    _validate_input(cond_fn, body_fn, carried_inputs)

    # Dynamo is expecting a callable with "__code__" attribute.
    # We cannot directly pass cond_op to it. So we wrap it in a dummy function.
    def _while_loop_op_wrapper(*args, **kwargs):
        return while_loop_op(*args, **kwargs)

    with _set_compilation_env(), torch._dynamo.utils.disable_cache_limit():
        with _temp_remove_metadata_torch_function_mode() as metadata_mode:
            with _temp_remove_metadata_torch_function_mode() as metadata_mode:
                if metadata_mode:
                    backend = make_eager_backend_with_torch_function_mode(metadata_mode)
                else:
                    backend = "eager"
                return torch.compile(
                    _while_loop_op_wrapper, backend=backend, fullgraph=True
                )(flat_cond_fn, flat_body_fn, tuple(flat_inputs), tuple())


@while_loop_op.py_impl(DispatchKey.CompositeExplicitAutograd)
def while_loop_dense(cond_fn, body_fn, carried_inputs, additional_inputs):
    carried_vals = carried_inputs

    def _validate_cond_output(pred):
        if (
            isinstance(pred, torch.Tensor)
            and pred.size() == torch.Size([])
            and pred.dtype == torch.bool
        ) or isinstance(pred, bool):
            return
        else:
            raise RuntimeError(
                f"cond_fn must return a boolean scalar tensor or a boolean but got {pred}"
            )

    if not isinstance(carried_inputs, tuple):
        raise RuntimeError(
            f"carried_inputs must be a tuple but got {type(carried_inputs)}"
        )

    while pred := cond_fn(*carried_vals, *additional_inputs):
        _validate_cond_output(pred)
        out = body_fn(*carried_vals, *additional_inputs)
        assert isinstance(
            out, tuple
        ), f"body_fn should return a tuple but got {type(out)}"
        assert len(out) == len(
            carried_inputs
        ), "body_fn should return the same number of elements as carried_inputs"
        carried_vals = out
    return carried_vals


while_loop_op.py_impl(DispatchKey.Autograd)(
    autograd_not_implemented(while_loop_op, deferred_error=True)
)


def _create_unbacked_symint() -> torch.SymInt:
    from torch._subclasses.fake_tensor import FakeTensorMode
    from torch.fx.experimental.symbolic_shapes import ShapeEnv

    # It's possible that there is no active fake tenosr mode, if we're tracing with
    # "real" mode. so we create a new one.
    fake_mode = torch._guards.detect_fake_mode()
    if fake_mode is None:
        fake_mode = FakeTensorMode(shape_env=ShapeEnv())

    with fake_mode.shape_env.ignore_fresh_unbacked_symbols():
        return fake_mode.shape_env.create_unbacked_symint()


@while_loop_op.py_impl(ProxyTorchDispatchMode)
def while_loop_tracing(mode, cond_fn, body_fn, carried_inputs, additional_inputs):
    def _trace_while_loop(
        proxy_mode, while_loop_op, cond_fn, body_fn, carried_inputs, additional_inputs
    ):
        # NOTE [unspecialize int carry with unbacked symints]
        # When we support int carry, we'll also need to support int output of body_fn because.
        # previous iteration's output is next iteration's input and they must match.
        # For carries, when we start tracing while_loop, they can be
        #   - constants e.g. (0, [1, 3])
        #   - backed symints (x.shape[0], [x.shape[1] + x.stride[1], x.shape[2]])
        #   - unbacked symints e.g. (u0, [u0 + u1, u2])
        #   We choose the most conservative design: in all cases, we create new unbacked symints to trace the
        #   subgraph. It's possible to do some analysis on initial carry and the output of first
        #   iteration to determine a better range for the output unbacked symbol e.g. when input is an unbacked
        #   symint >= 0 before the while_loop but in general this is difficult because we don't know
        #   the number of iterations. Users would have to re-constrain the unbacked symint in subgraph if needed.
        #
        # For output of fake cond_fn, it could be constant bool or SymBool (e.g. return x.shape[0] < 4,
        #   where x.shape[0] can be either static of dynamic). In the case of constant bool, we should do a
        #   specialization (NYI).

        # For output of fake body_fn, it could be all three types though from user's point of view,
        # they're all integers e.g.

        #   init_carry = (0, s0, u1, t)
        #   def body_fn(u0, s0, u1, t):
        #     ...
        #     return (t.shape[0], t.shape[1], t.shape[2], y + 1)
        #
        #   It may seem that a constant output isn't possible: users shouldn't write a while_loop
        #   that always return 0. But it could be that a shape is not set as dynamic properly (e.g.
        #   automatic dynamic hasn't been triggered).
        #
        #   For this reason, we treat int, symint outputs in the same way:
        #   - they can match against any of int, symint carry
        #   - we unspecialize them with new unbacked symints in fake while_loop
        #   Similarly, we could do some analysis to refine the output ranges but it's eaiser to start with
        #   fresh unbacked symints. One suprising case can be: an input unbacked symint is constrained by
        #   users to be >= 0 (either before while_loop or inside body_fn) and it increments by 1 in each
        #   iteration. Ideally, we should know that the final output is >= 0 but we didn't constrain the
        #   unbacked symint output of subgraph as of today because this requires a smart range analysis.
        unspecialized_carried_inputs = pytree.tree_map_only(
            (int, torch.SymInt), lambda _: _create_unbacked_symint(), carried_inputs
        )

        cond_graph = reenter_make_fx(cond_fn)(
            *unspecialized_carried_inputs, *additional_inputs
        )
        body_graph = reenter_make_fx(body_fn)(
            *unspecialized_carried_inputs, *additional_inputs
        )

        next_name = None
        i = 0
        while not next_name:
            candidate = f"while_loop_cond_graph_{i}"
            if hasattr(proxy_mode.tracer.root, candidate):
                i += 1
            else:
                next_name = candidate
        cond_graph_name = next_name
        body_graph_name = f"while_loop_body_graph_{i}"
        assert not hasattr(proxy_mode.tracer.root, body_graph_name)

        proxy_mode.tracer.root.register_module(cond_graph_name, cond_graph)
        proxy_mode.tracer.root.register_module(body_graph_name, body_graph)

        args = (cond_graph, body_graph, carried_inputs, additional_inputs)

        proxy_args = pytree.tree_map(proxy_mode.tracer.unwrap_proxy, args)

        out_proxy = proxy_mode.tracer.create_proxy(
            "call_function", while_loop_op, proxy_args, {}, name="while_loop"
        )

<<<<<<< HEAD
        out = while_loop_op(
            cond_graph, body_graph, unspecialized_carried_inputs, additional_inputs
        )
=======
        out = while_loop_op(cond_graph, body_graph, carried_inputs, additional_inputs)
>>>>>>> c85323c5
        return track_tensor_tree(
            out, out_proxy, constant=None, tracer=proxy_mode.tracer
        )

    return _trace_while_loop(
        mode, while_loop_op, cond_fn, body_fn, carried_inputs, additional_inputs
    )


def check_outputs_carry_consistency(
<<<<<<< HEAD
    outs: List[torch.Tensor | torch.SymInt | int],
    carries: List[torch.Tensor | torch.SymInt | int],
) -> None:
    def diff_meta_pairs(
        lhs_list: List[torch.Tensor | torch.SymInt | int],
        rhs_list: List[torch.Tensor | torch.SymInt | int],
    ) -> List[str]:
        def diff_meta(
            lhs: torch.Tensor | torch.SymInt | int,
            rhs: torch.Tensor | torch.SymInt | int,
        ) -> str:
            if isinstance(lhs, torch.Tensor) and isinstance(rhs, torch.Tensor):
                # We have vmap x cond tests and querying is_contiguous inside of vmap for
                # memory_format other than torch.contiguous_format is not yet implemented.
                # And it seems the remaining metas are good enough for now.
                return ", ".join(
                    diff_tensor_meta(
                        _extract_tensor_metadata(lhs, include_contiguity=False),
                        _extract_tensor_metadata(rhs, include_contiguity=False),
                        check_grad=False,
                    )
                )
            return ""

        assert len(lhs_list) == len(rhs_list)
        all_diffs = []
        for i, (lhs, rhs) in enumerate(zip(lhs_list, rhs_list)):
            if diff := diff_meta(lhs, rhs):
                all_diffs.append(
                    f"pair[{i}] differ in {diff}, where lhs is {lhs} and rhs is {rhs}"
                )
        return all_diffs

    if all_diffs := diff_meta_pairs(outs, carries):
        diff_str = "\n".join(all_diffs)
=======
    outs: List[torch.Tensor], carries: List[torch.Tensor]
) -> None:
    all_diffs_in_meta = []
    for out, cry in zip(outs, carries):
        if diff := diff_tensor_meta(
            _extract_tensor_metadata(cry), _extract_tensor_metadata(out)
        ):
            all_diffs_in_meta.append(",".join(diff))
    if all_diffs_in_meta:
        diff_str = "\n".join(all_diffs_in_meta)
>>>>>>> c85323c5
        raise RuntimeError(
            f"Expected carried_inputs and body outputs return tensors with same metadata but found:\n{diff_str}"
        )


@while_loop_op.py_impl(FakeTensorMode)
def while_loop_fake_tensor_mode(
    mode, cond_fn, body_fn, carried_inputs, additional_inputs
):
    with mode:
<<<<<<< HEAD
        # NOTE: [Handling unback symints in subgraph of while_loop]
=======
        # NOTE: [Handling unback symints created in subgraph of while_loop]
>>>>>>> c85323c5
        # The idea is that the scope of unbacked symints are limited to the subgraph.
        #
        # We're implementing the fake tensor mode of while_loop operator.
        # and we run body_fn once to get an fake output.
<<<<<<< HEAD
        # Let's first consider the case that unbacked symints are tensor shapes:
=======
        # Let's only consider tensor output for now:
>>>>>>> c85323c5
        #
        # Case 1:
        # if the unbacked symints is local to the subgraph e.g.
        #   def body_fn(it, x):
        #     nz = x.nonzero()
        #     return it+1. nz.sum()
        # we can just ignore the newly created unbacked symints because it has
        # no effect on the output of while_loop and it's tracked when we tracing.
        # the subgraph.
        #
<<<<<<< HEAD
        # Case 2:
        # if the unbacked symints are shape of output of while_loop e.g.
=======
        # Case 2.1:
        # if the unbacked symints are part of output of while_loop e.g.
>>>>>>> c85323c5
        #   def body_fn(it, x):
        #     nz = x.nonzero()
        #     return it+1, nz
        # This will fail the shape check because in each iteration, the carried_input's shape
        # must match the output shape as nz.shape contains newly allocated unbacked symint, this
        # won't match the carried_input's shape.
        #
<<<<<<< HEAD
        # Case 3:
        # if the unbacked symints are shape of carried_inputs e.g.
=======
        # Case 2.2:
        # if the unbacked symints are part of carried_inputs e.g.
>>>>>>> c85323c5
        #   nz = a.nonzero()
        #   body_fn(it, nz):
        #     return it+1. nz.sin() + 1,
        # There's no new unbacked symints allocated in subgraph, so we're safe.
        with mode.shape_env.ignore_fresh_unbacked_symbols():
            # body_fn return output with the same pytree and tensor meta data as carried_inputs
            # so we could just return the output after one iteration.
            body_outs = body_fn(*carried_inputs, *additional_inputs)
            check_outputs_carry_consistency(body_outs, carried_inputs)
<<<<<<< HEAD
        # See NOTE [unspecialize int carry with unbacked symints]
        return pytree.tree_map_only(
            (int, torch.SymInt), lambda _: _create_unbacked_symint(), body_outs
        )
=======
            return body_outs
>>>>>>> c85323c5


@while_loop_op.py_functionalize_impl
def while_loop_func(ctx, cond_fn, body_fn, carried_inputs, additional_inputs):
    unwrapped_carried_inputs = ctx.unwrap_tensors(carried_inputs)
    unwrapped_additional_inputs = ctx.unwrap_tensors(additional_inputs)
    unwrapped_inputs = unwrapped_carried_inputs + unwrapped_additional_inputs
    with ctx.redispatch_to_next():
        functional_cond_fn = ctx.functionalize(_maybe_run_with_interpreter(cond_fn))
        functional_body_fn = ctx.functionalize(_maybe_run_with_interpreter(body_fn))
        pre_dispatch = hasattr(ctx, "mode") and ctx.mode.pre_dispatch
        for fn, fn_name in [
            (functional_cond_fn, "cond_fn"),
            (functional_body_fn, "body_fn"),
        ]:
            if _has_potential_branch_input_mutation(
                fn, unwrapped_inputs, pre_dispatch=pre_dispatch
            ):
                raise UnsupportedAliasMutationException(
                    f"torch.while_loop's {fn_name} might be modifying the input!"
                )

            if _has_potential_branch_input_alias(
                fn, unwrapped_inputs, pre_dispatch=pre_dispatch
            ):
                raise UnsupportedAliasMutationException(
                    f"torch.while_loop's {fn_name} might be aliasing the input!"
                )
        ret = while_loop_op(
            functional_cond_fn,
            functional_body_fn,
            unwrapped_carried_inputs,
            unwrapped_additional_inputs,
        )
        return ctx.wrap_tensors(ret)<|MERGE_RESOLUTION|>--- conflicted
+++ resolved
@@ -308,13 +308,9 @@
             "call_function", while_loop_op, proxy_args, {}, name="while_loop"
         )
 
-<<<<<<< HEAD
         out = while_loop_op(
             cond_graph, body_graph, unspecialized_carried_inputs, additional_inputs
         )
-=======
-        out = while_loop_op(cond_graph, body_graph, carried_inputs, additional_inputs)
->>>>>>> c85323c5
         return track_tensor_tree(
             out, out_proxy, constant=None, tracer=proxy_mode.tracer
         )
@@ -325,17 +321,16 @@
 
 
 def check_outputs_carry_consistency(
-<<<<<<< HEAD
-    outs: List[torch.Tensor | torch.SymInt | int],
-    carries: List[torch.Tensor | torch.SymInt | int],
+    outs: List[Union[torch.Tensor, torch.SymInt, int]],
+    carries: List[Union[torch.Tensor, torch.SymInt, int]],
 ) -> None:
     def diff_meta_pairs(
-        lhs_list: List[torch.Tensor | torch.SymInt | int],
-        rhs_list: List[torch.Tensor | torch.SymInt | int],
+        lhs_list: List[Union[torch.Tensor, torch.SymInt, int]],
+        rhs_list: List[Union[torch.Tensor, torch.SymInt, int]],
     ) -> List[str]:
         def diff_meta(
-            lhs: torch.Tensor | torch.SymInt | int,
-            rhs: torch.Tensor | torch.SymInt | int,
+            lhs: Union[torch.Tensor, torch.SymInt, int],
+            rhs: Union[torch.Tensor, torch.SymInt, int],
         ) -> str:
             if isinstance(lhs, torch.Tensor) and isinstance(rhs, torch.Tensor):
                 # We have vmap x cond tests and querying is_contiguous inside of vmap for
@@ -361,18 +356,6 @@
 
     if all_diffs := diff_meta_pairs(outs, carries):
         diff_str = "\n".join(all_diffs)
-=======
-    outs: List[torch.Tensor], carries: List[torch.Tensor]
-) -> None:
-    all_diffs_in_meta = []
-    for out, cry in zip(outs, carries):
-        if diff := diff_tensor_meta(
-            _extract_tensor_metadata(cry), _extract_tensor_metadata(out)
-        ):
-            all_diffs_in_meta.append(",".join(diff))
-    if all_diffs_in_meta:
-        diff_str = "\n".join(all_diffs_in_meta)
->>>>>>> c85323c5
         raise RuntimeError(
             f"Expected carried_inputs and body outputs return tensors with same metadata but found:\n{diff_str}"
         )
@@ -383,20 +366,12 @@
     mode, cond_fn, body_fn, carried_inputs, additional_inputs
 ):
     with mode:
-<<<<<<< HEAD
         # NOTE: [Handling unback symints in subgraph of while_loop]
-=======
-        # NOTE: [Handling unback symints created in subgraph of while_loop]
->>>>>>> c85323c5
         # The idea is that the scope of unbacked symints are limited to the subgraph.
         #
         # We're implementing the fake tensor mode of while_loop operator.
         # and we run body_fn once to get an fake output.
-<<<<<<< HEAD
         # Let's first consider the case that unbacked symints are tensor shapes:
-=======
-        # Let's only consider tensor output for now:
->>>>>>> c85323c5
         #
         # Case 1:
         # if the unbacked symints is local to the subgraph e.g.
@@ -407,13 +382,8 @@
         # no effect on the output of while_loop and it's tracked when we tracing.
         # the subgraph.
         #
-<<<<<<< HEAD
         # Case 2:
         # if the unbacked symints are shape of output of while_loop e.g.
-=======
-        # Case 2.1:
-        # if the unbacked symints are part of output of while_loop e.g.
->>>>>>> c85323c5
         #   def body_fn(it, x):
         #     nz = x.nonzero()
         #     return it+1, nz
@@ -421,13 +391,8 @@
         # must match the output shape as nz.shape contains newly allocated unbacked symint, this
         # won't match the carried_input's shape.
         #
-<<<<<<< HEAD
         # Case 3:
         # if the unbacked symints are shape of carried_inputs e.g.
-=======
-        # Case 2.2:
-        # if the unbacked symints are part of carried_inputs e.g.
->>>>>>> c85323c5
         #   nz = a.nonzero()
         #   body_fn(it, nz):
         #     return it+1. nz.sin() + 1,
@@ -437,14 +402,10 @@
             # so we could just return the output after one iteration.
             body_outs = body_fn(*carried_inputs, *additional_inputs)
             check_outputs_carry_consistency(body_outs, carried_inputs)
-<<<<<<< HEAD
         # See NOTE [unspecialize int carry with unbacked symints]
         return pytree.tree_map_only(
             (int, torch.SymInt), lambda _: _create_unbacked_symint(), body_outs
         )
-=======
-            return body_outs
->>>>>>> c85323c5
 
 
 @while_loop_op.py_functionalize_impl
