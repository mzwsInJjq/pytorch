# mypy: allow-untyped-defs
import contextlib
from typing import Callable, List, Tuple, Union

import torch
import torch.utils._pytree as pytree
from torch._C import DispatchKey
from torch._higher_order_ops.utils import (
    _has_potential_branch_input_alias,
    _has_potential_branch_input_mutation,
    _maybe_run_with_interpreter,
    _set_compilation_env,
    autograd_not_implemented,
    diff_tensor_meta,
    reenter_make_fx,
    UnsupportedAliasMutationException,
    validate_subgraph_args_types,
)
from torch._ops import HigherOrderOperator
from torch._subclasses.fake_tensor import FakeTensorMode
from torch.fx.experimental.proxy_tensor import (
    _temp_remove_metadata_torch_function_mode,
    ProxyTorchDispatchMode,
    track_tensor_tree,
)
from torch.fx.passes.shape_prop import _extract_tensor_metadata


class WhileLoopOp(HigherOrderOperator):
    def __init__(self) -> None:
        super().__init__("while_loop")

    def __call__(
        self,
        cond_fn: Callable,
        body_fn: Callable,
        carried_inputs: Tuple[Union[torch.Tensor, int, float, bool]],
        additional_inputs: Tuple[Union[torch.Tensor, torch.SymInt, int], ...],
        /,
    ):
        if not isinstance(carried_inputs, tuple):
            raise RuntimeError(
                f"carried_inputs must be a tuple, got {type(carried_inputs)}"
            )
        if not isinstance(additional_inputs, tuple):
            raise RuntimeError(
                f"additional_inputs must be a tuple, got {type(additional_inputs)}"
            )

        validate_subgraph_args_types(carried_inputs)
        validate_subgraph_args_types(additional_inputs)
        return super().__call__(cond_fn, body_fn, carried_inputs, additional_inputs)


while_loop_op = WhileLoopOp()


def while_loop(cond_fn, body_fn, carried_inputs):
    r"""
    Run body_fn(*carried_inputs) while cond_fn(*carried_inputs) returns a True scalar tensor. Returns the output of body_fn or
    initial carried_inputs.

    .. warning::
        `torch.while_loop` is a prototype feature in PyTorch. It has limited support for input and output types and
        doesn't support training currently. Please look forward to a more stable implementation in a future version of PyTorch.
        Read more about feature classification at: https://pytorch.org/blog/pytorch-feature-classification-changes/#prototype

    `while_loop` is a structured control flow operator. It preserves the loop semantic across the torch.compile and torch.export.

    `while_loop` is equivalent to the following:

        def while_loop(cond_fn, body_fn, carried_inputs):
            val = carried_inputs
            while cond_fn(*val):
                val = body_fn(*val)
            return val

    Args:
        cond_fn (Callable): A callable function that returns a boolean Scalar tensor or a python boolean.

        body_fn (Callable): A callable function that takes the same inputs as `cond_fn` and returns a tuple of tensors or ints

        carried_inputs (Tuple of possibly nested dict/list/tuple of tensors or ints): A tuple of inputs to cond_fn and body_fn.
            It's also the initial value of states that are carried across iterations. Note that when pass an integer as carry,
            the corresponding return of while_loop will be another int with unknown values because we don't know how many
            iterations while_loop will run.

    Example 1:

        def cond_fn(iter, x):
            return iter.sum() < 10

        def body_fn(iter, x):
            return iter + 1, x.sin()

        while_loop(cond_fn, body_fn, (torch.zeros(1), torch.randn(3, 4)))

    Example 2:

        def cond_fn(int_iter, x):
            return 2 * int_iter < x.shape[0]

        def body_fn(int_iter, x):
            return int_iter + 1, x + int_iter

        while_loop(cond,_fn, body_fn, (0, torch.randn(3, 4)))

    Restrictions:

        - body_fn must return tensors or int with the same metadata (e.g.shape, dtype) as inputs.

        - body_fn and cond_fn must not in-place mutate the carried_inputs. A clone before the mutation is required.

        - body_fn and cond_fn must not mutate python varialbles (e.g. list/dict) created outside of the body_fn.

        - body_fn and cond_fn's output cannot aliase any of the inputs. A clone is required.

    .. warning::
        Temporal Limitations:

        - 'while_loop' only supports **inference** right now. Autograd will be supported in the future.

    """
    from torch._dynamo.backends.debugging import (
        make_eager_backend_with_torch_function_mode,
    )

    # Currently, additional_inputs is not a user-facing input. It will be automatically set in dynamo.
    # parameters and buffers accessed in cond_fn or body_fn or tensor closures will become additional_inputs.
    additional_inputs: Tuple = ()

    # The reason we flatten the output before calling into dynamo is that
    # we want to create a consistent input ordering for cond_fn and body_fn.
    # and we also want to the input ordering matches the output ordering.
    # Also see NOTE: [why we cannot use "automatic" for while_loop]
    # Construct flat cond_fn and flat_body_fn, which takes flattened inputs
    flat_inputs, in_spec = pytree.tree_flatten((carried_inputs, additional_inputs))

    def flat_cond_fn(*flat_args):
        carried, additional = pytree.tree_unflatten(flat_args, in_spec)
        return cond_fn(*carried, *additional)

    def flat_body_fn(*flat_args):
        carried, additional = pytree.tree_unflatten(flat_args, in_spec)
        return body_fn(*carried, *additional)

    if torch.compiler.is_dynamo_compiling():
        return while_loop_op(flat_cond_fn, flat_body_fn, tuple(flat_inputs), tuple())

    def _validate_input(cond_fn, body_fn, carried_inputs):
        from torch._higher_order_ops.utils import validate_subgraph_args_types

        if not callable(cond_fn) or not callable(body_fn):
            raise RuntimeError("Expect cond_fn and body_fn to be callable.")

        validate_subgraph_args_types(flat_inputs)

        if not pytree.tree_all(
            lambda t: isinstance(t, (torch.Tensor, torch.SymInt, int)), carried_inputs
        ):
            raise RuntimeError(
                "Expect carried_inputs to be a tuple of possibly nested dict/list/tuple that only"
                f"consists of tensor or int leaves, but got {carried_inputs}."
            )

    _validate_input(cond_fn, body_fn, carried_inputs)

    # Dynamo is expecting a callable with "__code__" attribute.
    # We cannot directly pass cond_op to it. So we wrap it in a dummy function.
    def _while_loop_op_wrapper(*args, **kwargs):
        return while_loop_op(*args, **kwargs)

    with _set_compilation_env(), torch._dynamo.utils.disable_cache_limit():
        with _temp_remove_metadata_torch_function_mode() as metadata_mode:
            with _temp_remove_metadata_torch_function_mode() as metadata_mode:
                if metadata_mode:
                    backend = make_eager_backend_with_torch_function_mode(metadata_mode)
                else:
                    backend = "eager"
                return torch.compile(
                    _while_loop_op_wrapper, backend=backend, fullgraph=True
                )(flat_cond_fn, flat_body_fn, tuple(flat_inputs), tuple())


@while_loop_op.py_impl(DispatchKey.CompositeExplicitAutograd)
def while_loop_dense(cond_fn, body_fn, carried_inputs, additional_inputs):
    carried_vals = carried_inputs

    def _validate_cond_output(pred):
        if (
            isinstance(pred, torch.Tensor)
            and pred.size() == torch.Size([])
            and pred.dtype == torch.bool
        ) or isinstance(pred, bool):
            return
        else:
            raise RuntimeError(
                f"cond_fn must return a boolean scalar tensor or a boolean but got {pred}"
            )

    if not isinstance(carried_inputs, tuple):
        raise RuntimeError(
            f"carried_inputs must be a tuple but got {type(carried_inputs)}"
        )

    while pred := cond_fn(*carried_vals, *additional_inputs):
        _validate_cond_output(pred)
        out = body_fn(*carried_vals, *additional_inputs)
        assert isinstance(
            out, tuple
        ), f"body_fn should return a tuple but got {type(out)}"
        assert len(out) == len(
            carried_inputs
        ), "body_fn should return the same number of elements as carried_inputs"
        carried_vals = out
    return carried_vals


while_loop_op.py_impl(DispatchKey.Autograd)(
    autograd_not_implemented(while_loop_op, deferred_error=True)
)


<<<<<<< HEAD
def _create_unbacked_symint(ignore_fresh_unbacked_symbols) -> torch.SymInt:
    from torch._subclasses.fake_tensor import FakeTensorMode
=======
def _find_or_create_fake_mode() -> FakeTensorMode:
>>>>>>> a13de9bf
    from torch.fx.experimental.symbolic_shapes import ShapeEnv

    fake_mode = torch._guards.detect_fake_mode()
    if fake_mode is None:
        fake_mode = FakeTensorMode(shape_env=ShapeEnv())

<<<<<<< HEAD
    ctx = (
        contextlib.nullcontext()
        if not ignore_fresh_unbacked_symbols
        else fake_mode.shape_env.ignore_fresh_unbacked_symbols()
    )
    with ctx:
=======
    return fake_mode


def _create_unbacked_symint(fake_mode: FakeTensorMode) -> torch.SymInt:
    assert (
        fake_mode is not None and fake_mode.shape_env is not None
    ), "Must provide a fake_mode with shape_env."
    with fake_mode.shape_env.ignore_fresh_unbacked_symbols():
>>>>>>> a13de9bf
        return fake_mode.shape_env.create_unbacked_symint()


@while_loop_op.py_impl(ProxyTorchDispatchMode)
def while_loop_tracing(mode, cond_fn, body_fn, carried_inputs, additional_inputs):
    def _trace_while_loop(
        proxy_mode, while_loop_op, cond_fn, body_fn, carried_inputs, additional_inputs
    ):
        # NOTE [unspecialize int carry with unbacked symints]
        # When we support int carry, we'll also need to support int output of body_fn because.
        # previous iteration's output is next iteration's input and they must match.
        # For carries, when we start tracing while_loop, they can be
        #   - constants e.g. (0, [1, 3])
        #   - backed symints (x.shape[0], [x.shape[1] + x.stride[1], x.shape[2]])
        #   - unbacked symints e.g. (u0, [u0 + u1, u2])
        #   We choose the most conservative design: in all cases, we create new unbacked symints to trace the
        #   subgraph. It's possible to do some analysis on initial carry and the output of first
        #   iteration to determine a better range for the output unbacked symbol e.g. when input is an unbacked
        #   symint >= 0 before the while_loop but in general this is difficult because we don't know
        #   the number of iterations. Users would have to re-constrain the unbacked symint in subgraph if needed.
        #
        # For output of fake cond_fn, it could be constant bool or SymBool (e.g. return x.shape[0] < 4,
        #   where x.shape[0] can be either static of dynamic). In the case of constant bool, we should do a
        #   specialization (NYI).

        # For output of fake body_fn, it could be all three types though from user's point of view,
        # they're all integers e.g.

        #   init_carry = (0, s0, u1, t)
        #   def body_fn(u0, s0, u1, t):
        #     ...
        #     return (t.shape[0], t.shape[1], t.shape[2], y + 1)
        #
        #   It may seem that a constant output isn't possible: users shouldn't write a while_loop
        #   that always return 0. But it could be that a shape is not set as dynamic properly (e.g.
        #   automatic dynamic hasn't been triggered).
        #
        #   For this reason, we treat int, symint outputs in the same way:
        #   - they can match against any of int, symint carry
        #   - we unspecialize them with new unbacked symints in fake while_loop
        #   Similarly, we could do some analysis to refine the output ranges but it's eaiser to start with
        #   fresh unbacked symints. One suprising case can be: an input unbacked symint is constrained by
        #   users to be >= 0 (either before while_loop or inside body_fn) and it increments by 1 in each
        #   iteration. Ideally, we should know that the final output is >= 0 but we didn't constrain the
        #   unbacked symint output of subgraph as of today because this requires a smart range analysis.
        unspecialized_carried_inputs = pytree.tree_map_only(
            (int, torch.SymInt),
<<<<<<< HEAD
            lambda _: _create_unbacked_symint(ignore_fresh_unbacked_symbols=True),
=======
            lambda _: _create_unbacked_symint(_find_or_create_fake_mode()),
>>>>>>> a13de9bf
            carried_inputs,
        )

        cond_graph = reenter_make_fx(cond_fn)(
            *unspecialized_carried_inputs, *additional_inputs
        )
        body_graph = reenter_make_fx(body_fn)(
            *unspecialized_carried_inputs, *additional_inputs
        )

        next_name = None
        i = 0
        while not next_name:
            candidate = f"while_loop_cond_graph_{i}"
            if hasattr(proxy_mode.tracer.root, candidate):
                i += 1
            else:
                next_name = candidate
        cond_graph_name = next_name
        body_graph_name = f"while_loop_body_graph_{i}"
        assert not hasattr(proxy_mode.tracer.root, body_graph_name)

        proxy_mode.tracer.root.register_module(cond_graph_name, cond_graph)
        proxy_mode.tracer.root.register_module(body_graph_name, body_graph)

        args = (cond_graph, body_graph, carried_inputs, additional_inputs)

        proxy_args = pytree.tree_map(proxy_mode.tracer.unwrap_proxy, args)

        out_proxy = proxy_mode.tracer.create_proxy(
            "call_function", while_loop_op, proxy_args, {}, name="while_loop"
        )

        out = while_loop_op(
            cond_graph, body_graph, unspecialized_carried_inputs, additional_inputs
        )
        return track_tensor_tree(
            out, out_proxy, constant=None, tracer=proxy_mode.tracer
        )

    return _trace_while_loop(
        mode, while_loop_op, cond_fn, body_fn, carried_inputs, additional_inputs
    )


def check_meta_consistency(
    outs: List[Union[torch.Tensor, torch.SymInt, int]],
    carries: List[Union[torch.Tensor, torch.SymInt, int]],
) -> None:
    def diff_meta_pairs(
        lhs_list: List[Union[torch.Tensor, torch.SymInt, int]],
        rhs_list: List[Union[torch.Tensor, torch.SymInt, int]],
    ) -> List[str]:
        def diff_meta(
            lhs: Union[torch.Tensor, torch.SymInt, int],
            rhs: Union[torch.Tensor, torch.SymInt, int],
        ) -> str:
            if isinstance(lhs, torch.Tensor) and isinstance(rhs, torch.Tensor):
                return ", ".join(
                    diff_tensor_meta(
                        # We set include contiguity=False because we have vmap x cond tests, where if
                        # include_contiguity=True will call t.is_contiguous inside of vmap and get an error
                        # "querying is_contiguous inside of vmap for memory_format other than
                        # torch.contiguous_format is not yet implemented". This is good for now.
                        _extract_tensor_metadata(lhs, include_contiguity=False),
                        _extract_tensor_metadata(rhs, include_contiguity=False),
                        check_grad=False,
                    )
                )
            else:

                def _both_int_types(lhs, rhs):
                    return isinstance(lhs, (int, torch.SymInt)) and isinstance(
                        rhs, (int, torch.SymInt)
                    )

                def _both_tensor(lhs, rhs):
                    return isinstance(lhs, torch.Tensor) and isinstance(
                        rhs, torch.Tensor
                    )

                if not _both_int_types(lhs, rhs) and not _both_tensor(lhs, rhs):
                    return f"type: {lhs} vs {rhs}"

            return ""

        if len(lhs_list) != len(rhs_list):
            raise torch._dynamo.exc.UncapturedHigherOrderOpError(
                f"Expected to have same number of outputs but got lhs:{lhs_list} and rhs:{rhs_list}"
            )
        assert len(lhs_list) == len(rhs_list)
        all_diffs = []
        for i, (lhs, rhs) in enumerate(zip(lhs_list, rhs_list)):
            if diff := diff_meta(lhs, rhs):
                all_diffs.append(
                    f"pair[{i}] differ in {diff}, where lhs is {lhs} and rhs is {rhs}"
                )
        return all_diffs

    if all_diffs := diff_meta_pairs(outs, carries):
        diff_str = "\n".join(all_diffs)
        raise torch._dynamo.exc.UncapturedHigherOrderOpError(
            f"Expected to return tensors with same metadata but found:\n{diff_str}"
        )


@while_loop_op.py_impl(FakeTensorMode)
def while_loop_fake_tensor_mode(
    mode, cond_fn, body_fn, carried_inputs, additional_inputs
):
    with mode:
        # NOTE: [Handling unback symints in subgraph of while_loop]
        # The idea is that the scope of unbacked symints are limited to the subgraph.
        #
        # We're implementing the fake tensor mode of while_loop operator.
        # and we run body_fn once to get an fake output.
        # Let's first consider the case that unbacked symints are tensor shapes:
        #
        # Case 1:
        # if the unbacked symints is local to the subgraph e.g.
        #   def body_fn(it, x):
        #     nz = x.nonzero()
        #     return it+1. nz.sum()
        # we can just ignore the newly created unbacked symints because it has
        # no effect on the output of while_loop and it's tracked when we tracing.
        # the subgraph.
        #
        # Case 2:
        # if the unbacked symints are shape of output of while_loop e.g.
        #   def body_fn(it, x):
        #     nz = x.nonzero()
        #     return it+1, nz
        # This will fail the shape check because in each iteration, the carried_input's shape
        # must match the output shape as nz.shape contains newly allocated unbacked symint, this
        # won't match the carried_input's shape.
        #
        # Case 3:
        # if the unbacked symints are shape of carried_inputs e.g.
        #   nz = a.nonzero()
        #   body_fn(it, nz):
        #     return it+1. nz.sin() + 1,
        # There's no new unbacked symints allocated in subgraph, so we're safe.
        with mode.shape_env.ignore_fresh_unbacked_symbols():
            # body_fn return output with the same pytree and tensor meta data as carried_inputs
            # so we could just return the output after one iteration.
            body_outs = body_fn(*carried_inputs, *additional_inputs)
            check_meta_consistency(body_outs, carried_inputs)
        # See NOTE [unspecialize int carry with unbacked symints]
        return pytree.tree_map_only(
<<<<<<< HEAD
            (int, torch.SymInt),
            lambda _: _create_unbacked_symint(ignore_fresh_unbacked_symbols=False),
            body_outs,
=======
            (int, torch.SymInt), lambda _: _create_unbacked_symint(mode), body_outs
>>>>>>> a13de9bf
        )


@while_loop_op.py_functionalize_impl
def while_loop_func(ctx, cond_fn, body_fn, carried_inputs, additional_inputs):
    unwrapped_carried_inputs = ctx.unwrap_tensors(carried_inputs)
    unwrapped_additional_inputs = ctx.unwrap_tensors(additional_inputs)
    unwrapped_inputs = unwrapped_carried_inputs + unwrapped_additional_inputs
    with ctx.redispatch_to_next():
        functional_cond_fn = ctx.functionalize(_maybe_run_with_interpreter(cond_fn))
        functional_body_fn = ctx.functionalize(_maybe_run_with_interpreter(body_fn))
        pre_dispatch = hasattr(ctx, "mode") and ctx.mode.pre_dispatch
        for fn, fn_name in [
            (functional_cond_fn, "cond_fn"),
            (functional_body_fn, "body_fn"),
        ]:
            if _has_potential_branch_input_mutation(
                fn, unwrapped_inputs, pre_dispatch=pre_dispatch
            ):
                raise UnsupportedAliasMutationException(
                    f"torch.while_loop's {fn_name} might be modifying the input!"
                )

            if _has_potential_branch_input_alias(
                fn, unwrapped_inputs, pre_dispatch=pre_dispatch
            ):
                raise UnsupportedAliasMutationException(
                    f"torch.while_loop's {fn_name} might be aliasing the input!"
                )
        ret = while_loop_op(
            functional_cond_fn,
            functional_body_fn,
            unwrapped_carried_inputs,
            unwrapped_additional_inputs,
        )
        return ctx.wrap_tensors(ret)<|MERGE_RESOLUTION|>--- conflicted
+++ resolved
@@ -221,35 +221,28 @@
 )
 
 
-<<<<<<< HEAD
-def _create_unbacked_symint(ignore_fresh_unbacked_symbols) -> torch.SymInt:
-    from torch._subclasses.fake_tensor import FakeTensorMode
-=======
 def _find_or_create_fake_mode() -> FakeTensorMode:
->>>>>>> a13de9bf
     from torch.fx.experimental.symbolic_shapes import ShapeEnv
 
     fake_mode = torch._guards.detect_fake_mode()
     if fake_mode is None:
         fake_mode = FakeTensorMode(shape_env=ShapeEnv())
 
-<<<<<<< HEAD
+    return fake_mode
+
+
+def _create_unbacked_symint(
+    fake_mode: FakeTensorMode, ignore_fresh_unbacked_symbols: bool
+) -> torch.SymInt:
+    assert (
+        fake_mode is not None and fake_mode.shape_env is not None
+    ), "Must provide a fake_mode with shape_env."
     ctx = (
         contextlib.nullcontext()
         if not ignore_fresh_unbacked_symbols
         else fake_mode.shape_env.ignore_fresh_unbacked_symbols()
     )
     with ctx:
-=======
-    return fake_mode
-
-
-def _create_unbacked_symint(fake_mode: FakeTensorMode) -> torch.SymInt:
-    assert (
-        fake_mode is not None and fake_mode.shape_env is not None
-    ), "Must provide a fake_mode with shape_env."
-    with fake_mode.shape_env.ignore_fresh_unbacked_symbols():
->>>>>>> a13de9bf
         return fake_mode.shape_env.create_unbacked_symint()
 
 
@@ -297,11 +290,9 @@
         #   unbacked symint output of subgraph as of today because this requires a smart range analysis.
         unspecialized_carried_inputs = pytree.tree_map_only(
             (int, torch.SymInt),
-<<<<<<< HEAD
-            lambda _: _create_unbacked_symint(ignore_fresh_unbacked_symbols=True),
-=======
-            lambda _: _create_unbacked_symint(_find_or_create_fake_mode()),
->>>>>>> a13de9bf
+            lambda _: _create_unbacked_symint(
+                _find_or_create_fake_mode(), ignore_fresh_unbacked_symbols=True
+            ),
             carried_inputs,
         )
 
@@ -451,13 +442,11 @@
             check_meta_consistency(body_outs, carried_inputs)
         # See NOTE [unspecialize int carry with unbacked symints]
         return pytree.tree_map_only(
-<<<<<<< HEAD
             (int, torch.SymInt),
-            lambda _: _create_unbacked_symint(ignore_fresh_unbacked_symbols=False),
+            lambda _: _create_unbacked_symint(
+                _find_or_create_fake_mode(), ignore_fresh_unbacked_symbols=False
+            ),
             body_outs,
-=======
-            (int, torch.SymInt), lambda _: _create_unbacked_symint(mode), body_outs
->>>>>>> a13de9bf
         )
 
 
