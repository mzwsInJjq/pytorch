--- conflicted
+++ resolved
@@ -1000,20 +1000,6 @@
                             )
                     elif (
                         isinstance(var, variables.UserDefinedObjectVariable)
-<<<<<<< HEAD
-                        # slot doesn't have `__dict__`, but its setter doesn't
-                        # have side effect anyways.
-                        and not var.is_slot_attr(name)
-                        # conservatively assume all the other set descriptors
-                        # have side-effecting setter.
-                        and var.is_set_descriptor(name)
-                    ):
-                        # `object.__getattribute__(obj, "__dict__")[key] = value`
-                        # is the safest, because even `object.__setattr__` could
-                        # user code if `key` is a descriptor on `type(obj)`.
-                        # Dynamo should've already traced that descriptor logic
-                        # at this point, so we don't want to trigger it again.
-=======
                         # member descriptor doesn't go through __dict__, and are
                         # safe to do normal setattr.
                         and not var.is_member_descriptor(name)
@@ -1024,7 +1010,6 @@
                         and var.is_set_descriptor(name)
                     ):
                         # `object.__getattribute__(obj, "__dict__")[key] = value`
->>>>>>> 7197deb4
                         cg.add_push_null(
                             lambda: cg.load_import_from(
                                 utils.__name__, "safe_setattr_via_dict"
