--- conflicted
+++ resolved
@@ -4660,14 +4660,6 @@
     return node is None or "example_value" in node.meta or "val" in node.meta
 
 
-<<<<<<< HEAD
-# Returns a set of code objects present traced in the current TracingContext, or None
-# if there is no current TracingContext.
-def get_traced_code() -> list[CodeType]:
-    from torch._guards import TracingContext
-
-    return TracingContext.get_traced_code()
-=======
 def record_pregraph_bytecode_enter() -> AbstractContextManager[None]:
     cm: AbstractContextManager[None] = (
         torch._C._profiler._RecordFunctionFast("Pregraph bytecode")
@@ -4680,4 +4672,11 @@
 
 def record_pregraph_bytecode_exit(cm: AbstractContextManager[None]) -> None:
     cm.__exit__(None, None, None)
->>>>>>> 3e906094
+
+
+# Returns a set of code objects present traced in the current TracingContext, or None
+# if there is no current TracingContext.
+def get_traced_code() -> list[CodeType]:
+    from torch._guards import TracingContext
+
+    return TracingContext.get_traced_code()