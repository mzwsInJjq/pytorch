"""
Python polyfills for common builtins.
"""

# NOTE: 1. Please do not import any submodule in the directory here to avoid circular imports.
#       2. While adding a new polyfill module, also add it to POLYFILLED_MODULE_NAMES in loader.py.
#          Add it in the TYPE_CHECKING block below as well.

# mypy: allow-untyped-defs

import types
from collections.abc import MutableMapping, Sequence
from itertools import repeat as _repeat
from typing import Any, Callable, TYPE_CHECKING

import torch

from ..utils import dict_keys


if TYPE_CHECKING:
    # Load by torch._dynamo.polyfills.loader
    # See also the POLYFILLED_MODULE_NAMES in torch/_dynamo/polyfills/loader.py
    # Put the submodules here to avoid circular imports
    from . import (
        builtins as builtins,
        functools as functools,
        itertools as itertools,
        operator as operator,
        os as os,
        pytree as pytree,
        sys as sys,
    )

from torch.overrides import BaseTorchFunctionMode


# These classes handle support for TorchFunctionModes across
# graph breaks
# Today the TorchFunctionMode enter (for the classes we support)
# simply pushes the mode onto the stack. Since after this occurs
# the stack is mutated, and we replay these mutations, we don't need
# any cleanup logic to be run once the graph break occurs, we simply replay
# these mutations to ensure at the graph break the torch function mode stack is correct
#  and reconstruct the torch function mode stack normally
# when we compile the resume function on the other side of the break.
# However, to ensure we exit properly
# in the resume function, we need to re-enter the contexts as we do other contexts.
# These contexts do nothing on enter, but provide the correct exit logic to ensure
# the stack state is correct.
class NoEnterTorchFunctionMode(BaseTorchFunctionMode):
    def __enter__(self):
        pass


def index(iterator, item, start=0, end=None):
    from itertools import islice

    for i, elem in islice(enumerate(iterator), start, end):
        if item == elem:
            return i
    # This will not run in dynamo
    raise ValueError(f"{item} is not in {type(iterator)}")


<<<<<<< HEAD
def count(iterator, item):
    # TODO(guilherme): is this correct? NaN != NaN by def. Equality only holds
    # if they are the same object
    # import math
    # if math.isnan(item):
    #     return sum(math.isnan(e) for e in iterator)

    return sum(e == item for e in iterator)
=======
def count(iterator, value):
    return sum(it is value or it == value for it in iterator)


def contains(iterator, value):
    return any(value is it or it == value for it in iterator)
>>>>>>> 2837f8ba


def repeat(item, count):
    for _ in range(count):
        yield item


def radians(x):
    import math

    return math.pi / 180.0 * x


def accumulate_grad(x, new_grad):
    if new_grad is None:
        return
    new_grad_strided = torch.empty_like(x)
    new_grad_strided.copy_(new_grad)
    if x.grad is None:
        x.grad = new_grad_strided
    else:
        x.grad.add_(new_grad_strided)


# This mirrors
# https://github.com/python/cpython/blob/a1c52d1265c65bcf0d9edf87e143843ad54f9b8f/Objects/listobject.c#L3352-L3413
def list_cmp(op: Callable[[Any, Any], bool], left: Sequence[Any], right: Sequence[Any]):
    """emulate `(1,2,3) > (1,2)` etc"""
    # Apply `op` to the first pair that differ
    for a, b in zip(left, right):
        if a != b:
            return op(a, b)

    # No more pairs to compare, so compare sizes.
    return op(len(left), len(right))


def set_isdisjoint(set1, set2):
    for x in set1:
        if x in set2:
            return False
    return True


def set_intersection(set1, set2):
    intersection_set = set()
    for x in set1:
        if x in set2:
            intersection_set.add(x)
    return intersection_set


def set_union(set1, set2):
    union_set = set1.copy()
    set_update(union_set, set2)
    return union_set


def set_update(set1, set2):
    for x in set2:
        if x not in set1:
            set1.add(x)
    return set1


def set_difference(set1, set2):
    difference_set = set()
    for x in set1:
        if x not in set2:
            difference_set.add(x)
    return difference_set


def getattr_and_trace(*args, **kwargs):
    wrapper_obj = args[0]
    attr_name = args[1]
    fn = getattr(wrapper_obj, attr_name)
    return fn(*args[2:], **kwargs)


def mapping_get(obj, key, value=None):
    try:
        return obj.__getitem__(key)
    except KeyError:
        return value


def instantiate_user_defined_class_object(cls, /, *args, **kwargs):
    obj = cls.__new__(cls, *args, **kwargs)

    # Only call __init__ if the object is an instance of the class
    # Reference: https://github.com/python/cpython/blob/3.12/Objects/typeobject.c#L1670-L1673
    if isinstance(obj, cls):
        obj.__init__(*args, **kwargs)
    return obj


# Used with something like dict(obj)
def construct_dict(cls, /, *args, **kwargs):
    dst = cls.__new__(cls)

    if args:
        src = args[0]

        # Ensure that the overridden __iter__ method is invoked
        if isinstance(src, (dict, MutableMapping)):
            for key in src:
                # This will inline the __getitem__ of the src object
                dst[key] = src[key]
        else:
            # likely a sequence like tuple of pairs
            for key, value in src:
                dst[key] = value

    if kwargs:
        for key in kwargs:
            dst[key] = kwargs[key]

    return dst


def foreach_map_fn(*args):
    op = args[0]
    new_args: list[Any] = []
    at_least_one_list = False
    for arg in args[1:]:
        if not isinstance(arg, (list, tuple)):
            new_args.append(_repeat(arg))
        else:
            at_least_one_list = True
            new_args.append(arg)

    # Just apply op once to args if there are no lists
    if not at_least_one_list:
        return op(*args[1:])

    out = []
    for unpacked in zip(*new_args):
        out.append(op(*unpacked))

    return out


def foreach_lerp_inplace(self, end, weight):
    # decompose foreach lerp into constituent ops, prevents a graph break due to
    # converting a value to a scalar when arg[2] is a single tensor
    result = torch._foreach_sub(end, self)
    result = torch._foreach_mul(result, weight)
    return torch._foreach_add_(self, result)


def foreach_pow_scalar(scalar, exps):
    return torch._foreach_pow([scalar for _ in exps], exps)


def addcmul_inplace(self, tensor1, tensor2, value):
    return self.add_(tensor1 * tensor2 * value)


def predicate(obj: Any) -> bool:
    # This will cause the rest of dynamo to handle the if statement correctly, so we don't have to rewrite it here.
    # We can't just use bool() here since we can't trace into that in general.
    if obj:
        return True
    return False


def cmp_eq(a, b):
    # Note that the commented `is` check should ideally be removed. This is a
    # CPython optimization that skips the __eq__ checks it the obj id's are
    # same. But, these lines adds many `is` nodes in the Fx graph for
    # SymNodeVariable. For now, we can just skip this check. This is STILL
    # correct because one of the __eq__ checks will pass later, just could be
    # slow in some corner cases.
    # if a is b:
    #     return True
    result = a.__eq__(b)
    if result is NotImplemented:
        result = b.__eq__(a)
    return result is not NotImplemented and result


def cmp_ne(a, b):
    # Check if __ne__ is overridden
    if isinstance(type(a).__ne__, types.FunctionType):
        return a.__ne__(b)
    return not cmp_eq(a, b)


def cmp_lt(a, b):
    result = a.__lt__(b)
    if result is NotImplemented:
        raise TypeError(f"{type(a)} does not support the < operator")
    return result


def cmp_le(a, b):
    # Check if __le__ is overridden
    if isinstance(type(a).__le__, types.FunctionType):
        return a.__le__(b)
    return cmp_eq(a, b) or cmp_lt(a, b)


def cmp_gt(a, b):
    # Check if __gt__ is overridden
    if isinstance(type(a).__gt__, types.FunctionType):
        return a.__gt__(b)
    # a > b is equivalent to b < a
    return cmp_lt(b, a)


def cmp_ge(a, b):
    # Check if __ge__ is overridden
    if isinstance(type(a).__ge__, types.FunctionType):
        return a.__ge__(b)
    return cmp_eq(a, b) or cmp_gt(a, b)<|MERGE_RESOLUTION|>--- conflicted
+++ resolved
@@ -63,23 +63,12 @@
     raise ValueError(f"{item} is not in {type(iterator)}")
 
 
-<<<<<<< HEAD
-def count(iterator, item):
-    # TODO(guilherme): is this correct? NaN != NaN by def. Equality only holds
-    # if they are the same object
-    # import math
-    # if math.isnan(item):
-    #     return sum(math.isnan(e) for e in iterator)
-
-    return sum(e == item for e in iterator)
-=======
 def count(iterator, value):
     return sum(it is value or it == value for it in iterator)
 
 
 def contains(iterator, value):
     return any(value is it or it == value for it in iterator)
->>>>>>> 2837f8ba
 
 
 def repeat(item, count):
