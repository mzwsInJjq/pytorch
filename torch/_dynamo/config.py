--- conflicted
+++ resolved
@@ -449,7 +449,14 @@
 # torch._dynamo.utilsCompileTimeInstructionCounter.
 record_compile_time_instruction_count = False
 
-<<<<<<< HEAD
+# Allows out of tree functions of the form:
+#   wrapper(fn, *fn_args, **fn_kwarg, wrapper_kwarg_1=..., wrapper_kwarg_2=...)
+# To be converted into HOPs during compilation.
+#
+# Add the kwarg keys that are passed to the wrapper function to this dict with
+# the function as the key and the kwarg key as the value.
+_hopify_generic_wrap_fn_kwarg_keys: dict[Callable[[Any], Any], tuple[str, ...]] = dict()
+
 # Any context manager class that is included in this set will be generically
 # HOP-ified. The body of the ctx is captured in a subgraph and run under the ctx
 # during AOTAutograd. (Dynamo does not ever run __enter__ or __exit__.)
@@ -462,15 +469,6 @@
 # - TorchBind objects are not supported. We assume the dynamo-traced fx graph
 #   can only contain symints or tensor types.
 _enable_hopify_generic_context_manager: set[type] = set()
-=======
-# Allows out of tree functions of the form:
-#   wrapper(fn, *fn_args, **fn_kwarg, wrapper_kwarg_1=..., wrapper_kwarg_2=...)
-# To be converted into HOPs during compilation.
-#
-# Add the kwarg keys that are passed to the wrapper function to this dict with
-# the function as the key and the kwarg key as the value.
-_hopify_generic_wrap_fn_kwarg_keys: dict[Callable[[Any], Any], tuple[str, ...]] = dict()
->>>>>>> 127adc6e
 
 
 def default_debug_dir_root():
