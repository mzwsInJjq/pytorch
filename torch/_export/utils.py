# mypy: allow-untyped-defs
import ast
import copy
import dataclasses
import functools
import inspect
import json
import math
import operator
import re
from collections.abc import Iterable
from contextlib import contextmanager
from inspect import Parameter
from typing import Any, Callable, Optional, TYPE_CHECKING, Union

import torch
from torch._guards import detect_fake_mode
from torch._subclasses.fake_tensor import FakeTensor, FakeTensorMode
from torch._subclasses.functional_tensor import FunctionalTensor
from torch.fx._utils import first_call_function_nn_module_stack
from torch.fx.passes.runtime_assert import insert_deferred_runtime_asserts


if TYPE_CHECKING:
    from torch._export.passes.lift_constants_pass import ConstantAttrMap
    from torch._ops import OperatorBase
    from torch.export import ExportedProgram
    from torch.export.graph_signature import ExportGraphSignature

from torch.export.graph_signature import CustomObjArgument, InputKind, OutputKind
<<<<<<< HEAD
from torch.utils.pytree.python import (  # type: ignore[attr-defined]
=======
from torch.fx._pytree import (
    _deregister_pytree_flatten_spec,
    register_pytree_flatten_spec,
)
from torch.utils._pytree import (
    _deregister_pytree_node,
>>>>>>> f57c3246
    _register_pytree_node,
    Context,
    FlattenFunc,
    FromDumpableContextFn,
    GetAttrKey,
    KeyPath,
    keystr,
    MappingKey,
    SequenceKey,
    ToDumpableContextFn,
    tree_flatten_with_path,
    UnflattenFunc,
)


placeholder_prefixes = {
    InputKind.USER_INPUT: "",
    InputKind.PARAMETER: "p_",
    InputKind.BUFFER: "b_",
    InputKind.CONSTANT_TENSOR: "c_",
    InputKind.CUSTOM_OBJ: "obj_",
    InputKind.TOKEN: "token",
}


def _collect_and_set_constant_attrs(
    graph_signature, constants, mod
) -> "ConstantAttrMap":
    # the exported module will store constants & non-persistent buffers such that
    # retracing treats them as persistent buffers, so we inform the constants lifting pass
    # and overwrite the new graph signature using the previous program. This is intended to only be used
    # in run_decompositions where we still have access to original EP.
    from torch._export.passes.lift_constants_pass import ConstantAttrMap

    constant_attrs = ConstantAttrMap()
    non_persistent_buffers = {
        spec.target
        for spec in graph_signature.input_specs
        if spec.kind == InputKind.BUFFER and not spec.persistent
    }
    for name, value in constants.items():
        if name in non_persistent_buffers:
            continue
        # recursive getattr
        _mod = mod
        *atoms, attr = name.split(".")
        for atom in atoms:
            _mod = getattr(_mod, atom)
        # remove as buffer, reassign as constant/non-persistent buffer
        _mod._buffers.pop(attr, None)
        setattr(_mod, attr, value)
        constant_attrs.add(value, name)
    return constant_attrs


def _overwrite_signature_for_non_persistent_buffers(
    old_sig: "ExportGraphSignature", new_sig: "ExportGraphSignature"
):
    # overwrite signature for non-persistent buffers
    non_persistent_buffers = {
        spec.target
        for spec in old_sig.input_specs
        if spec.kind == InputKind.BUFFER and not spec.persistent
    }

    for spec in new_sig.input_specs:
        if spec.kind == InputKind.BUFFER and spec.target in non_persistent_buffers:
            spec.persistent = False
    return new_sig


def _collect_param_buffer_metadata(mod: torch.fx.GraphModule) -> dict[str, Any]:
    """
    Param/buffer metadata needs to be saved before lowering to aten IR
    because aten IR lifts them, as a result, automatic preservation doesn't work.
    This is intended to be called on the strict mode tracing right before lowering to
    aten IR OR run_decomposition pass.
    """
    params_buffers_to_node_meta = {}

    def _getattr(model: torch.fx.GraphModule, attr_name: str):
        *prefix, field = attr_name.split(".")
        t = model
        for item in prefix:
            t = getattr(t, item, None)  # type: ignore[assignment]
            assert t is not None

        return getattr(t, field)

    for node in mod.graph.nodes:
        target = node.target
        meta = node.meta
        if node.op == "call_module":
            submodule = _getattr(mod, target)
            if isinstance(submodule, torch.nn.Module):
                for name, _ in submodule.named_parameters(
                    recurse=True, remove_duplicate=False
                ):
                    params_buffers_to_node_meta[target + "." + name] = meta

                for name, _ in submodule.named_buffers(
                    recurse=True, remove_duplicate=False
                ):
                    params_buffers_to_node_meta[target + "." + name] = meta

        if node.op == "get_attr":
            submodule = _getattr(mod, target)
            if not isinstance(submodule, torch.fx.GraphModule):
                params_buffers_to_node_meta[target] = meta

        # If the call_function uses param as input, we also need to update params' meta
        # with this call_function node's meta.
        # This is basically the same flow as torch.fx.traceback.preserve_meta()
        if node.op == "call_function" and not isinstance(
            node.target, torch._ops.HigherOrderOperator
        ):
            for arg in node._input_nodes:
                if arg.op == "get_attr":
                    for entry in torch.fx.proxy._COPY_META_FIELDS:
                        #  the custom field should not be copied
                        if entry == "custom":
                            continue
                        if entry in meta:
                            params_buffers_to_node_meta[arg.target][entry] = meta[entry]

    return params_buffers_to_node_meta


def _populate_param_buffer_metadata_to_new_gm(
    params_buffers_to_node_meta: dict[str, Any],
    gm: torch.fx.GraphModule,
    new_sig: "ExportGraphSignature",
) -> None:
    """
    Given that we collected param'buffer metadata before, we put them back in
    newly traced graph module
    """
    # Don't copy over nn_module_stack, stack_trace metadata for params/buffers nodes
    for metadata in params_buffers_to_node_meta.values():
        metadata.pop("nn_module_stack", None)
        metadata.pop("stack_trace", None)

    for node in gm.graph.nodes:
        if node.op == "placeholder":
            if node.target in new_sig.inputs_to_parameters:
                param_name = new_sig.inputs_to_parameters[node.target]
                if param_name in params_buffers_to_node_meta:
                    for k, v in params_buffers_to_node_meta[param_name].items():
                        node.meta[k] = v
            if node.target in new_sig.inputs_to_buffers:
                buffer_name = new_sig.inputs_to_buffers[node.target]
                if buffer_name in params_buffers_to_node_meta:
                    for k, v in params_buffers_to_node_meta[buffer_name].items():
                        node.meta[k] = v


def _get_shape_env_from_gm(gm: torch.fx.GraphModule):
    vals = [
        node.meta["val"]
        for node in gm.graph.nodes
        if node.meta.get("val", None) is not None
    ]

    fake_mode = _detect_fake_mode_from_gm(gm)
    if fake_mode is not None:
        return fake_mode.shape_env
    for v in vals:
        if isinstance(v, torch.SymInt):
            return v.node.shape_env


def _rename_without_collisions(
    name_map: dict[str, str],
    orig_name: str,
    name: str,
    is_placeholder: bool = False,
):
    """
    Renames nodes to avoid name collisions, with suffixing.
    name_map: map from original name to new name
    orig_name: mapping key
    name: candidate name (potentially suffixed, e.g. mul_2)
    is_placeholder: if the node is a placeholder, avoid detecting suffix
    """
    if name in name_map.values():
        # non-placeholder nodes may be suffixed with the count
        # instead of adding another suffix, we will try to increment it
        match = re.match(r"(.*)_(\d+)", name)
        if match and not is_placeholder:
            name, n = match.group(1), int(match.group(2))
        else:
            n = 0
        while (dup_name := f"{name}_{n + 1}") in name_map.values():
            n += 1
        name_map[orig_name] = dup_name
    else:
        name_map[orig_name] = name
    return name_map[orig_name]


def _check_input_constraints_for_graph(
    input_placeholders: list[torch.fx.Node], flat_args_with_path, range_constraints
) -> None:
    def get_keystr(key_path: KeyPath) -> str:
        """For a given index into the flat_args, return a human readable string
        describing how to access it, e.g. "*args["foo"][0].bar"
        """
        # Prefix the keypath with "*args" or "**kwargs" to make it clearer where
        # the arguments come from. Ultimately we ought to serialize the
        # original arg names for the best error message here.
        args_kwargs_key_path = key_path[0]
        assert isinstance(args_kwargs_key_path, SequenceKey)
        if args_kwargs_key_path.idx == 0:
            return f"*args{keystr(key_path[1:])}"
        else:
            kwarg_key = key_path[1]
            assert isinstance(kwarg_key, MappingKey)
            name = str(kwarg_key)[1:-1]  # get rid of the enclosed []
            return f"{name}{keystr(key_path[2:])}"

    import sympy

    from torch._export.passes.add_runtime_assertions_for_constraints_pass import (
        _convert_range_to_int,
    )
    from torch.utils._sympy.solve import try_solve

    if len(flat_args_with_path) != len(input_placeholders):
        raise RuntimeError(
            "Unexpected number of inputs "
            f"(expected {len(input_placeholders)}, got {len(flat_args_with_path)})"
        )
    # NOTE: export already guarantees that the same symbol is used in metadata
    # for all InputDims related by equality constraints, so we can just unify
    # symbols with given input dimension values to check equality constraints.
    unification_map: dict[sympy.Symbol, Any] = {}
    for (key_path, arg), node in zip(flat_args_with_path, input_placeholders):
        node_val = node.meta.get("val")
        if isinstance(node_val, FakeTensor):
            if not isinstance(arg, torch.Tensor):
                raise RuntimeError(
                    f"Expected input at {get_keystr(key_path)} to be a tensor, but got {type(arg)}",
                )

            if len(node_val.shape) != len(arg.shape):
                raise RuntimeError(
                    f"Unexpected number of dimensions in input at {get_keystr(key_path)}.shape "
                    f"(expected {node_val.shape}, got {arg.shape})"
                )

            for j, (arg_dim, node_dim) in enumerate(zip(arg.shape, node_val.shape)):
                if (
                    isinstance(arg_dim, torch.SymInt)
                    and not arg_dim.node.expr.is_number
                ):
                    # This can happen when, say, arg is a fake tensor.
                    # We do not run checks on symbolic shapes of fake inputs as
                    # such checks can affect the shape env.
                    continue
                if (
                    isinstance(node_dim, torch.SymInt)
                    and len(node_dim.node.expr.free_symbols) == 1
                ):
                    symbol = next(iter(node_dim.node.expr.free_symbols))
                    if symbol in unification_map:
                        existing_dim = node_dim.node.expr.subs(unification_map)
                        if arg_dim != existing_dim:
                            raise RuntimeError(
                                f"Expected input at {get_keystr(key_path)}.shape[{j}] to be equal to "
                                f"{existing_dim}, but got {arg_dim}",
                            )
                    else:
                        if isinstance(node_dim.node.expr, sympy.Symbol):
                            # Short cut for try_solve below. Also useful in cases where
                            # sympy.Eq(node_dim.node.expr, arg_dim) would evaluate to False
                            # purely because symbol is constrained to be size-like,
                            # e.g., when node_dim.node.expr = symbol and arg_dim = 0.
                            unification_map[symbol] = int(arg_dim)
                        else:
                            solution = try_solve(
                                sympy.Eq(node_dim.node.expr, arg_dim), symbol
                            )
                            if solution is None:
                                raise RuntimeError(  # noqa: B904
                                    f"Expected input {node.name}.shape[{j}] = {arg_dim} to be "
                                    f"of the form {node_dim.node.expr}, where {symbol} is an integer"
                                )
                            else:
                                unification_map[symbol] = int(solution[1])

                    if node_dim.node.expr in range_constraints:
                        min_val, max_val = _convert_range_to_int(
                            range_constraints[node_dim.node.expr]
                        )
                        # NOTE: we allow dimensions to be 0/1 at runtime
                        if min_val > 2:
                            if arg_dim < min_val:
                                raise RuntimeError(
                                    f"Expected input at {get_keystr(key_path)}.shape[{j}] to be >= "
                                    f"{min_val}, but got {arg_dim}",
                                )
                        if max_val < math.inf:
                            if arg_dim > max_val:
                                raise RuntimeError(
                                    f"Expected input at {get_keystr(key_path)}.shape[{j}] to be <= "
                                    f"{max_val}, but got {arg_dim}",
                                )
                elif (
                    isinstance(node_dim, torch.SymInt)
                    and not node_dim.node.expr.is_number
                ):
                    # this means we deferred a guard from export analysis to runtime, let this pass
                    # we'll add a runtime assert checking equality to this replacement expression
                    continue
                elif arg_dim != node_dim:
                    raise RuntimeError(
                        f"Expected input at {get_keystr(key_path)}.shape[{j}] to be equal to "
                        f"{node_dim}, but got {arg_dim}",
                    )
        elif isinstance(node_val, (int, float, str)):
            if type(arg) != type(node_val) or arg != node_val:
                raise RuntimeError(
                    f"Expected input at {get_keystr(key_path)} to be equal to {node_val}, but got {arg}",
                )


def register_dataclass_as_pytree_node(
    cls: type[Any],
    flatten_fn: Optional[FlattenFunc] = None,
    unflatten_fn: Optional[UnflattenFunc] = None,
    *,
    serialized_type_name: Optional[str] = None,
    to_dumpable_context: Optional[ToDumpableContextFn] = None,
    from_dumpable_context: Optional[FromDumpableContextFn] = None,
    return_none_fields: bool = False,
) -> None:
    assert dataclasses.is_dataclass(
        cls
    ), f"Only dataclasses can be registered with this function: {cls}"

    def default_flatten_fn(obj: Any) -> tuple[list[Any], Context]:
        flattened = []
        flat_names = []
        none_names = []
        for f in dataclasses.fields(obj):
            name, val = f.name, getattr(obj, f.name)
            if val is not None or return_none_fields:
                flattened.append(val)
                flat_names.append(name)
            else:
                none_names.append(name)
        return flattened, [flat_names, none_names]

    def default_unflatten_fn(values: Iterable[Any], context: Context) -> Any:
        flat_names, none_names = context
        return cls(**dict(zip(flat_names, values)), **dict.fromkeys(none_names))

    def default_flatten_fn_with_keys(obj: Any) -> tuple[list[Any], Context]:
        flattened, (flat_names, _none_names) = flatten_fn(obj)  # type: ignore[misc]
        return [(MappingKey(k), v) for k, v in zip(flat_names, flattened)], flat_names

    flatten_fn = flatten_fn if flatten_fn is not None else default_flatten_fn
    unflatten_fn = unflatten_fn if unflatten_fn is not None else default_unflatten_fn

    if (to_dumpable_context is None) ^ (from_dumpable_context is None):
        raise ValueError(
            f"Both to_dumpable_context and from_dumpable_context for {cls} must "
            "be None or registered."
        )

    _register_pytree_node(
        cls,
        flatten_fn,
        unflatten_fn,
        serialized_type_name=serialized_type_name,
        flatten_with_keys_fn=default_flatten_fn_with_keys,
        to_dumpable_context=to_dumpable_context,
        from_dumpable_context=from_dumpable_context,
    )


def is_param(program: "ExportedProgram", node: torch.fx.Node) -> bool:
    """
    Checks if the given node is a parameter within the exported program
    """

    return node.name in program.graph_signature.inputs_to_parameters


def get_param(
    program: "ExportedProgram",
    node: torch.fx.Node,
) -> Optional[torch.nn.Parameter]:
    """
    Returns the parameter associated with the given node in the exported program.
    Returns None if the node is not a parameter within the exported program
    """

    if is_param(program, node):
        parameter_name = program.graph_signature.inputs_to_parameters[node.name]
        return program.state_dict[parameter_name]

    return None


def is_buffer(program: "ExportedProgram", node: torch.fx.Node) -> bool:
    """
    Checks if the given node is a buffer within the exported program
    """

    return node.name in program.graph_signature.inputs_to_buffers


def get_buffer(
    program: "ExportedProgram",
    node: torch.fx.Node,
) -> Optional[torch.Tensor]:
    """
    Returns the buffer associated with the given node in the exported program.
    Returns None if the node is not a buffer within the exported program
    """

    if is_buffer(program, node):
        buffer_name = program.graph_signature.inputs_to_buffers[node.name]
        if buffer_name in program.graph_signature.non_persistent_buffers:
            return program.constants[buffer_name]
        else:
            return program.state_dict[buffer_name]

    return None


def is_lifted_tensor_constant(
    program: "ExportedProgram",
    node: torch.fx.Node,
) -> bool:
    """
    Checks if the given node is a lifted tensor constant within the exported program
    """

    return node.name in program.graph_signature.inputs_to_lifted_tensor_constants


def get_lifted_tensor_constant(
    program: "ExportedProgram",
    node: torch.fx.Node,
) -> Optional[torch.Tensor]:
    """
    Returns the lifted tensor constant associated with the given node in the exported program.
    Returns None if the node is not a lifted tensor constant within the exported program
    """

    if is_lifted_tensor_constant(program, node):
        lifted_tensor_name = program.graph_signature.inputs_to_lifted_tensor_constants[
            node.name
        ]
        return program.constants[lifted_tensor_name]

    return None


def sequential_split(
    gm: torch.fx.GraphModule,
    node_call_back: Callable[[torch.fx.Node], Union[torch.fx.Node, bool]],
) -> torch.fx.GraphModule:
    """
    sequential_split creates a new graph module that splits the input graph module into multiple submodules
    based on the node_call_back. It doesn't mutate the input graph module. The node_call_back should return
    True if the node is a delimiter.  Delimiter will be the first node in the next submodule.
    """
    from torch.fx.passes.split_module import split_module

    split_map = {}
    split_id = 0
    for node in gm.graph.nodes:
        if node_call_back(node):
            split_id += 1
        split_map[node] = split_id

    new_gm = split_module(
        gm,
        gm,
        lambda node: split_map[node],
        keep_original_order=True,
        keep_original_node_name=True,
    )
    # Keep the codegen from original graph module to preserve e.g. pytree info.
    new_gm.graph._codegen = gm.graph._codegen
    new_gm.recompile()
    return new_gm


def nodes_filter(nodes: list[torch.fx.Node], node_call_back) -> list[torch.fx.Node]:
    """Returns the nodes that match the node_call_back as a list."""
    return [node for node in nodes if node_call_back(node)]


def apply_runtime_assertion_pass(gm: torch.fx.GraphModule, graph_signature):
    from torch._export.passes._node_metadata_hook import (
        _node_metadata_hook,
        _set_node_metadata_hook,
    )
    from torch._functorch._aot_autograd.input_output_analysis import _graph_output_names

    if not torch._dynamo.config.do_not_emit_runtime_asserts:
        stack_trace = (
            'File "torch/fx/passes/runtime_assert.py", line 24, '
            "in insert_deferred_runtime_asserts"
        )
        with _set_node_metadata_hook(
            gm, functools.partial(_node_metadata_hook, stack_trace=stack_trace)
        ):
            shape_env = _get_shape_env_from_gm(gm)
            if shape_env:
                insert_deferred_runtime_asserts(
                    gm,
                    shape_env,
                    f"exported program: {first_call_function_nn_module_stack(gm.graph)}",
                    export=True,
                )
    # update output specs
    gm.recompile()
    graph_signature.user_outputs = _graph_output_names(gm)
    return gm, graph_signature


def nodes_first(
    nodes: list[torch.fx.Node], node_call_back=None
) -> Optional[torch.fx.Node]:
    """
    Returns the first node that matches the node_call_back. If no node matches, returns None.
    When node_call_back is None, returns the first node in the node list.
    """
    ret = nodes_filter(nodes, node_call_back if node_call_back else lambda node: True)
    if len(ret) > 0:
        return ret[0]
    return None


def nodes_count(nodes: list[torch.fx.Node], node_call_back) -> int:
    """Returns the number of nodes that match the node_call_back."""
    return len(nodes_filter(nodes, node_call_back))


def nodes_map(nodes: list[torch.fx.Node], node_call_back) -> list[torch.fx.Node]:
    """
    Sequentially visit the nodes list and invoke node_call_back on each element.
    Returns the nodes list after the node_call_back is invoked on each element.
    """
    for node in nodes:
        node_call_back(node)
    return nodes


def node_replace_(old_node: torch.fx.Node, new_node: torch.fx.Node) -> None:
    """
    Replace all uses of old_node with new_node.
    """
    old_node.replace_all_uses_with(new_node)
    old_node.users.clear()
    old_node.graph.erase_node(old_node)


def _update_gm_meta_if_possible(gm: torch.fx.GraphModule, mod: torch.nn.Module) -> None:
    if (
        isinstance(mod, torch.fx.GraphModule)
        and hasattr(mod, "meta")
        and "custom" in mod.meta
    ):
        gm.meta.update({"custom": mod.meta["custom"]})


def node_inline_(call_mod_node: torch.fx.Node) -> Optional[torch.fx.GraphModule]:
    """
    Inline the submodule of the given node into the parent module.
    Note: we only support the case where submodule takes tensors inputs.
    """
    assert call_mod_node.op == "call_module"
    gm = call_mod_node.graph.owning_module
    assert gm is not None

    assert isinstance(call_mod_node.target, str)
    sub_gm = getattr(gm, call_mod_node.target)

    phs = (node for node in sub_gm.graph.nodes if node.op == "placeholder")
    body = (
        node for node in sub_gm.graph.nodes if node.op not in ("placeholder", "output")
    )
    output = [node for node in sub_gm.graph.nodes if node.op == "output"]

    for ph, arg in zip(phs, call_mod_node.args):
        assert isinstance(arg, torch.fx.Node)
        node_replace_(ph, arg)

    with gm.graph.inserting_before(call_mod_node):
        for node in body:
            new_node = gm.graph.node_copy(node)
            if node.op == "get_attr":
                new_target_name = new_node.target
                if hasattr(gm, new_target_name):
                    # Loop through and find the "submod_{i}" that have no name collision
                    i = 1
                    new_target_name = f"submod_{i}"
                    while hasattr(gm, new_target_name):
                        i += 1
                        new_target_name = f"submod_{i}"
                new_node.target = new_target_name
                setattr(gm, new_node.target, getattr(sub_gm, node.target))
            node_replace_(node, new_node)

        if len(output) > 0:
            assert len(output) == 1 and len(output[0].args) == 1
            new_output = output[0].args[0]

            if isinstance(new_output, torch.fx.Node):
                # Clear the users of the output node and set
                # the users to be the users of original call_module node.
                new_output.users.clear()
                node_replace_(call_mod_node, new_output)
            elif isinstance(new_output, (list, tuple)):
                # Pop subgraph output node from users.
                for node in new_output:
                    node.users.pop(output[0])

                # Inline the get_item calls for the output node.
                get_item_users = nodes_filter(
                    list(call_mod_node.users.keys()),
                    lambda node: node.op == "call_function"
                    and node.target == operator.getitem,
                )
                # get_item_node.args[1] is the idx referring to new_output[idx]
                nodes_map(
                    get_item_users,
                    lambda get_item_node: node_replace_(
                        get_item_node,
                        new_output[get_item_node.args[1]],
                    ),
                )
                call_mod_node.graph.erase_node(call_mod_node)
            else:
                raise NotImplementedError(
                    f"Unsupported output type {type(new_output)}. Expect it to be a Node or a list/tuple of Nodes."
                )
        else:
            call_mod_node.graph.erase_node(call_mod_node)

    gm.delete_all_unused_submodules()
    gm.recompile()
    return gm


def _get_torch_jit_trace_forward_signature(mod: torch.nn.Module) -> inspect.Signature:
    """
    Get source code and parse argument names using AST. The function returns
    a signature of the forward() function.

    # TODO: Directly provide inspect.signature compatible TS-d module.
    """
    ast_mod = ast.parse(mod.code)  # type: ignore[call-overload]
    ast_func_def: ast.FunctionDef = ast_mod.body[0]

    # FIXME(jiashenc): TorchScript should only allow positional or keywords arguments.
    arg_type_map = {"args": Parameter.POSITIONAL_OR_KEYWORD}

    # Traverse all argument types in AST tree and create associated parameters.
    param_list = []
    for arg_type, param_type in arg_type_map.items():
        arg_name_list = [a.arg for a in getattr(ast_func_def.args, arg_type)]
        for arg_name in arg_name_list:
            if arg_name == "self":
                continue  # Skip self argument.
            param_list.append(inspect.Parameter(arg_name, param_type))

    return inspect.Signature(parameters=param_list)


def _bind_signature_to_inputs(mod, fake_args, fake_kwargs):
    if isinstance(mod, (torch.jit.ScriptModule, torch.jit.TracedModule)):
        sig = _get_torch_jit_trace_forward_signature(mod)

        # Sanity check for placeholder names coming from TorchScript.
        assert len(sig.parameters) == len(fake_args) + len(fake_kwargs), (
            "Arguments other than POSITIONAL_OR_KEYWORD kinds in forward() "
            "are not supported in _get_torch_jit_trace_forward_signature"
        )
    else:
        sig = inspect.signature(mod.forward)

    # Rather than binding both fake_args and fake_kwargs to sig names, we
    # (partially) bind only fake_args, while reusing fake_kwarg names. This
    # ensures that fake_kwargs do not get reordered, which is important to
    # match flattened user inputs.
    return {**sig.bind_partial(*fake_args).arguments, **fake_kwargs}


def _name_hoo_subgraph_placeholders(gm: torch.fx.GraphModule) -> None:
    """
    Propagate placeholder names from the top-level graph into HigherOrderOp subgraphs,
    and handle collisions with non-placeholders by count suffixing.
    Different HOO subgraph types have different input schemas, so we first enumerate them
    and gather the top-level named placeholder nodes.
    """
    # gather all HOO subgraphs and their top-level named placeholder nodes
    subgraph_ph_tuples: list[tuple[torch.fx.GraphModule, list[torch.fx.Node]]] = []
    for node in gm.graph.nodes:
        if node.op == "call_function" and isinstance(
            node.target, torch._ops.HigherOrderOperator
        ):
            # HOO subgraphs have varying input schemas, so we enumerate them there
            if node.target._name == "cond":
                _, true_graph, false_graph, cond_args = node._args
                subgraph_ph_tuples.append((getattr(gm, true_graph.target), cond_args))
                subgraph_ph_tuples.append((getattr(gm, false_graph.target), cond_args))
            elif node.target._name == "wrap_with_set_grad_enabled":
                subgraph, phs = node._args[1], node._args[2:]
                subgraph_ph_tuples.append((getattr(gm, subgraph.target), phs))
            elif node.target._name == "map_impl":
                body_graph, array, args = node._args
                subgraph_ph_tuples.append(
                    (getattr(gm, body_graph.target), array + args)
                )

    # propagate names
    for subgraph, hoo_phs in subgraph_ph_tuples:
        name_map: dict[str, str] = {}
        for i, node in enumerate(subgraph.graph.nodes):
            if i < len(hoo_phs):  # placeholder, retain name
                name_map[node.name] = hoo_phs[i].name
                node.name = node.target = hoo_phs[i].name
            else:  # non-placeholder, check for collisions
                node.name = _rename_without_collisions(name_map, node.name, node.name)

        # recurse and recompile
        _name_hoo_subgraph_placeholders(subgraph)
        subgraph.recompile()


def placeholder_naming_pass(
    gm: torch.fx.GraphModule,
    export_graph_signature: "ExportGraphSignature",
    mod: torch.nn.Module,
    fake_args,
    fake_kwargs,
    fake_params_buffers,
    constants: dict[str, Any],
) -> None:
    """
    This pass is run at the end of _export_non_strict() to assign better placeholder node names:
        - User inputs:
            These follow the signature of mod.forward(), e.g. forward(x, y) produces nodes x, y.
            For nested inputs from dictionaries, lists, tuples, or dataclasses,
            the names are a concatenation of the path to the tensor.
                e.g. x = {
                    'a': torch.randn(),
                    'b': [torch.randn(), torch.randn()]
                }
            produces nodes x_a, x_b_0, x_b_1.
        - Parameters/buffers/constants/custom objects:
            These follow the FQN of the object, prefixed by "p", "b", "c", "obj" respectively.
                e.g. self.bar.l0.weight produces "p_bar_l0_weight".
        - Effect tokens:
            These are named token, token_1, ...
    """

    def _strip_name(x):
        if x.startswith("L__self___"):
            x = x[len("L__self___") :]
        elif x.startswith("self_"):
            x = x[len("self_") :]
        x = re.sub(r"[^a-zA-Z0-9]", "_", x)
        return x

    def _extract_pytree_key(x):
        if isinstance(x, MappingKey):
            x = re.sub(r"[^a-zA-Z0-9]", "_", str(x.key))
            return x
        elif isinstance(x, SequenceKey):
            return str(x.idx)
        elif isinstance(x, GetAttrKey):
            return x.name
        else:
            raise RuntimeError(f"Pytree key of type {type(x)} not handled for {x}")

    name_map: dict[str, str] = {}

    # map user input names with mod.forward() signature
    combined_args = _bind_signature_to_inputs(mod, fake_args, fake_kwargs)

    flat_args_with_path, _ = tree_flatten_with_path(combined_args)
    user_input_names = [
        spec.arg.name
        for spec in export_graph_signature.input_specs
        if spec.kind == InputKind.USER_INPUT
    ]

    # use pytree path to name nested user inputs
    for (arg_path, _arg), user_input_name in zip(flat_args_with_path, user_input_names):
        if user_input_name:
            _rename_without_collisions(
                name_map,
                user_input_name,
                placeholder_prefixes[InputKind.USER_INPUT]
                + "_".join(_extract_pytree_key(x).lower() for x in arg_path),
                is_placeholder=True,
            )

    # use graph signature input specs to map param/buffer/constant names
    # name effect tokens as token, token_1, ... (these aren't visible to user)
    for spec in export_graph_signature.input_specs:
        if spec.kind == InputKind.USER_INPUT:
            continue
        if spec.kind == InputKind.TOKEN:
            base_name = ""
        else:
            base_name = _strip_name(spec.target).lower()
        base_name = re.sub(r"[^a-zA-Z0-9]", "_", base_name)

        _rename_without_collisions(
            name_map,
            spec.arg.name,
            placeholder_prefixes[spec.kind] + base_name,
            is_placeholder=True,
        )

    # handle naming collisions with call_function/get_attr inputs.
    # here, we want to prioritize user input names over call_function names
    # e.g. not have forward(self, mul): lead to a placeholder node called mul_13,
    # so we increment the suffix of call_function nodes as needed
    for node in gm.graph.nodes:
        if node.op == "placeholder":
            continue
        _rename_without_collisions(name_map, node.name, node.name)

    # assign new node names
    for node in gm.graph.nodes:
        if node.op == "placeholder":
            assert node.name in name_map
            node.name = node.target = name_map[node.name]
            # if the constant obj is an input, we also need to update meta["val"]
            # because this is created before the placeholder naming pass
            if isinstance(node.meta["val"], CustomObjArgument):
                node.meta["val"].name = node.name
        elif node.name in name_map:
            node.name = name_map[node.name]

    # propagate names to higher order op subgraphs
    _name_hoo_subgraph_placeholders(gm)

    # re-generate graph module code
    gm.recompile()

    # modify graph signature (input specs, output specs, user input mutations)
    for spec in export_graph_signature.input_specs:
        assert spec.arg.name in name_map
        spec.arg.name = name_map[spec.arg.name]
        if (  # handle targets for custom objects
            spec.kind == InputKind.CUSTOM_OBJ and spec.target in name_map
        ):
            spec.target = name_map[spec.target][4:]  # strip obj_ prefix

    for spec in export_graph_signature.output_specs:
        if spec.arg.name in name_map:
            spec.arg.name = name_map[spec.arg.name]
        if spec.kind == OutputKind.USER_INPUT_MUTATION and spec.target in name_map:
            spec.target = name_map[spec.target]

    # rename keys in constants dict for custom objects
    for name in list(constants.keys()):
        constant = constants[name]
        if name in name_map and not isinstance(
            constant, torch.Tensor
        ):  # rename custom objects with generic names
            new_name = name_map[name]
            if (
                new_name != name
                and re.match(r"arg(\d+)_1", name)
                and new_name != placeholder_prefixes[InputKind.CUSTOM_OBJ] + name
            ):
                constants[new_name] = constant
                del constants[name]


def remove_proxy_from_state_dict(state_dict: dict, in_place: bool) -> dict:
    """
    If `in_place` is false, return a new copy of `state_dict` with "proxy" removed from `v.__dict__`.
    `v` is the values in the dictionary.
    If `in_place` is true, modify `state_dict` in place.
    """
    if in_place:
        for k, v in state_dict.items():
            if hasattr(v, "proxy"):
                delattr(state_dict[k], "proxy")
        return state_dict
    else:
        new_state_dict = {}
        for k, v in state_dict.items():
            if hasattr(v, "proxy"):
                new_state_dict[k] = v.detach().clone()
            else:
                new_state_dict[k] = v
        return new_state_dict


def _detect_fake_mode_from_gm(
    gm: torch.fx.GraphModule,
) -> torch._subclasses.fake_tensor.FakeTensorMode:
    """
    For a given graph module, we look at the "val" of placeholder nodes to find the fake inputs.
    Additionally, if gm doesn't have placeholders, we further look at the "example_value" or "val" of other nodes.
    If no fake mode is found, we return None for fake_mode.
    """

    fake_inps: list[torch.Tensor] = []
    fake_vals: list[torch.Tensor] = []
    for node in gm.graph.nodes:
        if node.op == "placeholder" and "val" in node.meta:
            fake_val = node.meta["val"]
            if fake_val is not None and isinstance(fake_val, torch.Tensor):
                fake_inps.append(fake_val)
        elif len(fake_inps) == 0 and (
            "example_value" in node.meta or "val" in node.meta
        ):
            fake_val = None
            if "example_value" in node.meta:
                fake_val = node.meta["example_value"]
            elif "val" in node.meta:
                fake_val = node.meta["val"]
            if fake_val is not None and isinstance(fake_val, torch.Tensor):
                fake_vals.append(fake_val)

    return detect_fake_mode(fake_inps + fake_vals)


@contextmanager
def _disable_load_state_dict_hooks(mod: torch.nn.Module):
    state_dict_hooks: dict[int, Callable] = dict(mod._state_dict_hooks)
    state_dict_pre_hooks: dict[int, Callable] = dict(mod._state_dict_pre_hooks)
    mod._state_dict_hooks.clear()
    mod._state_dict_pre_hooks.clear()
    try:
        yield
    finally:
        mod._state_dict_hooks = state_dict_hooks
        mod._state_dict_pre_hooks = state_dict_pre_hooks


def _is_cia_op(op: "OperatorBase") -> bool:
    return (
        torch._C._dispatch_has_kernel_for_dispatch_key(
            op.name(), torch._C.DispatchKey.CompositeImplicitAutograd
        )
        or torch._C.DispatchKey.CompositeImplicitAutograd in op.py_kernels
    )


def _is_preservable_cia_op(op: "OperatorBase") -> bool:
    return _check_valid_to_preserve(op) and _is_cia_op(op)


def _is_aten_op(op: "OperatorBase") -> bool:
    return op.name().split("::")[0] == "aten"


def _is_custom_op(op: "OperatorBase") -> bool:
    return not _is_aten_op(op)


# We can't cache this because custom op registry API in python can still
# add entries to the C++ dispatcher.
def _materialize_cpp_cia_ops() -> None:
    """
    Utility function to query C++ dispatcher to get the all
    possible CIA ops and populate them into torch.ops namespace
    """
    cia_ops = torch._C._dispatch_get_registrations_for_dispatch_key(
        "CompositeImplicitAutograd"
    )

    # Materialize all CIA ops
    for op in cia_ops:
        namespace, op_name = tuple(op.split("::"))
        split_list = op_name.split(".")
        # Sometime overload could be missing
        assert len(split_list) == 1 or len(split_list) == 2
        op_name = split_list[0]
        op_overload_name = "default"
        if len(split_list) == 2:
            op_overload_name = split_list[1]

        _ = getattr(getattr(getattr(torch.ops, namespace), op_name), op_overload_name)


def _special_op_to_preserve_cia(*args, **kwargs):
    """
    This is an special marker that tells our infra that we shouldn't decompose this op.
    """
    return NotImplemented


# Our strategy for deciding if we can preserve a op is following:
# 1. The op should be known statically that it is functional
# 2. If it is maybe aliasing, we decompose because we must know if an op
#    is mutating or aliasing.
def _check_valid_to_preserve(op_overload: "OperatorBase"):
    from torch._decomp import _should_decompose_because_unsafe_op

    if _should_decompose_because_unsafe_op(op_overload):
        return False
    if op_overload in FunctionalTensor.metadata_fns:
        return False

    if not hasattr(op_overload, "_schema"):
        return False

    alias_info = len(
        [i for i in op_overload._schema.arguments if i.alias_info is not None]
    )

    is_mutating_or_aliasing = alias_info != 0 or op_overload._schema.is_mutable

    if is_mutating_or_aliasing:
        return False

    if not torch._C._dispatch_has_kernel(op_overload.name()):
        return False

    return True


@functools.lru_cache(maxsize=1)
def _collect_all_valid_cia_ops_for_aten_namespace() -> set["OperatorBase"]:
    return _collect_all_valid_cia_ops_for_namespace("aten")


def _collect_all_valid_cia_ops_for_namespace(namespace: str) -> set["OperatorBase"]:
    # Step 1: Materialize all ops from C++ dispatcher
    _materialize_cpp_cia_ops()

    # Step 2: Query all ops from python dispatcher
    assert hasattr(torch.ops, namespace)
    op_namespace = getattr(torch.ops, namespace)
    cia_ops = set()
    for op in op_namespace:
        op_packet = getattr(op_namespace, op)
        for overload in op_packet.overloads():
            op_overload = getattr(op_packet, overload)
            if _is_preservable_cia_op(op_overload):
                cia_ops.add(op_overload)
    return cia_ops


def _collect_all_valid_cia_ops() -> set["OperatorBase"]:
    """
    This is an util function that gets the all CIA functional ops.

    The algorithm is in 2 steps:
      1. We first query C++ dispatcher to get the list of CIA ops
         and then we call getattr on torch.ops.aten to lazily populate
         them.

      2. Sometimes, handful of ops have CIA registered in python dispatcher
         but not on the C++ side, these can't be caught at the first step.
         So we walk again to get the final list.

    Note that the output of this function should never be modified
    """
    cia_ops = set()
    for op_namespace_name in torch.ops._dir:
        # The reason we split here is because aten ops are safe to cache.
        if op_namespace_name != "aten":
            cia_ops |= _collect_all_valid_cia_ops_for_namespace(op_namespace_name)
        else:
            cia_ops |= _collect_all_valid_cia_ops_for_aten_namespace()
    return cia_ops


def _get_decomp_for_cia(op: "OperatorBase"):
    # [NOTE] Seperating out func.decompose
    # Ideally we should be able to just register func.decompose but
    # we can't as this decomp is gonna be registered to the py_impl.
    # As a result it will infinitely recurse. So we first check if the op
    # has py_impl entry for CIA and if it is we use that first. If not,
    # we register C++ query to py_impl.
    dk = torch._C.DispatchKey.CompositeImplicitAutograd
    if dk in op.py_kernels and not isinstance(op.py_kernels[dk], torch._C.DispatchKey):
        return op.py_kernels[dk]

    def _special_op_to_decompose_cia(*args, **kwargs):
        kernel = kwargs["kernel"]
        del kwargs["kernel"]
        # Can't call kernel.decompose due to infinite recursion as
        # we register this kernel to py_impl directly
        dk = torch._C.DispatchKey.CompositeImplicitAutograd
        if torch._C._dispatch_has_kernel_for_dispatch_key(
            kernel.name(), torch._C.DispatchKey.CompositeImplicitAutograd
        ):
            return kernel._op_dk(dk, *args, **kwargs)
        else:
            raise AssertionError(
                f"Expected {kernel} to have CompositeImplicitAutograd kernel"
            )

    return functools.partial(_special_op_to_decompose_cia, kernel=op)


@contextmanager
def _compiling_state_context():
    old_compiling_flag = torch.compiler._is_compiling_flag
    old_exporting_flag = torch.compiler._is_exporting_flag
    try:
        torch.compiler._is_compiling_flag = True
        torch.compiler._is_exporting_flag = True
        yield
    finally:
        torch.compiler._is_compiling_flag = old_compiling_flag
        torch.compiler._is_exporting_flag = old_exporting_flag


def _fakify_params_buffers(
    fake_mode: FakeTensorMode,
    mod: torch.nn.Module,
) -> dict[str, Union[torch.Tensor, torch.nn.Parameter]]:
    params_buffers = {
        **dict(mod.named_parameters(remove_duplicate=False)),
        **dict(mod.named_buffers(remove_duplicate=False)),
    }

    faked_params_buffers = {}
    memo: dict[int, FakeTensor] = {}
    for key, value in params_buffers.items():
        if id(value) in memo:
            fake_tensor = memo[id(value)]
        else:
            fake_tensor = fake_mode.from_tensor(value, static_shapes=True)
            memo[id(value)] = fake_tensor
        faked_params_buffers[key] = fake_tensor
    return faked_params_buffers  # type: ignore[return-value]


def register_module_as_pytree_input_node(cls: type[torch.nn.Module]) -> None:
    """
    Registers a module as a valid input type for :func:`torch.export.export`.

    Args:
        mod: the module instance
        serialized_type_name: The serialized name for the module. This is
        required if you want to serialize the pytree TreeSpec containing this
        module.

    Example::

        import torch

        class Module(torch.nn.Module):
            def __init__(self):
                super().__init__()
                self.linear = torch.nn.Linear(3, 3)

            def forward(self, x):
                return self.linear(x)

        torch._export.utils.register_module_as_pytree_node(InputDataClass)

        class Mod(torch.nn.Module):
            def forward(self, x, m):
                return m(x) + x

        ep = torch.export.export(Mod(), (torch.randn(3), Module()))
        print(ep)

    """
    assert issubclass(cls, torch.nn.Module)

    import weakref

    class PrototypeModule(weakref.ref):
        def __init__(self, m, *args, **kwargs):
            super().__init__(m, *args, **kwargs)
            assert isinstance(m, torch.nn.Module)
            assert not hasattr(self, "_proto_cls")
            self._proto_cls = cls

        def __eq__(self, other):
            return self._proto_cls == other._proto_cls

        def __deepcopy__(self, memo):
            return PrototypeModule(self())

    def default_flatten_fn(obj: Any) -> tuple[list[Any], Context]:
        named_parameters = dict(obj.named_parameters())
        named_buffers = dict(obj.named_buffers())
        params_buffers = {**named_parameters, **named_buffers}
        return list(params_buffers.values()), [
            list(params_buffers.keys()),
            PrototypeModule(obj),
        ]

    def default_unflatten_fn(values: Iterable[Any], context: Context) -> Any:
        flat_names, ref = context
        if ref is None or ref() is None:
            raise RuntimeError("Module has been garbage collected")
        obj = ref()
        assert flatten_fn is not None
        flattened, _ = flatten_fn(obj)

        # NOTE: This helper function will replicate an nn.Module in the exactly same
        #       structure to be used together with _reparametrize_module. This will
        #       create a clone of the module with the new parameters and buffers without
        #       affecting the original module.
        def copy_module(mod: torch.nn.Module):
            ret = copy.copy(mod)
            ret.__dict__ = {copy.copy(k): copy.copy(v) for k, v in mod.__dict__.items()}
            for name, child in ret.named_children():
                setattr(ret, name, copy_module(child))
            return ret

        if any(v is not o for v, o in zip(values, flattened)):
            with torch.nn.utils.stateless._reparametrize_module(
                obj, dict(zip(flat_names, values)), tie_weights=True, strict=True
            ):
                ret = copy_module(obj)
        else:
            ret = obj
        return ret

    def default_flatten_fn_with_keys(obj: Any) -> tuple[list[Any], Context]:
        flattened, [flat_names, *args] = flatten_fn(obj)  # type: ignore[misc]
        return [(MappingKey(k), v) for k, v in zip(flat_names, flattened)], [
            flat_names,
            *args,
        ]

    flatten_fn = default_flatten_fn
    unflatten_fn = default_unflatten_fn

    serialized_type_name = cls.__module__ + "." + cls.__qualname__

    def to_dumpable_context(context):
        keys, *_ = context
        return json.dumps([keys, *([None] * len(_))])

    def from_dumpable_context(dumpable):
        s = json.loads(dumpable)
        s[1] = PrototypeModule(torch.nn.Module())
        return s

    _register_pytree_node(
        cls,
        flatten_fn,
        unflatten_fn,
        serialized_type_name=serialized_type_name,
        flatten_with_keys_fn=default_flatten_fn_with_keys,
        to_dumpable_context=to_dumpable_context,
        from_dumpable_context=from_dumpable_context,
    )

    def default_flatten_fn_spec(obj, spec) -> list[Any]:
        flats, context = flatten_fn(obj)
        assert context == spec.context
        return flats

    register_pytree_flatten_spec(
        cls,
        default_flatten_fn_spec,
    )


def deregister_module_as_pytree_input_node(cls: type[torch.nn.Module]) -> None:
    _deregister_pytree_node(cls)
    _deregister_pytree_flatten_spec(cls)<|MERGE_RESOLUTION|>--- conflicted
+++ resolved
@@ -28,16 +28,12 @@
     from torch.export.graph_signature import ExportGraphSignature
 
 from torch.export.graph_signature import CustomObjArgument, InputKind, OutputKind
-<<<<<<< HEAD
-from torch.utils.pytree.python import (  # type: ignore[attr-defined]
-=======
 from torch.fx._pytree import (
     _deregister_pytree_flatten_spec,
     register_pytree_flatten_spec,
 )
-from torch.utils._pytree import (
+from torch.utils.pytree.python import (  # type: ignore[attr-defined]
     _deregister_pytree_node,
->>>>>>> f57c3246
     _register_pytree_node,
     Context,
     FlattenFunc,
