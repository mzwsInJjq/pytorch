--- conflicted
+++ resolved
@@ -28,16 +28,10 @@
     mem_tracker.show_traces()
 
 
-<<<<<<< HEAD
-dev = "cuda"
-run_one_model(
-    torchvision.models.resnet34(), torch.rand(32, 3, 224, 224, device=dev), device=dev
-)
-=======
 if __name__ == "__main__":
     import torchvision
 
+    dev = "cuda"
     run_one_model(
-        torchvision.models.resnet34(), torch.rand(32, 3, 224, 224, device="cuda")
-    )
->>>>>>> 7f792229
+        torchvision.models.resnet34(), torch.rand(32, 3, 224, 224, device=dev), device=dev
+    )