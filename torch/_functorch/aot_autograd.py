# mypy: ignore-errors

import itertools
from collections.abc import KeysView, Sequence
from contextlib import contextmanager, nullcontext
from functools import partial, wraps
from typing import Any, Callable, NewType, Optional, Protocol, TypeVar
from unittest.mock import patch

import torch
import torch._dynamo.logging
import torch.nn as nn
import torch.utils._pytree as pytree
import torch.utils.dlpack
from torch import Tensor
from torch._decomp.decompositions_for_rng import PhiloxStateTracker, rng_decompositions
from torch._dispatch.python import enable_python_dispatcher
from torch._dynamo import compiled_autograd
from torch._dynamo.utils import (
    CompileEventLogger,
    dynamo_timed,
    preserve_rng_state,
    set_feature_use,
)
from torch._guards import detect_fake_mode
from torch._inductor.cudagraph_utils import BoxedDeviceIndex
from torch._inductor.output_code import OutputCode
from torch._inductor.utils import BoxedBool, InputType
from torch._subclasses import FakeTensor, FakeTensorMode
from torch.fx.experimental.proxy_tensor import (
    _pytree_subclasses_that_lose_info,
    make_fx,
)
from torch.fx.experimental.symbolic_shapes import ShapeEnv
from torch.utils._python_dispatch import is_traceable_wrapper_subclass


static_inputs_log = torch._logging.getArtifactLogger(
    __name__, "cudagraph_static_inputs"
)
from . import config
from ._aot_autograd.autograd_cache import (  # noqa: F401
    AOTAutogradCache,
    autograd_cache_key,
    should_use_local_autograd_cache,
    should_use_remote_autograd_cache,
)
from ._aot_autograd.collect_metadata_analysis import (  # noqa: F401
    run_functionalized_fw_and_collect_metadata,
)
from ._aot_autograd.functional_utils import (  # noqa: F401
    _check_if_mutation_can_be_in_graph,
    are_all_mutations_hidden_from_autograd,
    are_all_mutations_under_no_grad_or_inference_mode,
    assert_functional_graph,
    from_fun,
    gen_alias_from_base,
    has_data_mutation,
    has_metadata_mutation,
    is_fun,
    sync_functional_tensor,
    to_fun,
)
from ._aot_autograd.input_output_analysis import (  # noqa: F401
    compute_overlapping_inputs,
    create_graph_signature,
    create_synthetic_base_metadata,
    remove_dupe_metadata,
)
from ._aot_autograd.jit_compile_runtime_wrappers import (  # noqa: F401
    aot_dispatch_autograd,
    aot_dispatch_base,
    aot_dispatch_export,
)
from ._aot_autograd.logging_utils import (  # noqa: F401
    callback_set,
    describe_input,
    format_guard_bug_msg,
    get_aot_compilation_context,
    get_aot_graph_name,
    get_graph_being_compiled,
    graph_being_compiled,
    model_name,
    nth_graph,
    set_model_name,
    setup_stacktrace_preservation_hooks,
    track_graph_compiling,
)
from ._aot_autograd.runtime_wrappers import (  # noqa: F401
    AOTDedupeWrapper,
    AOTSyntheticBaseWrapper,
)
from ._aot_autograd.schemas import (  # noqa: F401
    AOTConfig,
    BackwardSignature,
    FQN,
    GraphInputName,
    GraphOutputName,
    GraphSignature,
    InputAliasInfo,
    MutationType,
    OutputAliasInfo,
    OutputType,
    SubclassCreationMeta,
    SubclassMeta,
    TensorAlias,
    ViewAndMutationMeta,
)
from ._aot_autograd.subclass_utils import (  # noqa: F401
    requires_subclass_dispatch,
    unwrap_tensor_subclasses,
    unwrap_tensor_subclasses_with_indices_to_original,
    wrap_tensor_subclasses,
    wrap_tensor_subclasses_maybe_joint,
)
from ._aot_autograd.traced_function_transforms import (  # noqa: F401
    aot_dispatch_subclass,
    create_functional_call,
    create_functionalized_fn,
    create_functionalized_rng_ops_wrapper,
    create_joint,
    fn_input_mutations_to_outputs,
    fn_prepped_for_autograd,
)
from ._aot_autograd.utils import (  # noqa: F401
    _get_autocast_states,
    _get_symint_hints,
    call_func_at_runtime_with_args,
    create_tree_flattened_fn,
    KNOWN_TYPES,
    make_boxed_compiler,
    make_boxed_func,
    maybe_to_fresh_input,
    normalize_as_list,
    partial_flatten_asdict,
    root_module_when_exporting_non_strict,
    strict_zip,
)
from .partitioners import default_partition


zip = strict_zip

# This global counter increments every time we compile a graph with
# AOTAutograd.  You can use this to correlate runtime error messages
# with compile time (e.g., if you get an error at runtime saying
# compiled graph 3 failed, you can set a breakpoint at compile time
# for this graph number to investigate further at compile time.)
#
# NB: this is different from get_aot_compilation_context, which tracks
# each underlying graph that is compiled.  In contrast, AOT_COUNTER
# corresponds to top-level invocations of aot_module/aot_function;
# one counter is allocated per entire compiled block (but this block
# may involve compiling multiple subgraphs; e.g., for forwards/backwards)
AOT_COUNTER = itertools.count()

# ~~~~~~~~~~~~~~~~~~~~~~~~~~~~~~~~~~~~~~~~~~~~~~~~~~~~~~~~~~~~~~~~~~~~~~~~~~~~~~~~~~~~~~~~~~~~~~~~~~~~~~~~~~~~~~~~~~~~~
# ~~~~~~~~~~~~~~~~~~~~~~~~~~~~~~~~~~~~~~~~~~~~~~~~~~~~~~~~~~~~~~~~~~~~~~~~~~~~~~~~~~~~~~~~~~~~~~~~~~~~~~~~~~~~~~~~~~~~~
#
# AOT Autograd contains a pretty non-trivial amount of logic to handle edge cases around aliasing and mutation
# that are external to the graph (they show up as side effects in some way when you run the graph).
#
# Take a look at `test_aotdispatch.py TestAOTAutograd.test_input_mutation*` tests for some examples functions
# and what they're compiled graphs looks like.
# Below is a very long comment detailing several edge cases, and showing how AOT Autograd handles them.
#
# Note [AOT Autograd: input data mutations]
#
# If we compile a function that mutates inputs, then those input mutations are real side effects
# that a user expects to see after running the compiled graph.
# However, the graph that we want to send to a backend needs to be *entirely* functional.
# The way we reconcile this difference is that we remove the mutations completely from the graph that we compile
# but we update the graph to return (updated_inputs, user_outputs).
# In the epilogue that runs after the compiled graph is executed, we copy the updated inputs back to the originals.
#
# Example: original user code:
# def f(x):
#     x.mul_(2)
#     out = x.mul(3)
#     return out
#
# After AOT Autograd compiles, we end up with a:
# (a) compiled graph
# (b) autograd.Function.forward() method, that executes the compiled graph
# (c) wrapper function, that calls the autograd.Function.forward() and performs the epilogue
#
# The output of (a, b, c) are all written below.
#
# def compiled_forward_graph(x):
#     x_updated = x.mul(2)
#     out = x_updated.mul(3)
#     return x_updated, out
#
# # x_updated gets a gradient in the compiled backward
# def compiled_backward_graph(grad_x_updated, grad_out):
#     grad_x = ...
#     return grad_x
#
# def autograd.Function.forward(x):
#     x_updated, out = compiled_forward_graph(x)
#     return x_updated, out
#
# def compiled_wrapper(x):
#     x_updated, out = autograd.Function.apply(x)
#     x.copy_(x_updated)
#     return out
#
# Another important thing to note is that updated inputs (due to data mutations) *do* participate
# in the compiled backward graph! Since the compiled forward graph gets N extra outputs
# (due to updated inputs showing up as graph outputs),
# The compiled backward gets an additional N inputs.
# That way, during the x.copy_(x_updated) bit in the epilogue, gradients will flow from the updated input
# back to the original input.


# Note [AOT Autograd: input metadata mutations]
#
# For the same reason as input mutations, we also don't put input metadata mutations in the graph.
# Instead, we return the updated version of the input (a view), and mutate the input's metadata outside of the graph
#
# Example: original user code:
# def f(x):
#     x.t_()
#     out = x.mul(3)
#     return out
#
# AOT Autograd output (compiled graph, autograd.Function.forward(), wrapper function):
# def compiled_forward_graph(x):
#     x_updated = x.t()
#     out = x_updated.mul(3)
#     return x_updated, out
#
# # x_updated does *not* get a gradient in the compiled backward
# def compiled_backward_graph(grad_out):
#     grad_x = ...
#     return grad_x
#
# def autograd.Function.forward(x):
#     x_updated, out = compiled_forward_graph(x)
#     return x_updated, out
#
# def compiled_wrapper(x):
#     x_updated, out = autograd.Function.apply(x)
#     x.as_strided_(x_updated)
#     return out


# Note [AOT Autograd: outputs aliasing inputs or intermediates!]
#
# AOT Autograd needs special handling for outputs that alias graph inputs or intermediates!
# Why?
# (1) autograd.Function.forward() has a limitation, where views that returned in the forward cannot later be mutated.
# (2) views don't need to be compiled in the graph anyway - it's cheap to generate them outside of the compiled graph,
#     in an epilogue.
# For outputs that alias inputs, we do the following:
# (a) *still* return the aliased output as a graph output
# (b) In the AOT Autograd wrapper/epilogue, we don't return that aliased output. Instead, we use it to regenerate the output.
#
# For outputs that alias *intermediates*, we do the following:
# (a) Return the output in the compiled forward, **and** return it's ._base (a graph intermediates) as an output in the forward
# (b) Use (output, graph_intermediate) to regenerate the alias, and return that to the user (instead of the compiled fw output).
# You might wonder why we return the aliased output directly in the graph (and making the graph compute it),
# only to not return it and instead generate a fresh alias off of the intermediate,
# instead of (say) just storing metadata about the size/stride of the output somewhere to generate the alias. There are two reasons:
# (1) Getting the actual alias tensor allows us to use view-replay to generate the alias, instead of an as_strided() call
# (2) Inductor (and other backends) are free to change the memory format of graph outputs, if it results in better performance.
#     This can result in problems if a user later tries to .view() that output expecting it to have one set of strides,
#     when it has a different set of strides.
#     By including the view op directly in the graph, inductor takes that into account when deciding what memory format
#     the graph intermediate should be.
#
# Another important thing to note is how our traced backward() graph handles aliases.
# (this applies to outputs aliasing inputs, outputs aliasing intermediates,
#  *and* updated inputs returned in the compiled forward due to metadata-only mutations).
# Any outputs that alias (either inputs or intermediates) do NOT participate in the compiled backward graph
# It would be wasteful to include them in the compiled backward(), because we regenerate them eagerly
# at the end of the forward.
#
# Example: original user code:
# def f(x):
#     out1 = x.t()
#     intermediate = x.mul(2)
#     out2 = intermediate.view(-1)
#     return out1, out2
#
# AOT Autograd output (compiled graph, autograd.Function.forward(), wrapper function):
# def compiled_forward_graph(x):
#     out1 = x.t()
#     intermediate = x.mul(2)
#     out2 = intermediate.view(-1)
#     # the compiled graph also returns the intermediate
#     return out1, out2, intermediate
#
# # intermediate gets a gradient in the compiled backward.
# # both output aliases (out1 and out2) do not.
# def compiled_backward_graph(grad_intermediate):
#     grad_x = ...
#     return grad_x
#
# def autograd.Function.forward(x):
#     out1, out2, intermediate = compiled_forward_graph(x)
#     return out1, out2, intermediate
#
# def compiled_wrapper(x):
#     out1, out2, intermediate = autograd.Function.apply(x)
#     # regenerate out1 from the input
#     out1_regenerated = out1._view_func(x)
#     # regenerate out1 from the intermediate
#     out2_regenerated = out2._view_func(intermediate)
#     return out1_regenerated, out2_regenerated


# Note [AOT Autograd: mutations to inputs that alias other inputs]
#
# Another edge case that is (only partially) handled today is when an input is mutated, but itself aliases another input.
# AOT Autograd needs to **ensure** that functionalization knows that the two inputs are aliased to each other.
# That way, when the aliased input is accessed later in the graph, functionalization knows to "update" the alias
# given the mutation that occurred.
#
# This is handled by updating the calling convention: we create a "synthetic base" that becomes a new input
# in the compiled function, and we regenerate the original (aliased) inputs directly off of the base
# inside of the compiled function.
#
# This logic is fully encapsulated in aot_wrapper_synthetic_base()
#
# Example: original user code:
# def f(x, x_view):
#     x.mul_(2)
#     out = x * x_view
#     return out
# f(x, x.view(-1))
#
# AOT Autograd output (compiled graph, autograd.Function.forward(), wrapper function):
# def compiled_forward_graph(base)
#     x = generate_x(base)
#     x_view = generate_x_view(base)
#     x_updated = x.mul(2)
#     x_view_updated = x_updated.view(-1)
#     out = x_updated * x_view_updated
#     return x_updated, out
#
# # The calling convention change from (aliases) -> (base) happens
# # *outside* of the autograd.Function.forward().
# # That means the forward() only has 1 input (base),
# # and the backward() only has 1 output (grad_base)
# def compiled_backward_graph(grad_out):
#     grad_base = ...
#     return grad_base
#
# def autograd.Function.forward(base):
#     x_updated, out = compiled_forward_graph(base)
#     return x_updated, out
#
# # The compiled wrapper is where we create synthetic bases.
# # The info on which inputs are mutated is also tracked *before* synthetic base creation.
# def compiled_wrapper(x, x_view):
#     base = merge_view_inputs(x, x_view)
#     x_updated, out = autograd.Function.apply(base)
#     # x and x_view are aliased in eager mode, so this mutation to x will automatically affect x_view.
#     x.copy_(x_updated)
#     return out


# Note [AOT Autograd: Views to avoid tangents aliasing inputs]
#
# We view every forward output when creating out tangent tensors to handle the problematic
# case in which a subclass does extra aliasing between graph outputs/inputs in a way that
# is not visible above the sublass.
#
# Ordinarily, when constructing the joint function that we want to trace in AOTAutograd,
# we're guaranteed that the tangent tensors that we pass
# into the joint are distinct tensors from the primals. This is because when
# decide which forward outputs to create tangents for, we only create tangents
# for forward outputs that are not aliases of inputs (See Note
# [AOT Autograd: outputs aliasing inputs or intermediates!]).
#
# However, when wrapper tensor subclasses enter the picture, it is possible
# to have an output of the forward that is a subclass that is not an
# input / alias of an input, but one of its inner tensors is an alias!
# NestedTensor is an example: Performing an out-of-place pointwise op on a
# NestedTensor constructs a fresh NestedTensor that holds onto the input's
# offsets tensor directly.
#
# Having tangent tensors that are the same as the (primal) forward inputs,
# can cause problems during tracing as make_fx() will specialize on our
# duplicate inputs: If we passed in the same tensor for primals_1 and
# tangents_1 during tracing, make_fx() will happily sub out all usages of
# tangents_1 with primals_1 in the graph, which is not what we want.
#
# To work around this, we view every forward output when creating out tangent
# tensors so that tangents can never be the same as forward inputs even if
# forward inputs alias forward outputs.

# Note [Side-Effectful Tokens in AOTAutograd]
#
# We allow some some side-effectful operators in
# the post-AOTAutograd (functional) graph, such as prints and torchbind operations.
# To ensure that these side-effects are compatible to future graph passes that
# assume that the graph is functional, we will thread "effect tokens" to show
# data dependence between these side-effectful operators. Practically speaking,
# effect tokens are just dummy values (torch.tensor([])). The graph would look
# like the following:
#
# def gm(self, token0, reader):
#    token1, frame = with_token(ordered_effect_op, (reader,), token0)
#    frame = frame * 2
#    token2, frame2 = with_token(ordered_effect_op, (reader,), token1)
#    frame2 = frame2 * 2
#    return token2, frame, frame2
#
# We will pass the token as an input to the graph, thread it through
# side-effectful operators using the `with_effects` high order operator, and then
# return the updated token as an output.
# So the signature of the graph input would look something like
# (*tokens, *params_buffers, *user_inputs), and the signature of the graph
# output would look something like (*tokens, *outputs).
#
# However, Inductor does not want the concept of tokens in the final generated
# code's input and output. Since changing the graph signature inside of inductor
# is difficult, after generating the forward graph, we will run a pass to
# remove the tokens from the inputgenerate the following graph for Inductor, where
# the tokens are created and sunk within the graph, rather than as inputs and
# outputs:
#
# def gm(self, reader):
#    token0 = torch.ops.prims._make_token()
#    token1, frame = with_token(ordered_effect_op, (reader,), token0)
#    frame = frame * 2
#    token2, frame2 = with_token(ordered_effect_op, (reader,), token1)
#    frame2 = frame2 * 2
#    sink_token = torch.ops.prims._sink_tokens([token2])
#    return frame, frame2

#
#
# ~~~~~~~~~~~~~~~~~~~~~~~~~~~~~~~~~~~~~~~~~~~~~~~~~~~~~~~~~~~~~~~~~~~~~~~~~~~~~~~~~~~~~~~~~~~~~~~~~~~~~~~~~~~~~~~~~~~~~
# ~~~~~~~~~~~~~~~~~~~~~~~~~~~~~~~~~~~~~~~~~~~~~~~~~~~~~~~~~~~~~~~~~~~~~~~~~~~~~~~~~~~~~~~~~~~~~~~~~~~~~~~~~~~~~~~~~~~~~


aot_autograd_decompositions = {}

FakifiedFlatArgs = NewType("FakifiedFlatArgs", list[Any])


TOutputCode = TypeVar("TOutputCode", bound=OutputCode)


class AOTDispatchCompiler(Protocol):
    """
    Represents a fw or bw_compiler passed to AOTAutograd.
    """

    def __call__(
        self,
        gm: torch.fx.GraphModule,
        example_inputs: Sequence[InputType],
    ) -> Any:
        ...


# TODO: bikeshed on this name
class SerializableAOTDispatchCompiler(AOTDispatchCompiler):
    """
    Represents an AOTDispatchCompiler that returns an OutputCode, and is
    therefore cacheable. SerializableAOTDispatchCompiler always return an OutputCode.
    A _CompileFxCallable usually gets converted into an AOTDispatchCompiler after binding all of
    the kwargs in _CompileFxKwargs.
    """

    def __init__(
        self,
        output_code_ty: type[TOutputCode],
        compiler_fn: Callable[[torch.fx.GraphModule, Sequence[InputType]], TOutputCode],
    ):
        self.output_code_ty = output_code_ty
        self.compiler_fn = compiler_fn

    def __call__(
        self,
        gm: torch.fx.GraphModule,
        example_inputs: Sequence[InputType],
    ) -> OutputCode:
        return self.compiler_fn(gm, example_inputs)


def process_inputs(
    flat_args: list[Any],
    aot_config: AOTConfig,
    fake_mode: FakeTensorMode,
    shape_env: Optional[ShapeEnv],
    ignore_shape_env: bool = False,
) -> FakifiedFlatArgs:
    with fake_mode:

        def convert(idx, x):
            if shape_env is not None and not ignore_shape_env:
                from torch._dynamo.source import ConstantSource

                if isinstance(x, int):
                    # We always specialize on scalar values in export.
                    if aot_config.is_export:
                        return x
                    source = ConstantSource(f"sym_{idx}")
                    return shape_env.create_symintnode(
                        shape_env.create_symbol(x, source), hint=x, source=source
                    )
            if isinstance(x, torch.ScriptObject):
                return torch._library.fake_class_registry.maybe_to_fake_obj(
                    fake_mode, x
                )
            if not isinstance(x, torch.Tensor):
                return x
            if isinstance(x, FakeTensor):
                assert x.fake_mode is fake_mode
                return x
            if is_traceable_wrapper_subclass(x):
                attrs, _ = x.__tensor_flatten__()
                if all(isinstance(getattr(x, attr), FakeTensor) for attr in attrs):
                    assert all(
                        getattr(x, attr).fake_mode is fake_mode for attr in attrs
                    )
                    return x

            # see note [Tensor Fakification and Symbol Caching]
            symbolic_context = None
            source = None
            trace = True
            if tracing_context := torch._guards.TracingContext.try_get():
                if x in tracing_context.tensor_to_context:
                    symbolic_context = tracing_context.tensor_to_context[x]
                    source = symbolic_context.tensor_source
                    # We already fakeified this tensor in Dynamo, don't
                    # dump the trace for it again
                    trace = False
            if (
                idx < aot_config.num_params_buffers
                and config.static_weight_shapes
                and not symbolic_context
            ):
                # TODO: Ensure that this codepath is never exercised from
                # Dynamo
                return fake_mode.from_tensor(x, static_shapes=True)

            result = fake_mode.from_tensor(
                x,
                static_shapes=ignore_shape_env,
                symbolic_context=symbolic_context,
                source=source,
                trace=trace,
            )
            return result

        return FakifiedFlatArgs([convert(idx, x) for idx, x in enumerate(flat_args)])


def construct_fake_mode(
    flat_args: list[Any], aot_config: AOTConfig
) -> tuple[FakeTensorMode, Optional[ShapeEnv]]:
    fake_mode = detect_fake_mode(flat_args)
    if fake_mode is None:
        shape_env = ShapeEnv() if aot_config.dynamic_shapes else None
        fake_mode = FakeTensorMode(shape_env=shape_env)
    else:
        shape_env = fake_mode.shape_env
    return (fake_mode, shape_env)


def create_aot_dispatcher_function(
    flat_fn,
    fake_flat_args: FakifiedFlatArgs,
    aot_config: AOTConfig,
    fake_mode: FakeTensorMode,
    shape_env: Optional[ShapeEnv],
) -> tuple[Callable, ViewAndMutationMeta]:
    with dynamo_timed("create_aot_dispatcher_function", log_pt2_compile_event=True):
        return _create_aot_dispatcher_function(
            flat_fn, fake_flat_args, aot_config, fake_mode, shape_env
        )


def _create_aot_dispatcher_function(
    flat_fn,
    fake_flat_args: FakifiedFlatArgs,
    aot_config: AOTConfig,
    fake_mode: FakeTensorMode,
    shape_env: Optional[ShapeEnv],
) -> tuple[Callable, ViewAndMutationMeta]:
    """
    Traces the forward and backward graphs of the attr:`flat_fn` to generate a
    joint graph. The joint graph is an Fx graph with Aten ops. Please refer to
    the tracing mechanism to understand the graph capturing details.

    The joint graph is then passed through attr:`partition_fn` to isolate the
    forward and backward portions, which are then respectively compiled via the
    provided attr:`fw_compiler` and attr:`bw_compiler`.

    The resulting compiled forward and backward graphs are then wrapped up in a
    ``torch.autograd.Function`` object.

    The calling convention here is that the first aot_config.num_params_buffers
    inputs in flat_args are parameters and buffers, and the rest are inputs.

    We use this to assume that parameters/buffer's shapes don't change.

    Note: this function is used both by aot_function and aot_export (controlled by aot_config.is_export)
        When aot_config.is_export is True, we return an FX graph + metadata
        When aot_config.is_export is False, we return an ordinary runtime function
    """

    # This is the main entry point.
    # TODO: Chillee argues that dynamo itself should pass in fake tensors to
    # the list of arguments when compiling; at the moment we do not do this

    if aot_config.decompositions is None:
        aot_config.decompositions = {}

    aot_config.decompositions = {
        **aot_autograd_decompositions,
        **aot_config.decompositions,
    }

    if config.functionalize_rng_ops:
        # Update the decompositions with functionalized random decompositions
        aot_config.decompositions = {
            **rng_decompositions,
            **aot_config.decompositions,
        }

    # Check flat_args to see if they're already fake.  If so, use that fake
    # mode instead.

    python_dispatcher_mode = (
        enable_python_dispatcher() if shape_env is not None else nullcontext()
    )

    # See NOTE: [Deferring tensor pack/unpack hooks until runtime]
    # If any saved tensor hooks are active, we **don't** want to trace them.
    # Instead, we'll let them run at runtime, around the custom autograd.Function
    # that we generate in torch.compile.
    with torch.autograd.set_multithreading_enabled(
        False
    ), preserve_rng_state(), (
        fake_mode
    ), (
        python_dispatcher_mode
    ), PhiloxStateTracker(), torch._dynamo.utils._disable_saved_tensors_hooks_during_tracing():
        from torch._library.fake_class_registry import (
            FakeScriptObject,
            maybe_to_fake_obj,
        )

        # Tracing may mutate the states the fake script object,
        # so we need to duplicate the fake script objects so that subsequent tracing
        # won't be affected.
        def _dup_fake_script_obj(fake_flat_args):
            return [
                maybe_to_fake_obj(detect_fake_mode(fake_flat_args), arg.real_obj)
                if isinstance(arg, FakeScriptObject)
                else arg
                for arg in fake_flat_args
            ]

        needs_autograd = any(
            x.requires_grad for x in fake_flat_args if isinstance(x, Tensor)
        )

        with enable_python_dispatcher():
            # Patch set_rng_state as set_rng_state with fake tensors is
            # nonsensical. This does not affect the collection of metadata.
            with patch("torch.cuda.set_rng_state", lambda *args: None):
                mod = root_module_when_exporting_non_strict(flat_fn)
                if mod is not None:
                    ctx = _detect_attribute_assignment(mod)
                else:
                    ctx = nullcontext()
                with ctx:
                    fw_metadata = run_functionalized_fw_and_collect_metadata(
                        flat_fn,
                        static_input_indices=aot_config.static_input_indices,
                        keep_input_mutations=aot_config.keep_inference_input_mutations,
                        is_train=needs_autograd,
                        pre_dispatch=aot_config.pre_dispatch,
                        is_export=aot_config.is_export,
                    )(*_dup_fake_script_obj(fake_flat_args))

                req_subclass_dispatch = requires_subclass_dispatch(
                    fake_flat_args, fw_metadata
                )
                CompileEventLogger.try_add_pt2_compile(
                    "backend_compile", requires_subclass_dispatch=req_subclass_dispatch
                )

                output_and_mutation_safe = not any(
                    x.requires_grad
                    # view-type operations preserve requires_grad even in no_grad.
                    # Do not count aliases of inputs with requires_grad as reason to make a training graph,
                    # as AOTAutograd will perform view-replay to regenerate the view outputs at runtime,
                    # setting their grad_fn properly.
                    and not (
                        x.output_type
                        in (OutputType.alias_of_input, OutputType.is_input)
                        and fw_metadata.input_info[x.base_idx].requires_grad
                    )
                    for x in fw_metadata.output_info
                ) and not any(
                    x.requires_grad
                    and x.mutates_data
                    and not x.mutations_under_no_grad_or_inference_mode
                    and not x.mutations_hidden_from_autograd
                    for x in fw_metadata.input_info
                )

                if needs_autograd and output_and_mutation_safe:
                    # We realized that none of the outputs require grad,
                    # and none of the inputs that require grad are mutated.
                    # so we actually have an inference graph.
                    needs_autograd = False
                    # A bit silly: right now in the subclass codepath, our ViewAndMutationMeta
                    # changes depending on whether we pass in is_train / keep_input_mutations,
                    # so we're forced to recompute the metadata.
                    # TODO: refactor the subclass path of run_functionalized_fw_and_collect_metadata
                    # so that this is unnecessary.
                    if req_subclass_dispatch:
                        fw_metadata = run_functionalized_fw_and_collect_metadata(
                            flat_fn,
                            keep_input_mutations=aot_config.keep_inference_input_mutations,
                            is_train=False,
                            pre_dispatch=aot_config.pre_dispatch,
                            static_input_indices=aot_config.static_input_indices,
                        )(*fake_flat_args)
                    else:
                        fw_metadata = ViewAndMutationMeta(
                            input_info=fw_metadata.input_info,
                            output_info=fw_metadata.output_info,
                            num_intermediate_bases=fw_metadata.num_intermediate_bases,
                            keep_input_mutations=aot_config.keep_inference_input_mutations,
                            traced_tangents=fw_metadata.traced_tangents,
                            subclass_inp_meta=fw_metadata.subclass_inp_meta,
                            subclass_fw_graph_out_meta=fw_metadata.subclass_fw_graph_out_meta,
                            subclass_tangent_meta=fw_metadata.subclass_tangent_meta,
                            is_train=False,
                            tokens=fw_metadata.tokens,
                            static_input_indices=fw_metadata.static_input_indices,
                        )

        if fw_metadata.num_intermediate_bases > 0:
            assert not req_subclass_dispatch, f"""\
torch.compile is currently being used with tensor subclass inputs:
{','.join([str(type(x)) for x in fake_flat_args])}. We are attempting to a compile a graph with two graph outputs
that alias one another, which is currently unsupported in the subclass use case. If you run into this,
please file a github issue"""

        if aot_config.is_export:
            # aot_export: ban input metadata mutations for now to keep shared code paths simpler.
            # Keeping .resize_() in the graph will require some work
            # Allowing it but keeping the graph functional will require some calling convention changes.
            if len([x for x in fw_metadata.input_info if x.mutates_metadata]) != 0:
                raise RuntimeError(
                    f"""\
Found an input that received a metadata mutation, through e.g. a call to `.resize_()` or `.transpose_()`.
This is currently banned in the aot_export workflow. If you need this functionality, please file a github issue.

fw_metadata={str(fw_metadata)}"""
                )
            # In export, banning data mutations on inputs that require grad for now.
            # This should be rare, and is tricky to get right. When we trace the backward,
            # we currently trace with autograd.grad instead of .backward(), which makes it difficult
            # to ensure that we run autograd all the way through the input **before** it saw the mutation.
            if (
                len(
                    [
                        x
                        for x in fw_metadata.input_info
                        if x.requires_grad and x.mutates_data
                    ]
                )
                != 0
            ):
                raise RuntimeError(
                    f"""\
Found a graph input that requires gradients, and received a mutation.
This is currently banned in the aot_export workflow. If you need this functionality, please file a github issue.

fw_metadata={str(fw_metadata)}"""
                )
            if req_subclass_dispatch:
                raise RuntimeError(
                    """\
aot_export is not currently supported with traceable tensor subclass.
If you need this feature, please comment on <CREATE_ISSUE_LINK>"""
                )

            # Need to decide on a strategy for functionalized RNG: toggling via global config seems bad,
            # and turning it on will require a non-trivial calling convention change for any export runtime.
            if config.functionalize_rng_ops:
                raise RuntimeError(
                    """\
Functionalized RNG is not currently supported in the aot_export workflow. Please file a github issue,
or otherwise set torch._functorch.config.functionalize_rng_ops = False."""
                )

        def choose_dispatcher(needs_autograd, aot_config):
            """
            Pick a dispatcher based on the config rules.
            """
            if aot_config.is_export:
                # export uses just the "graph bits", whereas the other
                # two dispatchers include some extra work around handling a runtime epilogue
                CompileEventLogger.try_add_pt2_compile(
                    "backend_compile", dispatch_mode="export"
                )
                return partial(aot_dispatch_export, needs_autograd=needs_autograd)
            elif needs_autograd and not aot_config.pre_dispatch:
                CompileEventLogger.try_add_pt2_compile(
                    "backend_compile", dispatch_mode="autograd"
                )
                return aot_dispatch_autograd
            else:
                CompileEventLogger.try_add_pt2_compile(
                    "backend_compile", dispatch_mode="inference"
                )
                return aot_dispatch_base

        compiler_fn = choose_dispatcher(needs_autograd, aot_config)

        compiled_fn, fw_metadata = compiler_fn(
            flat_fn,
            _dup_fake_script_obj(fake_flat_args),
            aot_config,
            fw_metadata=fw_metadata,
        )
        return compiled_fn, fw_metadata


def aot_function(
    fn: Callable,
    fw_compiler: Callable,
    bw_compiler: Optional[Callable] = None,
    partition_fn: Callable = default_partition,
    decompositions: Optional[dict] = None,
    num_params_buffers: int = 0,
    keep_inference_input_mutations: bool = False,
    inference_compiler: Optional[Callable] = None,
    *,
    # Whether or not to trace with dynamic shapes
    dynamic=False,
    enable_log=True,
) -> Callable:
    """
    Traces the forward and backward graph of :attr:`fn` using torch dispatch
    mechanism, and then compiles the generated forward and backward graphs
    through :attr:`fw_compiler` and :attr:`bw_compiler`.

    :func:`aot_function` traces the forward and backward graph ahead of time,
    and generates a joint forward and backward graph.  :attr:`partition_fn` is
    then used to separate out forward and backward graphs. The partitioner
    function can be used to perform optimizations such as recomputation. One can
    set `decompositions` dictionary to decompose the operators into a sequence
    of core or simpler operators supported by the backend compilers.

    .. warning::
        This API is experimental and likely to change.

    Args:
        fn (Callable): A Python function that takes one ore more arguments. Must
            return one or more Tensors.
        fw_compiler (Callable): A Python function that accepts an Fx graph with
            Aten ops and input args, and returns a Callable that semantically is
            equivalent to the input Fx graph.
        bw_compiler (Optional[Callable]): A Python function that accepts an
            Fx graph with Aten ops and input args, and returns a Callable that
            semantically is equivalent to the input Fx graph.  Default: None
            (when None, it defaults to the :attr:`fw_compiler`)
        partition_fn (Callable): A Python function that takes a joint forward
            and backward graph, and partitions it into separate forward and
            backward graphs.
        decompositions (Dict): A dictionary to define the decomposition of
            larger Aten ops into simpler or core Aten ops.
        inference_compiler (Optional[Callable]): A Python function that accepts an
            Fx graph with Aten ops and input args, and returns a Callable that
            semantically is equivalent to the input Fx graph. inference_compiler is invoked
            if no autograd is needed. Default: None
            (when None, it defaults to the :attr:`fw_compiler`)
    Returns:
        Returns a ``Callable`` that retains the eager behavior of the original
        :attr:`fn`, but with forward and backward graph compiled via
        :attr:`fw_compile` and :attr:`bw_compile`.

    A simple example usage of :func:`aot_function` is as follows. This example
    will print the forward and backward graphs of the function ``fn``

        >>> fn = lambda x : x.sin().cos()
        >>> def print_compile_fn(fx_module, args):
        >>>     print(fx_module)
        >>>     return fx_module
        >>> aot_fn = aot_function(fn, print_compile_fn)
        >>> x = torch.randn(4, 5, requires_grad=True)
        >>> aot_fn(x)
    """

    if bw_compiler is None:
        bw_compiler = fw_compiler
    if inference_compiler is None:
        inference_compiler = fw_compiler
    aot_config = AOTConfig(
        fw_compiler=fw_compiler,
        bw_compiler=bw_compiler,
        inference_compiler=inference_compiler,
        partition_fn=partition_fn,
        decompositions=decompositions,
        num_params_buffers=num_params_buffers,
        aot_id=next(AOT_COUNTER),
        keep_inference_input_mutations=keep_inference_input_mutations,
        dynamic_shapes=dynamic,
        aot_autograd_arg_pos_to_source=None,
        is_export=False,
        no_tangents=False,
        enable_log=enable_log,
    )
    cached_res = None

    @wraps(fn)
    def returned_function(*args, **kwargs):
        nonlocal cached_res
        # Now flatten the tensor args
        flat_args = pytree.arg_tree_leaves(*args, **kwargs)

        # Compile the function and save it in the cache
        if cached_res is None:
            flat_fn, out_spec = create_tree_flattened_fn(fn, args, kwargs)
            (fake_mode, shape_env) = construct_fake_mode(flat_args, aot_config)
            fake_flat_args: FakifiedFlatArgs = process_inputs(
                flat_args, aot_config, fake_mode, shape_env
            )
            compiled_fn, _ = create_aot_dispatcher_function(
                flat_fn,
                fake_flat_args,
                aot_config,
                fake_mode,
                shape_env,
            )
            cached_res = (compiled_fn, out_spec)

        cached_fn, out_spec = cached_res
        out = cached_fn(flat_args)
        return out_spec.unflatten(out)

    return returned_function


def aot_module(mod: nn.Module, *args, **kwargs) -> nn.Module:
    """
    Traces the forward and backward graph of :attr:`mod` using torch dispatch
    tracing mechanism. It is wrapper function, that underneath uses
    :func:`aot_function` to perform tracing and compilation.

    :func:`aot_module` lifts the parameters and buffers of ``nn.Module`` as inputs
    to a new callable which is then compiled through :func:`aot_function`.

    .. warning::
        This API is experimental and likely to change.

    Args:
        mod (Callable): A ``nn.Module`` module.
        args : args to be passed to :func:`aot_function`
        kwargs : kwargs to be passed to :func:`aot_function`

    Returns:
        Returns a ``nn.Module`` that retains the eager behavior of the original
        :attr:`mod`, but with forward and backward graph compiled.

    """
    # See Note: [Fake Modules and AOTAutograd]
    torch._dynamo.utils.assert_no_fake_params_or_buffers(mod)

    def functional_call(named_params, named_buffers, *args, **kwargs):
        params_and_buffers = {**named_params, **named_buffers}
        return torch.func.functional_call(mod, params_and_buffers, args, kwargs)

    named_params = dict(mod.named_parameters(remove_duplicate=False))
    named_buffers = dict(mod.named_buffers(remove_duplicate=False))
    num_params_buffers = len(named_params) + len(named_buffers)
    compiled_f = aot_function(
        functional_call, *args, num_params_buffers=num_params_buffers, **kwargs
    )

    class AOTModule(nn.Module):
        def __init__(self) -> None:
            super().__init__()
            self.orig_module = mod

        def forward(self, *args, **kwargs):
            return compiled_f(
                named_params,
                named_buffers,
                *args,
                **kwargs,
            )

    return AOTModule()


def _try_get_metadata_from_dynamo(
    mod: torch.nn.Module, param_keys: KeysView[str], full_args_num: int
) -> tuple[Optional[list[torch._guards.Source]], list[int]]:
    """
    Metadata is forwarded from Dynamo to AOTDispatch via special fields on GraphModule.
    We first verify that `mod` does come from Dynamo, then we handle cases where
    metadata might be missing.

    Returns:
        aot_autograd_arg_pos_to_source: used to dedup params and their guards
        static_input_indices: used to identify static inputs for cudagraphs
    """
    if not (isinstance(mod, torch.fx.GraphModule) and "dynamo_compile_id" in mod.meta):
        # graph was not captured by dynamo
        return None, []

    if not hasattr(mod, "_param_name_to_source"):
        # is from export
        return None, []

    # We now know this came from dynamo, and (1) we care about guards,
    # so setting up aot_autograd_arg_pos_to_source for downstream dedup guards
    # can now be done safely. (2) Dynamo logic protects the 1:1 sizing below.
    # Additionally, we mark static indices for cudagraphs.
    param_name_to_source = mod._param_name_to_source
    seen_sources = set()

    aot_autograd_arg_pos_to_source = []
    static_input_indices = []
    # Collect the new inputs lifted by aotdispatch
    for i, name in enumerate(param_keys):
        assert name in param_name_to_source, f"{name} not found."
        source = param_name_to_source[name]
        assert source not in seen_sources, source
        seen_sources.add(source)
        aot_autograd_arg_pos_to_source.append(source)
        static_input_indices.append(i)

        static_input_indices.append(i)

    # Collect the dynamo graph inputs
    # TODO(mlazos): Revisit if this is still needed. With Dynamo install ID
    # matched tensors back into the Fx graph, this might not be necessary.
    for pos, node in enumerate(mod.graph.find_nodes(op="placeholder")):
        assert hasattr(node, "_dynamo_source")
        source = node._dynamo_source
        assert source not in seen_sources, source
        seen_sources.add(source)
        aot_autograd_arg_pos_to_source.append(source)
        source_name = source.name() if source else str(source)

        # input[i] in dynamo is now:
        # input[i + len(extra_params)] in AOT,
<<<<<<< HEAD
        # where extra_params are the params/buffers that dynamo baked into
        # the OutputGraph
=======
        # where extra_params are the params/buffers that dynamo baked into the
        # OutputGraph
>>>>>>> 8f54e56e
        actual_pos = pos + len(param_keys)

        if "tensor_dict" in node.meta and node.meta["tensor_dict"].get(
            "_dynamo_static_input_type", None
        ):
            static_inputs_log.debug(
                "Adding static input pos %s for source %s", actual_pos, source_name
            )
            static_input_indices.append(actual_pos)
        else:
            static_inputs_log.debug(
                "Non-static input pos %s for source %s", actual_pos, source_name
            )

    assert full_args_num == len(aot_autograd_arg_pos_to_source)
    return aot_autograd_arg_pos_to_source, static_input_indices


def aot_module_simplified(
    mod: nn.Module,
    args,
    fw_compiler: AOTDispatchCompiler,
    bw_compiler: Optional[AOTDispatchCompiler] = None,
    partition_fn: Callable = default_partition,
    decompositions: Optional[dict] = None,
    keep_inference_input_mutations=False,
    inference_compiler: Optional[AOTDispatchCompiler] = None,
    cudagraphs: Optional[BoxedBool] = None,
    boxed_forward_device_index: Optional[BoxedDeviceIndex] = None,
    ignore_shape_env: bool = False,
) -> nn.Module:
    """
    This is the simplified or low overhead version of aot_module. For frontends
    like TorchDynamo, the input functions/modules to AOT are static and have
    unpacked inputs/outputs. This gives us an opportunity to remove the
        (1) pytree overhead to parse inputs/outputs,
        (2) AOT Autograd cache,
        (3) Reading of params/buffers in every forward call

    :func:`aot_module_simplified` removes these overheads.
    """
    params = {
        **dict(mod.named_parameters(remove_duplicate=False)),
        **dict(mod.named_buffers(remove_duplicate=False)),
    }
    params_flat, params_spec = pytree.tree_flatten(params)
    params_flat = list(params_flat)
    params_len = len(params_flat)

    if cudagraphs is None:
        cudagraphs = BoxedBool(torch._inductor.config.triton.cudagraphs)

    if bw_compiler is None:
        bw_compiler = fw_compiler
    if inference_compiler is None:
        inference_compiler = fw_compiler

    full_args = []
    # First, the params
    full_args.extend(params_flat)

    if tracing_context := torch._guards.TracingContext.try_get():
        tracing_context.params_flat = params_flat
        (
            tracing_context.params_flat_unwrap_subclasses,
            tracing_context.params_unwrapped_to_flat_index,
        ) = unwrap_tensor_subclasses_with_indices_to_original(params_flat)

    # Next, the input args
    full_args.extend(args)

    (
        aot_autograd_arg_pos_to_source,
        static_input_indices,
    ) = _try_get_metadata_from_dynamo(mod, params.keys(), len(full_args))

    dynamic_shapes = False
    for x in full_args:
        if isinstance(x, FakeTensor):
            dynamic_shapes = x.fake_mode.shape_env is not None
            break

    aot_config = AOTConfig(
        fw_compiler=fw_compiler,
        bw_compiler=bw_compiler,
        inference_compiler=inference_compiler,
        partition_fn=partition_fn,
        decompositions=decompositions,
        num_params_buffers=params_len,
        aot_id=next(AOT_COUNTER),
        keep_inference_input_mutations=keep_inference_input_mutations,
        dynamic_shapes=dynamic_shapes,
        aot_autograd_arg_pos_to_source=aot_autograd_arg_pos_to_source,
        static_input_indices=static_input_indices,
        is_export=False,
        no_tangents=False,
        cache_info=None,
        ignore_shape_env=ignore_shape_env,
    )
    fake_mode, shape_env = construct_fake_mode(full_args, aot_config)
    fake_flat_args = process_inputs(
        full_args, aot_config, fake_mode, shape_env, ignore_shape_env
    )

    def dispatch_and_compile():
        functional_call = create_functional_call(mod, params_spec, params_len)
        with compiled_autograd._disable():
            compiled_fn, _ = create_aot_dispatcher_function(
                functional_call,
                fake_flat_args,
                aot_config,
                fake_mode,
                shape_env,
            )
        return compiled_fn

    # We only care if the forward will return an OutputCode.
    if isinstance(fw_compiler, SerializableAOTDispatchCompiler):
        local = should_use_local_autograd_cache()
        remote = should_use_remote_autograd_cache()
        if local or remote:
            set_feature_use("aot_autograd_remote_cache", remote)
            compiled_fn = AOTAutogradCache.load(
                dispatch_and_compile,
                mod,
                fake_flat_args,
                aot_config,
                cudagraphs,
                boxed_forward_device_index,
                local,
                remote,
            )
        else:
            compiled_fn = dispatch_and_compile()
    else:
        compiled_fn = dispatch_and_compile()

    if isinstance(mod, torch._dynamo.utils.GmWrapper):
        # This function is called by the flatten_graph_inputs wrapper, which boxes
        # the inputs so that they can be freed before the end of this scope.
        # For overhead reasons, this is not the default wrapper, see comment:
        # https://github.com/pytorch/pytorch/pull/122535/files#r1560096481
        def boxed_forward(runtime_args: list[Any]):
            flat_args = []
            flat_args.extend(params_flat)
            flat_args.extend(runtime_args)
            runtime_args.clear()
            return compiled_fn(flat_args)

        # Just for convenience
        boxed_forward.zero_grad = mod.zero_grad
        boxed_forward.named_parameters = mod.named_parameters
        boxed_forward.named_buffers = mod.named_buffers
        return boxed_forward

    # TODO: There is something deeply wrong here; compiled_fn running with
    # the boxed calling convention, but aot_module_simplified somehow
    # historically returned a function that was not the boxed calling
    # convention.  This should get fixed...
    # NB: GraphModule/nn.Module rely on the non-boxed calling convention here
    def forward(*runtime_args: tuple[Any]):
        full_args = []
        full_args.extend(params_flat)
        full_args.extend(runtime_args)
        return compiled_fn(full_args)

    # Just for convenience
    forward.zero_grad = mod.zero_grad
    forward.named_parameters = mod.named_parameters
    forward.named_buffers = mod.named_buffers

    return forward


def aot_export_module(
    mod: nn.Module,
    args,
    *,
    decompositions: Optional[dict] = None,
    # If true, we'll return a joint forward-backward graph,
    # As well as metadata on the loss + gradients in the backward.
    trace_joint: bool,
    # If trace_joint is True, we expect your module to return a scalar loss.
    # Your module can return multiple outputs, so you must specify which output the loss is.
    output_loss_index: Optional[int] = None,
    pre_dispatch: bool = False,
    # If None, will be infered from inputs and mod.graph.nodes if mod is a graph module, but the inferred result might be wrong.
    dynamic_shapes: Optional[bool] = None,
    kwargs=None,
) -> tuple[torch.fx.GraphModule, GraphSignature]:
    """
    This function takes in a module, and returns:
    (1) an FX graph that can be exported
    (2) some metadata about the graph

    If `trace_joint=True` we will return a joint graph of the forward + backward.

    The traced FX graph will have the following properties compared to the original module:
    (1) Inputs and outputs to the module will be pytree-flattened
    (2) Parameters and buffers on the module will be lifted into graph inputs,
        graph_inputs = (*parameters, *buffers, *user_inputs)
    (3) The graph will be fully functionalized
    (4) Any input mutations will be converted into additional outputs in the graph,
        meaning whoever calls this graph is responsible for applying the mutations
        back to the original inputs.
    (5) If is_joint is provided the graph will return parameter gradients in addition to user outputs.
        The graph output will look like:
        graph_outputs = (*updated_inputs, *user_outputs, *param_gradients)

    There are also several restrictions on what modules can use this API. In particular:
    (1) If trace_joint is specified, we expect the loss function to be **fused**
        into the module forward. One of the outputs to the forward must be a scalar loss,
        which is specified with `output_loss_index`.
        All other outputs to the forward are presumed to not require gradients.
    (2) This API cannot capture optimizers (although in theory we could build an API for this).
    (3) Metadata mutations on params/buffers/inputs are banned.
    (4) Data mutations on anything that requires gradients are banned (parameters)
    (5) If an input is mutated, it is not allowed to alias any other inputs.
    (6) Parameters must not be duplicated.
    """
    if pre_dispatch and trace_joint:
        raise RuntimeError("pre_dispatch is not supported when trace_joint is True.")
    named_parameters = dict(mod.named_parameters(remove_duplicate=False))
    named_buffers = dict(mod.named_buffers(remove_duplicate=False))

    params_and_buffers = {
        **dict(named_parameters),
        **dict(named_buffers),
    }
    params_and_buffers_flat, params_spec = pytree.tree_flatten(params_and_buffers)
    params_and_buffers_flat = tuple(params_and_buffers_flat)
    params_len = len(params_and_buffers_flat)

    kwargs = kwargs or {}

    functional_call = create_functional_call(
        mod, params_spec, params_len, store_orig_mod=True
    )

    num_fw_outs = None

    if trace_joint:
        # This helper effectively just adds some extra asserts about what the backward will look like:
        # Outputs must include a scalar loss, that we compute gradients w.r.t.
        # We don't compute gradients w.r.t. anything else: so just in case we detach()
        # and other output tensors.
        def fn_to_trace(*args):
            nonlocal num_fw_outs
            out = functional_call(*args)
            if output_loss_index is None:
                raise RuntimeError(
                    """\
If trace_joint=Trueit is required that one of your forward outputs must be a scalar loss.
You must specify the which (index) output is the loss with output_loss_index."""
                )
            if isinstance(out, (torch.Tensor)):
                out = (out,)
            if not isinstance(out, (tuple, list)):
                raise RuntimeError(
                    f"Expected forward output to be either a tensor or a list/tuple of tensors. found {type(out)}"
                )

            for i, o in enumerate(out):
                # We only want to create a backward graph w.r.t. the loss that the user passed in.
                # This implies that every other output should not require gradients.
                # Instead of making this an error (and forcing the user to detach all other outputs
                # of their forward),
                # we'll automatically detach them here.
                if o.requires_grad and i != output_loss_index:
                    raise RuntimeError(
                        f"""\
Found an output of the forward that requires gradients, that was not the scalar loss.
We require all outputs to the forward that are not the scalar loss to not require gradient,
because we will only compute a backward graph against the scalar loss.
You can fix this by calling .detach() on each of your forward outputs that is not the loss.
You specified that output index {output_loss_index} is the loss, but we found that
the output at index {i} requires gradients."""
                    )
            out_loss = out[output_loss_index]
            num_fw_outs = len(out)
            if not out_loss.requires_grad:
                raise RuntimeError(
                    f"""\
The output at index {output_loss_index} was marked as the loss, but it does not require gradients"""
                )
            if out_loss.numel() != 1:
                raise RuntimeError(
                    f"""\
We require the output marked as the loss (at index {output_loss_index}) to be a scalar, but it has shape {out_loss.shape}"""
                )
            return out

        ctx = nullcontext
    else:
        # Run under no_grad, so our tracing machinery only traces an inference graph.
        # However if pre_dispatch=True, we want to correctly trace set_grad_enabled calls for training.
        ctx = nullcontext if pre_dispatch else torch.no_grad
        fn_to_trace = functional_call

    full_args = []
    # First, the params
    # NB: It is REQUIRED that parameters come first, Inductor infers "fixed"
    # parameters by looking at the difference in parameter count outside
    # and inside AOTAutograd, and assumes the prefix of arguments are fixed
    # arguments
    full_args.extend(params_and_buffers_flat)
    # Next, the input args
    full_args.extend(args)

    with ctx():
        fx_g, metadata, in_spec, out_spec = _aot_export_function(
            fn_to_trace,
            full_args,
            decompositions=decompositions,
            num_params_buffers=params_len,
            no_tangents=True,
            pre_dispatch=pre_dispatch,
            dynamic_shapes=dynamic_shapes,
            kwargs=kwargs,
        )
    if trace_joint:

        @wraps(functional_call)
        def flattened_joint(*args):
            # The idea here is that the joint graph that AOTAutograd creates has some strict properties:
            # (1) It accepts two arguments (primals, tangents), and pytree_flattens them
            # (2) It returns a tuple of (fw_outs, gradients)
            # This is a very useful convention for anyone who wants to partition the joint graph
            # into a separate forward and backward graph.
            # However,
            # (1) for people exporting a single joint graph, it would be preferable not to have
            #     any pytrees in the graph.
            # (2) We are guaranteed in the aot_export_module case that the forward outputs a loss,
            #     and there are therefore no tangents that are needed to run the joint graph.
            # (3) AOTAutograd creates a grad_input for every input in the forward,
            #     including None's for inputs that are not grad-requiring tensors.
            #     we don't want these in our export graph.
            #     and there are therefore no tangents that are needed to run the joint graph.
            # This function "fixes" both of the above by removing any tangent inputs,
            # and removing pytrees from the original FX graph.
            fake_tangents = [
                None
                for _ in range(
                    metadata.num_outputs + metadata.num_mutated_inp_runtime_indices
                )
            ]
            fw_outs, gradients = fx_g(args, fake_tangents)
            assert len(gradients) == len(args)
            output_gradients = []
            for a, grad in zip(args, gradients):
                if isinstance(a, torch.Tensor) and a.requires_grad:
                    assert (
                        grad is not None
                    ), """\
Found a parameter that did not receive a gradient.
"This is most likely a bug, but if this needs to be supported please comment on this Github issue:
https://github.com/pytorch/pytorch/issues/101192
"""
                    output_gradients.append(grad)
                else:
                    assert grad is None
            return *fw_outs, *output_gradients

        fx_g = make_fx(flattened_joint, record_module_stack=True)(*full_args)

    user_args_flat = pytree.arg_tree_leaves(*args, **kwargs)
    return fx_g, create_graph_signature(
        fx_g,
        metadata,
        in_spec,
        out_spec,
        user_args_flat=user_args_flat,
        params_and_buffers_flat=params_and_buffers_flat,
        param_names=list(named_parameters.keys()),
        buffer_names=list(named_buffers.keys()),
        trace_joint=trace_joint,
        num_user_fw_outs=num_fw_outs,
        loss_index=output_loss_index,
    )


def aot_export_joint_simple(
    func: Callable,
    args,
    *,
    trace_joint: bool,
    # It looks like the main consequence of this API is that for dynamic shapes,
    # it will assume that parms/buffers are static.
    # With the new inferred dynamic shapes API, maybe this doesn't matter?
    num_params_buffers: int = 0,
    decompositions: Optional[dict] = None,
) -> torch.fx.GraphModule:
    """
    A simplified version of export. Used by higher order operators.

    This function makes a high-level "no calling convention changes" guarantee:
    - If no inputs require grad (so we export an inference graph),
      there are *no* calling convention change between the exported graph, and "func".
    - If at least one input requires grad (so we trace out and export a joint fw-bw graph),
      Then if you were partition the graph into a separate forward and backward graph,
      The forward graph will have no calling convention changes compared to "func".

    The above also relies on some strong restrictions around which functions this API accepts:
    (1) `args` cannot contain any pytrees (they must have been pytree_flattened already)
    (2) `func` cannot mutate any inputs
    (3) The outputs of `func` cannot alias any inputs.

    Note: this function is only lightly tested today. It will probably be tested more heavily by higher order ops.
    """
    if trace_joint:
        ctx = nullcontext
    else:
        # Run under no_grad, so our tracing machinery only traces an inference graph.
        ctx = torch.no_grad

    with ctx():
        fx_g, metadata, in_spec, out_spec = _aot_export_function(
            func,
            args,
            decompositions=decompositions,
        )
        in_spec, _kw_in_spec = in_spec.children_specs
    # At this point, we can just directly return the (joint or inference graph) that we traced.
    # First though: a bunch of assertions to make sure that our graph doesn't require
    # any calling convention changes compared to the original function.
    # These restrictions are *in addition to* the general restrictions on export.

    # No input mutations
    if (
        len([x for x in metadata.input_info if x.mutates_data or x.mutates_metadata])
        != 0
    ):
        raise RuntimeError(
            f"aot_export_joint_simple does not support input mutations. {str(metadata)}"
        )
    # No output aliasing
    if (
        len([x for x in metadata.output_info if x.output_type != OutputType.non_alias])
        != 0
    ):
        raise RuntimeError(
            f"aot_export_joint_simple does not support outputs that alias inputs. {str(metadata)}"
        )
    # No pytrees
    if in_spec.is_leaf():
        raise RuntimeError(
            f"aot_export_joint_simple requires inputs to be a single list/tuple. in_spec={str(in_spec)}"
        )
    if not all(child.is_leaf() for child in in_spec.children_specs):
        raise RuntimeError(
            f"aot_export_joint_simple requires individual inputs not to be pytrees. in_spec={str(in_spec)}"
        )
    if out_spec.is_leaf():
        raise RuntimeError(
            f"aot_export_joint_simple requires outputs to be a single list/tuple. out_spec={str(out_spec)}"
        )
    if not all(child.is_leaf() for child in out_spec.children_specs):
        raise RuntimeError(
            f"aot_export_joint_simple requires individual outputs not to be pytrees. out_spec={str(out_spec)}"
        )
    # TODO: we might have to temporarily patch config.functionalize_rng
    # so that it doesn't run when we're exporting a higher order op.

    if config.debug_assert:
        # Smoke test that after partitioning, we can run the forward without any calling convention changes.
        fw_module, _bw_module = aot_config.default_partition(  # noqa: F821
            fx_g, args, num_fwd_outputs=len(fw_metadata.output_infos)  # noqa: F821
        )
        # Attempt to run the fw_module with the original user inputs
        fake_mode = detect_fake_mode(args)
        if fake_mode is None:
            fake_mode = FakeTensorMode()
        with fake_mode:
            fw_module(*args)
    return fx_g


# Private for now because we aren't providing a contract on what to return
# for joint graphs (we could when there's a clearer use case)
# In the future, we may need to add more export API's that provide their own strong guarantees.
# This is meant as a general helper function for handling various export-y use cases.
def _aot_export_function(
    func: Callable,
    args,
    *,
    num_params_buffers: int = 0,
    decompositions: Optional[dict] = None,
    # If we're exporting a joint graph and we don't want any tangent inputs in the graph
    # (because we are backpropping through a scalar 1 loss),
    # we need to explicitly specify not to include tangents in the graph.
    # It's not enough just to check that our tangent is a scalar, since we also
    # need to know if it is a 1 (no need to make it a graph input), or something else
    # (requiring it to be a graph input).
    # We don't know this info at trace time though, so we need to make it an explicit config.
    no_tangents: bool = False,
    pre_dispatch: bool = False,
    # If None, `dynamic_shapes` will be infered from inputs, but the inferred result might be wrong.
    dynamic_shapes: Optional[bool] = None,
    kwargs=None,
) -> tuple[torch.fx.GraphModule, ViewAndMutationMeta, pytree.TreeSpec, pytree.TreeSpec]:
    kwargs = kwargs or {}

    flat_fn, out_spec = create_tree_flattened_fn(func, args, kwargs)
    flat_args, in_spec = pytree.tree_flatten((args, kwargs))

    fake_mode = None
    if dynamic_shapes is None:
        # Try to infer `dynamic_shapes from inputs and graph nodes
        fake_mode = detect_fake_mode(flat_args)
        if (
            fake_mode is None
            and hasattr(func, "_orig_mod")
            and isinstance(func._orig_mod, torch.fx.GraphModule)
        ):
            vals = [
                node.meta["val"]
                for node in func._orig_mod.graph.nodes
                if "val" in node.meta
            ]
            fake_mode = detect_fake_mode(vals)
        dynamic_shapes = fake_mode is not None and fake_mode.shape_env is not None

    # The export use case doesn't care about several bits of AOTConfig
    # (1) compilers (we just export the graph)
    # (2) partitioners (export is only full graph, user can partition themselves)
    aot_config = AOTConfig(
        fw_compiler=None,
        bw_compiler=None,
        inference_compiler=None,
        partition_fn=None,
        decompositions=decompositions,
        num_params_buffers=num_params_buffers,
        aot_id=next(AOT_COUNTER),
        # For now there's no use case involving keeping input mutations in the graph
        # (which we can only do in the inference case anyway).
        # We can add this later if we need to.
        keep_inference_input_mutations=False,
        dynamic_shapes=dynamic_shapes,
        aot_autograd_arg_pos_to_source=None,
        is_export=True,
        no_tangents=no_tangents,
        pre_dispatch=pre_dispatch,
    )
    if fake_mode is None:
        fake_mode, shape_env = construct_fake_mode(flat_args, aot_config)
    else:
        shape_env = fake_mode.shape_env
    fake_flat_args = process_inputs(flat_args, aot_config, fake_mode, shape_env)

    fx_g, meta = create_aot_dispatcher_function(
        flat_fn,
        fake_flat_args,
        aot_config,
        fake_mode,
        shape_env,
    )
    return fx_g, meta, in_spec, out_spec.spec


@contextmanager
def _detect_attribute_assignment(mod: torch.nn.Module):
    # Do not allow assignment of tensor attributes during export unless
    # the attribute is registered as a buffer.

    NN_MODULE_STD_ATTRS = [
        "_backward_hooks",
        "_backward_pre_hooks",
        "_buffers",
        "_forward_hooks",
        "_forward_hooks_always_called",
        "_forward_hooks_with_kwargs",
        "_forward_pre_hooks",
        "_forward_pre_hooks_with_kwargs",
        "_is_full_backward_hook",
        "_load_state_dict_post_hooks",
        "_load_state_dict_pre_hooks",
        "_modules",
        "_non_persistent_buffers_set",
        "_parameters",
        "_state_dict_hooks",
        "_state_dict_pre_hooks",
        "training",
    ]
    NN_MODULE_LAZY_STD_ATTRS = [
        "_initialize_hook",
        "_load_hook",
    ]
    STD_ATTRS = {
        *NN_MODULE_STD_ATTRS,
        *NN_MODULE_LAZY_STD_ATTRS,
    }

    def _get_attributes(mod):
        # return any attributes of a module that are not standard attributes
        return {k: v for k, v in mod.__dict__.items() if k not in STD_ATTRS}

    # save state of attributes before enter
    snapshot = pytree.tree_map(
        lambda x: x,
        _get_attributes(mod),
        is_leaf=lambda x: type(x) in _pytree_subclasses_that_lose_info,
    )
    try:
        yield
    finally:
        # after exit, compare state of attributes with snapshot
        # to detect which tensor attributes were assigned
        assigned_tensor_attributes = []

        def _collect_assigned_tensor_attributes(kp, v, _v):
            if _v is not v:
                attr, *rest = kp
                if isinstance(v, torch.Tensor):
                    assigned_tensor_attributes.append(
                        f"self.{attr.key}{pytree.keystr(rest)}"
                    )
                # TODO(avik): Assigning all other types are allowed right now.
                # Maybe in the future we want to limit this to primitive types?
            return v

        new_attrs = _get_attributes(mod)
        if len(new_attrs) != len(snapshot):
            added_attrs = new_attrs.keys() - snapshot.keys()
            deleted_attrs = snapshot.keys() - new_attrs.keys()

            if len(added_attrs) > 0:
                raise ValueError(
                    f"During torch.export, following attrs were created in the model.forward: {added_attrs} "
                    f"Such attributes must be registered as buffers using the `register_buffer` "
                    f"API and must be initialized at model.__init__ "
                    f"(https://pytorch.org/docs/stable/generated/torch.nn.Module.html#torch.nn.Module.register_buffer)."
                )

            if len(deleted_attrs) > 0:
                raise ValueError(
                    f"During torch.export, following attrs were deleted in the model.forward: {deleted_attrs} "
                    f"Such attributes must be registered as buffers using the `register_buffer` "
                    f"API and must be initialized at model.__init__ "
                    f"(https://pytorch.org/docs/stable/generated/torch.nn.Module.html#torch.nn.Module.register_buffer)."
                )

        pytree.tree_map_with_path(
            _collect_assigned_tensor_attributes, snapshot, new_attrs
        )
        # restore state of all attributes (including, e.g., of primitive types)
        mod.__dict__.update(snapshot)

        if assigned_tensor_attributes:
            if len(assigned_tensor_attributes) > 1:
                noun, verb = "attributes", "were"
            else:
                noun, verb = "attribute", "was"
            raise ValueError(
                f"The tensor {noun} {', '.join(assigned_tensor_attributes)} {verb} assigned during export. "
                "Such attributes must be registered as buffers using the `register_buffer` API "
                "(https://pytorch.org/docs/stable/generated/torch.nn.Module.html#torch.nn.Module.register_buffer)."
            )


compiled_function = aot_function
compiled_module = aot_module<|MERGE_RESOLUTION|>--- conflicted
+++ resolved
@@ -1036,7 +1036,6 @@
         assert source not in seen_sources, source
         seen_sources.add(source)
         aot_autograd_arg_pos_to_source.append(source)
-        static_input_indices.append(i)
 
         static_input_indices.append(i)
 
@@ -1053,13 +1052,8 @@
 
         # input[i] in dynamo is now:
         # input[i + len(extra_params)] in AOT,
-<<<<<<< HEAD
-        # where extra_params are the params/buffers that dynamo baked into
-        # the OutputGraph
-=======
         # where extra_params are the params/buffers that dynamo baked into the
         # OutputGraph
->>>>>>> 8f54e56e
         actual_pos = pos + len(param_keys)
 
         if "tensor_dict" in node.meta and node.meta["tensor_dict"].get(
