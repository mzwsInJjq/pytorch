--- conflicted
+++ resolved
@@ -271,12 +271,8 @@
                 backward_time_taken_ns=0,
                 sanitized_aot_config=sanitize_aot_config(aot_config),
                 guards_expr=guards_expr,
-<<<<<<< HEAD
-                cached_lazy_backward_info=None,
                 backward_state_indices=None,
                 num_symints_saved_for_bw=None,
-=======
->>>>>>> 07152a03
             )
             AOTAutogradCache.save(
                 cache_info.cache_key, entry, remote=should_use_remote_autograd_cache()
@@ -1315,14 +1311,8 @@
                     backward_time_taken_ns,
                     sanitized_aot_config=sanitize_aot_config(aot_config),
                     guards_expr=guards_expr,
-<<<<<<< HEAD
-                    cached_lazy_backward_info=CachedAutogradLazyBackwardCompileInfo(
-                        bw_module
-                    ),
                     backward_state_indices=backward_state_indices,
                     num_symints_saved_for_bw=num_symints_saved_for_bw,
-=======
->>>>>>> 07152a03
                 )
                 remote = should_use_remote_autograd_cache()
                 AOTAutogradCache.save(cache_info.cache_key, entry, remote)
