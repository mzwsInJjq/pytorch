# mypy: allow-untyped-defs
"""
Utils for caching the outputs of AOTAutograd
"""
from __future__ import annotations

import base64
import contextlib
import functools
import json
import logging
import os
import pickle
import shutil
import time
import traceback
from abc import ABC, abstractmethod
from copy import copy
from dataclasses import dataclass
from typing import Any, Callable, Generic, Optional, TYPE_CHECKING, TypeVar, Union

import torch
from torch._dynamo.trace_rules import torch_non_c_binding_in_graph_functions
from torch._dynamo.utils import (
    CHROMIUM_EVENT_LOG,
    CompileEventLogger,
    counters,
    dynamo_timed,
)
from torch._functorch import config
from torch._inductor.codecache import (
    _ident,
    add_ephemeral_timeout_increase_for_distributed,
    BypassFxGraphCache,
    create_cache,
    extract_tensor_metadata_for_cache_key,
    FxGraphCache,
    FxGraphCachePickler,
    FxGraphHashDetails,
    GuardedCache,
    sha256_hash,
    write_atomic,
)
from torch._inductor.output_code import (
    CompiledFxGraph,
    CompiledFxGraphConstants,
    OutputCode,
)
from torch._inductor.runtime.runtime_utils import cache_dir
from torch._inductor.utils import should_use_remote_fx_graph_cache
from torch._logging import LazyString
from torch._utils_internal import log_cache_bypass
from torch.compiler._cache import CacheArtifactManager, CacheArtifactType
from torch.fx.experimental.symbolic_shapes import hint_int
from torch.utils._triton import has_triton_package
from torchgen.utils import dataclass_repr

from .runtime_wrappers import (
    AOTDispatchAutograd,
    AOTDispatchSubclassWrapper,
    CompilerWrapper,
    FunctionalizedRngRuntimeWrapper,
    post_compile,
    RuntimeWrapper,
    SubclassMeta,
)
from .schemas import AOTAutogradCacheInfo, AOTConfig, ViewAndMutationMeta  # noqa: F401


if TYPE_CHECKING:
    from torch._inductor.compile_fx import _CompileFxKwargs
    from torch._inductor.cudagraph_utils import BoxedDeviceIndex
    from torch._inductor.remote_cache import JsonDataTy, RemoteCache
    from torch._inductor.utils import BoxedBool
    from torch.fx.node import Node

log = logging.getLogger(__name__)


class BypassAOTAutogradCache(Exception):
    pass


# Used to signify when FXGraphCache missed when AOTAutogradCache uses it
class FXGraphCacheMiss(BypassAOTAutogradCache):
    pass


def should_use_remote_autograd_cache():
    if torch._inductor.config.force_disable_caches:
        return False
    if config.enable_remote_autograd_cache is not None:
        return config.enable_remote_autograd_cache
    if not config.is_fbcode():
        return False

    if torch._utils_internal.is_fb_unit_test():
        return False

    try:
        from torch._inductor.fb.remote_cache import REMOTE_CACHE_VERSION
    except ModuleNotFoundError:
        return False

    jk_name = "pytorch/remote_cache:aot_autograd_cache_version"

    return REMOTE_CACHE_VERSION >= torch._utils_internal.justknobs_getval_int(jk_name)


def should_use_local_autograd_cache():
    if torch._inductor.config.force_disable_caches:
        return False
    return config.enable_autograd_cache


def check_node_safe(node: Node):
    """
    Checks that the node only uses supported operators. We are starting with very
    conservative cacheability constraints, and incrementally adding more support as we expand.

    [Note: AOTAutograd Cacheability checks]
    - Our cache key is computed from the FX graph produced by Dynamo and the input example values
    - A node is "safe" if the same cache key results in a compiled artifact that has the same behavior
        (i.e, the set of inputs that go into our cache key is sufficient to distinguish its behavior)

    To accomplish this safety check, we consider the following functions to be safe:
        - Public functions under modules torch, torch.functional, and torch.nn.functional: these are
        allowed in the graph by dynamo, so we can assume they are safe to cache.
        - method calls on base tensor types
        - Any call_module that dynamo deemed safe to allow AOTAutograd to trace
        - Non callable nodes, such as placeholder, output, get_attr

    The test suite test_aot_autograd_cache.py::AOTAutogradCachePicklerTests tries its best to fully cover/specify this behavior.
    """
    SAFE_TORCH_MODULES = ("torch.functional", "torch.nn.functional")
    SAFE_TORCH_FUNCTIONS = (
        "torch.Size",
        "torch.Tensor",
        "torch.sym_int",
        "torch._sym_sqrt",
        "torch.sym_float",
        "torch.sym_sum",
    )
    SAFE_NON_TORCH_FUNCTIONS = (
        "einops.einops.rearrange",
        "einops.einops.repeat",
    )

    def is_public_torch_api(target):
        # Don't blindly allow private functions in the torch namespace
        is_private = target.__name__.startswith("_")

        return (
            getattr(target, "__module__", None) in SAFE_TORCH_MODULES and not is_private
        )

    def is_safe_torch_function(target):
        """Allowlisted torch functions"""
        function_name = f"{target.__module__}.{target.__name__}"
        # Allow torch.autograd.function.FunctionCtx if custom autograd functions are allowed
        if function_name == "torch.autograd.function.FunctionCtx":
            return (
                torch._functorch.config.autograd_cache_allow_custom_autograd_functions
            )

        # Functions in torch_non_c_binding_in_graph_functions
        # are guaranteed to be cache safe.
        # See NOTE: [Cacheability of in-graph torch functions]
        return (
            function_name in torch_non_c_binding_in_graph_functions
            or function_name in SAFE_TORCH_FUNCTIONS
            or function_name in torch._inductor.config.unsafe_marked_cacheable_functions
        )

    def is_cacheable_function(target):
        if isinstance(target, (torch._ops.OpOverload, torch._ops.OpOverloadPacket)):
            return True
        if is_public_torch_api(target):
            return True
        # Technically, FXGraphCache._check_for_hop already checks this,
        # but better to error earlier anyway
        if isinstance(target, torch._ops.HigherOrderOperator):
            return target.cacheable()
        is_builtin_fun_or_type = type(target).__name__ == "builtin_function_or_method"
        if is_builtin_fun_or_type:
            return True
        if is_safe_torch_function(target):
            return True
        function_name = f"{target.__module__}.{target.__name__}"
        if function_name in SAFE_NON_TORCH_FUNCTIONS:
            return True
        return False

    def is_tensor(target):
        # Tensors always have example values in meta field
        return "example_value" in target.meta

    # I'd love to use a match statement here, but it wasn't introduced until py3.10
    if node.op == "call_function":
        if not is_cacheable_function(node.target):
            module = getattr(node.target, "__module__", None)
            name = getattr(node.target, "__name__", None)
            raise BypassAOTAutogradCache(
                f"Unsupported call_function target {node.target}. \n Function module: {module}, \nFunction name: {name}"
            )
    elif node.op == "call_method":
        method_name = node.target
        method_target = node.args[0]
        # Only support method calls on base tensors
        if not is_tensor(method_target):
            module = getattr(method_target, "__module__", None)
            name = getattr(method_target, "__name__", None)
            raise BypassAOTAutogradCache(
                f"Unsupported call_method target {method_target}. \nMethod module: {module}, \nMethod name: {name}"
            )
        if (
            type(method_name) != str
            and type(method_name).__name__ != "method_descriptor"
        ):
            raise BypassAOTAutogradCache(
                f"Unsupported call_method method {node.target}: {method_name}"
            )
    # Cache safe
    elif node.op in ("placeholder", "get_attr", "call_module", "output"):
        # Assumption today for call_module being a safe op:
        # (1) today the only call_module ops that can show up in a graph come from "built-in-nn-modules"
        # that dynamo assumes are safe to trace. If dynamo assumes they are safely to blindly trace, then
        # they should be safe to cache as well.
        # (2) in the steady-state (some time in H2?) we shouldn't see these anymore, once inline builtin nn modules by default
        # (3) We do not allow user made nn modules in the graph today, only function calls.
        pass
    else:
        raise BypassAOTAutogradCache(f"Unsupported node op {node.op}")


def check_cacheable(gm: torch.fx.GraphModule):
    """
    Checks that the graph module only uses supported operators
    """
    nodes = gm.graph.nodes
    if torch._inductor.config.freezing:
        raise BypassAOTAutogradCache("Cannot cache a graph with freezing enabled")

    if not (
        torch._inductor.config.fx_graph_cache or should_use_remote_fx_graph_cache()
    ):
        raise BypassAOTAutogradCache("FX graph cache is not enabled")

    tracing_context = torch._guards.TracingContext.try_get()
    if tracing_context and tracing_context.fakify_first_call:
        raise BypassAOTAutogradCache(
            "Won't cache a graph with fakify_first_call enabled"
        )
    for node in nodes:
        check_node_safe(node)


def check_metadata_cacheable(metadata: ViewAndMutationMeta):
    """
    When view replay is turned on, we bypass autograd cache if
    the output is aliased.
    """
    if config.view_replay_for_aliased_outputs:
        for info in metadata.output_info:
            if info.functional_tensor is not None:
                raise BypassAOTAutogradCache(
                    "Cannot cache a graph with functional tensor"
                )


class AOTAutogradCacheDetails(FxGraphHashDetails):
    """
    Object to capture all the details for a dynamo graph module relevant to computing
    a safe and stable cache key for AOTAutograd.
    """

    def __init__(
        self,
        gm: torch.fx.GraphModule,
        example_inputs,
        aot_config: AOTConfig,
        fx_config: _CompileFxKwargs,
    ):
        # FxGraphHashDetails contains all the keys related to inductor. Also includes some system info
        self.aot_config = aot_config
        self.grad_enabled = torch.is_grad_enabled()
        self.disable_amp = torch._C._is_any_autocast_enabled()
        self.deterministic_algorithms = torch.are_deterministic_algorithms_enabled()
        self.autograd_config = config.save_config()
        try:
            # FXGraphCache has constraints on what can be pickled in its inductor
            # config. Check that the gm is cacheable by inductor first,
            # and if it raises an exception, also bypass on our end.
            FxGraphCache._check_can_cache(gm)
            super().__init__(gm, example_inputs, fx_config, [])
        except BypassFxGraphCache as e:
            # Sometimes inductor configs are unpickleable and can fail
            raise BypassAOTAutogradCache(str(e)) from e


class AOTAutogradCachePickler(FxGraphCachePickler):
    def __init__(self, gm: torch.fx.GraphModule):
        super().__init__(gm)
        self.dispatch_table: dict
        self.dispatch_table.update(
            {
                AOTConfig: functools.partial(self._reduce_aot_config),
                torch.Tensor: functools.partial(self._reduce_tensor),
            }
        )

    def _reduce_aot_config(self, aot_config: AOTConfig):
        """
        Reduce the config to a stable key for caching.
        """
        return (
            _ident,
            (
                aot_config.num_params_buffers,
                aot_config.keep_inference_input_mutations,
                aot_config.is_export,
                aot_config.no_tangents,
                aot_config.dynamic_shapes,
                aot_config.aot_autograd_arg_pos_to_source,
                aot_config.enable_log,
                aot_config.pre_dispatch,
            ),
        )

    def _reduce_tensor(self, tensor):
        """
        Reduce the tensor to a stable key for caching.
        """
        metadata = extract_tensor_metadata_for_cache_key(tensor)
        return (_ident, (metadata,))


def autograd_cache_key(
    gm: torch.fx.GraphModule,
    example_inputs,
    config: AOTConfig,
    fx_config: _CompileFxKwargs,
    # TODO: add args and parameters
) -> tuple[str, list[str]]:
    """
    Generate a unique hash of the FX graph for caching.
    """
    check_cacheable(gm)
    if has_triton_package():
        # Due to https://github.com/triton-lang/triton/issues/3729,
        # if triton is < 3.2.0, AOTAutogradCache may cause us to
        # attempt to load a cache entry without initializing
        # the CUDA context on the autograd thread.

        # Without caching, we naturally do this initialization when
        # tracing through the graph with the autograd engine.
        import triton

        if triton.__version__ < "3.2.0":
            raise BypassAOTAutogradCache("AOTAutogradCache requires triton 3.2.0")

    details = AOTAutogradCacheDetails(gm, example_inputs, config, fx_config)
    pickler = AOTAutogradCachePickler(gm)
    # The prefix distinguishes among the other kinds of objects we cache
    key = "a" + pickler.get_hash(details)
    debug_lines = pickler.debug_lines(details)
    log.debug(
        "Autograd graph cache hash details for key %s:\n%s",
        key,
        LazyString(lambda: "\n".join(debug_lines)),
    )
    return key, debug_lines


TOut = TypeVar("TOut", bound=OutputCode)


class InductorOutput(Generic[TOut], ABC):
    """
    Class representing a single inductor output
    """

    @abstractmethod
    def pre_save(self) -> None:
        ...

    @abstractmethod
    def load(self, example_inputs) -> TOut:
        ...

    @abstractmethod
    def post_compile(self, result: TOut, fx_config: _CompileFxKwargs) -> TOut:
        ...


@dataclass
class CompiledFxGraphLoadable(InductorOutput[CompiledFxGraph]):
    """
    A full compiled fx graph that doesn't need to lookup the FxGraphCache
    to run
    """

    result: CompiledFxGraph

    def pre_save(self) -> None:
        disk_compiled_graph = copy(self.result)
        disk_compiled_graph.prepare_for_serialization()
        self.result = disk_compiled_graph
        return

    def load(self, example_inputs) -> CompiledFxGraph:
        self.example_inputs = example_inputs

        return self.result

    def post_compile(
        self, result: CompiledFxGraph, fx_config: _CompileFxKwargs
    ) -> CompiledFxGraph:
        constants = CompiledFxGraphConstants()
        # Cache hit specific post compile
        graph, cache_info = FxGraphCache.cache_hit_post_compile(result, {}, constants)
        if graph is None:
            raise BypassAOTAutogradCache("Failed to reload cache entry from disk")
        torch._logging.trace_structured(
            "artifact",
            metadata_fn=lambda: {
                "name": "fx_graph_bundled_cache_hit",  # always a hit
                "encoding": "json",
            },
            payload_fn=lambda: json.dumps(cache_info),
        )
        counters["inductor"]["fxgraph_cache_hit"] += 1
        # Run normal post compile
        graph.post_compile(self.example_inputs, constants, fx_config)
        return graph


@dataclass
class FxGraphCacheLoadable(InductorOutput[CompiledFxGraph]):
    fx_graph_cache_info: tuple[str, list[str]]
    fx_graph_guard_expr: Optional[str]

    def pre_save(self):
        return

    def _is_backward(self) -> bool:
        return False

    def load(self, example_inputs) -> CompiledFxGraph:
        # [Note: AOTAutogradCache and FXGraphCache Guard interactions]
        # As mentioned, AOTAutograd takes in the symint inputs from dynamo's list of arguments.
        # FXGraphCache serializes guards that are needed in the shape_env based on these symint inputs to the graph.
        # The invariant that AOTAutograd uses here is that the sources for symints given to it by dynamo are exactly
        # the same as the ones it passes to inductor, for both the forward and backward passes.
        # (This does not mean that the tensor values passed in are the same: only that their symints are).
        # That is, AOTAutograd and Inductor never create new guards based on symints with different sources
        # than those passed to it by inductor.

        # We pass the post compile function, which sets various fx_config boxed values,
        # so we can call it only after we're sure both forward and backward have

        # Clear CompiledTritonKernels before loading from FXGraphCache
        torch._inductor.async_compile.CompiledTritonKernels.cache_clear()
        remote_cache = None
        constants = CompiledFxGraphConstants()
        if should_use_remote_fx_graph_cache():
            remote_cache = FxGraphCache.get_remote_cache()
        (cache_key, debug_lines) = self.fx_graph_cache_info

        def check_exact_guard_match(guard_expr, _hints):
            """
            AOTAutogradCache tracks its own guards, so we just need to treat these guard expressions as a second
            cache key of sorts: we just check for equality, i.e. the FXGraphCache entry with
            the exact same guards as we originally saved into the cache.
            """
            return guard_expr == self.fx_graph_guard_expr

        result, cache_info = FxGraphCache.load_with_key(
            cache_key,
            debug_lines,
            example_inputs,
            local=True,
            remote_cache=remote_cache,
            is_backward=self._is_backward(),
            constants=constants,
            evaluate_guards=check_exact_guard_match,
        )
        if result is None:
            log.info("FXGraphCache cache miss for key %s", self.fx_graph_cache_info)
            torch._logging.trace_structured(
                "artifact",
                metadata_fn=lambda: {
                    "name": "fx_graph_cache_miss",  # always a hit
                    "encoding": "json",
                },
                payload_fn=lambda: json.dumps(cache_info),
            )

            raise FXGraphCacheMiss

        # No need to log chromium event because AOTAutograd will log that immediately for us
        torch._logging.trace_structured(
            "artifact",
            metadata_fn=lambda: {
                "name": "fx_graph_cache_hit",  # always a hit
                "encoding": "json",
            },
            payload_fn=lambda: json.dumps(cache_info),
        )
        self.example_inputs = example_inputs
        self.constants = constants
        return result

    def post_compile(
        self, result: CompiledFxGraph, fx_config: _CompileFxKwargs
    ) -> CompiledFxGraph:
        """
        Called after FXGraphCacheLoadable.load, mutates fx_config
        """
        result.post_compile(self.example_inputs, self.constants, fx_config)
        return result


@dataclass
class CompiledForward(FxGraphCacheLoadable):
    """
    Cacheable entry for a forward function
    """

    def _is_backward(self) -> bool:
        return False


@dataclass
class GenericCompiledBackward(InductorOutput[TOut]):
    # Used by AOTDispatchAutograd.post_compile
    backward_state_indices: list[int]
    num_symints_saved_for_bw_: int


@dataclass
class CompiledBackward(GenericCompiledBackward[CompiledFxGraph], FxGraphCacheLoadable):
    """
    Cacheable entry for a forward function
    """

    def _is_backward(self) -> bool:
        return True


# Forward types don't have any extra parameters, so this is just a TypeAlias, in essence
class BundledCompiledForward(CompiledFxGraphLoadable):
    pass


@dataclass
class BundledCompiledBackward(
    GenericCompiledBackward[CompiledFxGraph], CompiledFxGraphLoadable
):
    pass


TForward = TypeVar("TForward", bound=InductorOutput)
TBackward = TypeVar("TBackward", bound=GenericCompiledBackward)


@dataclass
class GenericAOTAutogradCacheEntry(Generic[TForward, TBackward]):
    """A single entry into the cache, genericized by Forward and Backward types.

    A TForward is always an InductorOutput of some sort, which represents the
    forward graph of the compile.
    A TBackward is an InductorOutput + metadata about the backward, useful for specific
    backward-only wrappers. This type is encapsulated by GenericCompiledBackward.

    Each AOTAutogradCacheEntry is essentially parameterized by 1. the method of loading
    from the cache (either Bundled or UnBundled), and 2. The type of the output. For now,
    the only type of output we support is Python Wrapper output, i.e. OutputCode.CompiledFxGraph,
    but the same technique works for C++ wrapper code; we'd just add an extra InductorOutput type.
    """

    # Forward and Backward info
    compiled_fw: TForward
    compiled_bw: Optional[TBackward]

    # Code of the joint graph using print_readable()
    # Used for logging purposes
    aot_joint_graph_str: Optional[str]
    aot_forward_graph_str: Optional[str]
    aot_backward_graph_str: Optional[str]

    # Runtime_metadata saved right before compilation
    runtime_metadata: ViewAndMutationMeta

    # Wrappers that run after each aot_dispatch_* function
    dispatch_wrappers: list[CompilerWrapper]

    # Used by AOTSubclassWrapper
    maybe_subclass_meta: Optional[SubclassMeta]
    num_fw_outs_saved_for_bw: Optional[int]

    # Used by RuntimeWrapepr
    indices_of_inps_to_detach: list[int]

    # Time taken to trace/compile the forward
    # forward_time_taken includes AOTAutograd tracing time + inductor compilation time
    # backward_time_taken is essentially just the time inductor took to compile
    forward_time_taken_ns: int
    backward_time_taken_ns: int

    # Used by standalone_compile
    sanitized_aot_config: AOTConfig

    guards_expr: Optional[str]

<<<<<<< HEAD
    # # Used by compiled autograd
    cached_lazy_backward_info: Optional[CachedAutogradLazyBackwardCompileInfo]

    def pre_save(self):
        """
        Perform any preparations to make the cache entry ready for serialization.
        """
        check_metadata_cacheable(self.runtime_metadata)
        self.compiled_fw.pre_save()
        if self.compiled_bw is not None:
            self.compiled_bw.pre_save()

=======
>>>>>>> 07152a03
    # Turn cache entry into the original callable
    def wrap_post_compile(
        self,
        args: list[torch.Tensor],
        aot_config: AOTConfig,
        fx_config: _CompileFxKwargs,
    ) -> Callable:
        """
        This function takes a cache entry and carefully reconstructs the original callable
        that AOTAutograd returned the first time it was run. It does this by running the various
        post compile steps that AOTAutograd runs on its compiled artifact after running the fw/bw compilers.

        In the inference path, this consists of the Subclass, FunctionalzedRngRuntime, and RuntimeWrappers.
        In the autograd path, this consists of AOTAutogradDispatch.post_compile.

        The steps here should match exactly the steps that are run in aot_dispatch_base and aot_dispatch_autograd.

        Notably absent from the cached path are:
        - DebugAssertWrapper
        - FakifiedOutWrapper

        Which we'll handle separately later on, if necessary.
        """
        # Log the output of AOTAutogradCache
        if aot_config.enable_log:
            # TODO: maybe also log to aot_graphs_log
            # Unfortunately aot_graphs_log uses
            # slightly different formatting though
            if self.aot_joint_graph_str is not None:
                torch._logging.trace_structured(
                    "aot_joint_graph", payload_fn=lambda: self.aot_joint_graph_str
                )

            if self.aot_forward_graph_str is not None:
                torch._logging.trace_structured(
                    "artifact",
                    metadata_fn=lambda: {
                        "name": "aot_forward_graph_fw_metadata",
                        "encoding": "string",
                    },
                    payload_fn=lambda: dataclass_repr(self.runtime_metadata),
                )
                if self.maybe_subclass_meta is not None:
                    torch._logging.trace_structured(
                        "artifact",
                        metadata_fn=lambda: {
                            "name": "aot_forward_graph_fw_subclass_metadata",
                            "encoding": "string",
                        },
                        payload_fn=lambda: dataclass_repr(self.maybe_subclass_meta),
                    )

                # It's called an inference graph if not running with autograd
                name = (
                    "aot_forward_graph"
                    if self.aot_backward_graph_str is not None
                    else "aot_inference_graph"
                )
                torch._logging.trace_structured(
                    name, payload_fn=lambda: self.aot_forward_graph_str
                )

            if self.aot_backward_graph_str is not None:
                torch._logging.trace_structured(
                    "aot_backward_graph", payload_fn=lambda: self.aot_backward_graph_str
                )
        with dynamo_timed("AOTAutogradCache.inductor_load"):
            compiled_fw_func = self.compiled_fw.load(args)
            compiled_bw_func = None
            if self.compiled_bw is not None:
                compiled_bw_func = self.compiled_bw.load(args)
                needs_autograd = True
                CompileEventLogger.try_add_pt2_compile(
                    "backend_compile", dispatch_mode="autograd"
                )
                # Now that we've loaded forward and backward, call post compile on both
                # This avoids setting things like BoxedBools in fx_config until
                # after both forward and backward cache hit
                fw_fx_config: _CompileFxKwargs = {
                    **fx_config,
                    "is_backward": False,
                }
                bw_fx_config: _CompileFxKwargs = {
                    **fx_config,
                    "is_backward": True,
                }
                compiled_fw_func = self.compiled_fw.post_compile(
                    compiled_fw_func, fw_fx_config
                )
                compiled_bw_func = self.compiled_bw.post_compile(
                    compiled_bw_func, bw_fx_config
                )
            else:
                inference_fx_config: _CompileFxKwargs = {
                    **fx_config,
                    "is_backward": False,
                }

                needs_autograd = False
                CompileEventLogger.try_add_pt2_compile(
                    "backend_compile", dispatch_mode="inference"
                )
                compiled_fw_func = self.compiled_fw.post_compile(
                    compiled_fw_func, inference_fx_config
                )

        # Wrap the forward function in post compile wrappers
        compiled_fw_func = AOTDispatchSubclassWrapper(
            trace_joint=needs_autograd,
            fw_only=None,
            maybe_subclass_meta=self.maybe_subclass_meta,
            num_fw_outs_saved_for_bw=self.num_fw_outs_saved_for_bw,
        ).post_compile(
            compiled_fw_func, aot_config, runtime_metadata=self.runtime_metadata
        )

        req_subclass_dispatch = self.maybe_subclass_meta is not None
        CompileEventLogger.try_add_pt2_compile(
            "backend_compile", requires_subclass_dispatch=req_subclass_dispatch
        )

        # In autograd case, functionalizedRngWrapper should not modify outs
        return_new_outs = not needs_autograd
        compiled_fw_func = FunctionalizedRngRuntimeWrapper(
            return_new_outs=return_new_outs
        ).post_compile(
            compiled_fw_func, aot_config, runtime_metadata=self.runtime_metadata
        )
        disable_amp = torch._C._is_any_autocast_enabled()

        if needs_autograd:
            assert self.compiled_bw is not None
            # This function is run on both cache miss and cache hit, either here
            # or in aot_dispatch_autograd. On a cache hit,
            # 1. the bw is already compiled
            # 2. we don't need to save to the cache again
            # so those corresponding arguments are set to None.
            compiled_function = AOTDispatchAutograd.post_compile(
                compiled_fw_func,
                compiled_bw_func,
                self.maybe_subclass_meta,
                self.compiled_bw.num_symints_saved_for_bw_,
                self.compiled_bw.backward_state_indices,
                disable_amp,
                self.indices_of_inps_to_detach,
                None,  # lazy_backward_info
                aot_config,
                fw_metadata=self.runtime_metadata,
                try_save_cache_entry=None,
            )
        else:
            compiled_function = RuntimeWrapper(
                indices_of_inps_to_detach=self.indices_of_inps_to_detach,
                trace_joint=False,
                disable_amp=disable_amp,
            ).post_compile(
                compiled_fw_func, aot_config, runtime_metadata=self.runtime_metadata
            )

        compiled_function, _ = post_compile(
            self.dispatch_wrappers,
            compiled_function,
            aot_config,
            runtime_metadata=self.runtime_metadata,
        )

        # Now that we're pretty sure it's a successful load, add guards
        # to the existing shape environment from the cache
        if self.guards_expr:
            symints = AOTAutogradCache._filter_backed_symints(args)
            check = bool(AOTAutogradCache.evaluate_guards(self.guards_expr, symints))
            assert check is True

        return compiled_function


class AOTAutogradCacheEntry(
    GenericAOTAutogradCacheEntry[CompiledForward, CompiledBackward]
):
    """
    Regular AOTAutogradCacheEntry: saves the forward/backward FxGraphCache keys
    and looks them up in FxGraphCache on load
    """


class BundledAOTAutogradCacheEntry(
    GenericAOTAutogradCacheEntry[BundledCompiledForward, BundledCompiledBackward]
):
    """
    AOTAutogradCacheEntry where we save the entire CompiledFxGraph instead
    of relying on cache keys from FxGraphCache
    """


@contextlib.contextmanager
def sanitize_gm_for_cache(gm: torch.fx.GraphModule):
    """
    Clears a few fields in a dynamo supplied Graph Module that are not stable between graph inputs, but don't
    affect inductor or aotdispatch correctness.

    These fields **can** be used by code calling into aotdispatch (namely, dynamo), so we can't null them out completely.

    To ensure that these fields are not accessed by inductor or aotdispatch, we clear them during AOTAutogradCache.load,
    and then put them back before returning. This way, we generate a cache key based off of a canonical graph
    without these fields, and also guarantee they aren't used to affect the cache's output.
    """
    IGNORED_FIELDS = (
        "meta",  # metadata used by export
        "compile_subgraph_reason",  # Used by dynamo only for logging, no change in inductor/autograd behavior
        "_param_name_to_source",  # Encapsulated by aot_config.aot_autograd_arg_pos_to_source
    )
    saved_fields = {}
    for field in IGNORED_FIELDS:
        saved_fields[field] = getattr(gm, field, None)
        # Clear the field
        setattr(gm, field, None)
    try:
        yield
    finally:
        # Put the fields back after dispatch_and_compile is complete
        for field, value in saved_fields.items():
            setattr(gm, field, value)


class AOTAutogradCache(GuardedCache[GenericAOTAutogradCacheEntry]):
    """
    Caches the results of running AOTAutograd. This class mostly handles the save and load logic, whereas
    AOTAutogradCacheEntry handles the wrapping/unwrapping logic.

    Cache Inputs (AOTAutogradCacheDetails)
    - AOTAutogradCache takes in the following inputs, which are analogous to inputs given
        to AOTAutograd by dynamo:
        - A fx graph module generated by dynamo
        - A list of args, which consists of:
            - Symint inputs to the graph, generated by dynamo
            - The **real tensor** inputs, which inductor uses for cudagraphs
            - Notably, the real tensor inputs don't have symints in their metadata.
        AOTAutograd then retraces those real tensor arguments into FakeTensors later during execution.
        - A set of global configurations that affect AOTAutograd or Inductor behavior.

    It then generates a cache key given these values. Notably, this means AOTAutogradCache currently
    specializes on the sizes and strides of the real tensor inputs when dynamic shapes are turned on.
    In a later PR, we'll likely generate the cache key based on the FakeTensors AOTAutograd generates
    based on the real tensor inputs, which can contain symints.

    # Cache Outputs (AOTAutogradCacheEntry)
    - AOTAutogradCache caches the following values:
        - The compiled forward and backward functions from inductor, via keys to the FXGraphCache
        - Metadata to reconstruct the AOTModule from the compiled inductor artifacts
        - See AOTAutogradCacheEntry for more info

    [Note: Caching guards generated by AOTAutograd and Inductor]
    AOTAutograd and inductor both can introduce new guards to the shape environment. FXGraphCache saves guards with each
    compiled graph inductor generates. On a cache hit, AOTAutograd reloads the compiled forward and backward functions
    from FXGraphCache, giving it new symint arguments from the input args.
    FXGraphCache uses those symints and its saved guards to repopulate the ShapeEnv with guards.
    **No new guards are generated into the shape env after inductor finishes compiling**, so the guards
    saved by inductor are sufficient for correctness for both AOTAutograd and Inductor's caches.
    """

    @staticmethod
    def clear():
        """Clear the cache"""
        try:
            shutil.rmtree(AOTAutogradCache._get_tmp_dir())
        except FileNotFoundError:
            pass

    @staticmethod
    def load(
        dispatch_and_compile: Callable,
        mod: Union[torch.fx.GraphModule, torch._dynamo.utils.GmWrapper],
        args,
        aot_config: AOTConfig,
        cudagraphs: BoxedBool,
        boxed_forward_device_index: Optional[BoxedDeviceIndex],
        local: bool,
        remote: bool,
    ) -> Callable:
        """
        Load a result from the cache, and reconstruct a runtime wrapper around the object
        """
        gm = mod.gm if isinstance(mod, torch._dynamo.utils.GmWrapper) else mod
        with sanitize_gm_for_cache(gm):
            compiled_fn = None
            cache_info: dict[str, Any] = {}
            cache_key = None
            debug_lines: list[str] = []
            cache_event_time = time.time_ns()
            cache_state = None
            fx_config: _CompileFxKwargs = {
                "cudagraphs": cudagraphs,
                "boxed_forward_device_index": boxed_forward_device_index,
            }
            try:
                cache_key, debug_lines = autograd_cache_key(
                    gm, args, aot_config, fx_config
                )
                entry: Optional[
                    GenericAOTAutogradCacheEntry
                ] = AOTAutogradCache._lookup(cache_key, local, remote, args)
                if entry is not None:
                    compiled_fn = entry.wrap_post_compile(args, aot_config, fx_config)
                    log.info("AOTAutograd cache hit for key %s", cache_key)

                    counters["aot_autograd"]["autograd_cache_hit"] += 1
                    cache_state = "hit"
                    cache_event_time = time.time_ns()
                    forward_time_saved = entry.forward_time_taken_ns // 1e6
                    backward_time_saved = entry.backward_time_taken_ns // 1e6
                    cache_info.update(
                        {
                            "forward_time_saved_ms": forward_time_saved,
                            "backward_time_saved_ms": backward_time_saved,
                            "time_saved_ms": forward_time_saved + backward_time_saved,
                        }
                    )
                    time_saved_ns = (
                        entry.forward_time_taken_ns + entry.backward_time_taken_ns
                    )
                    # TODO: should we use the same field for remote cache time saved for both
                    # FXGraphCache and AOTAutogradCache?
                    # get_metrics_context().increment(...)
                    if (
                        ephemeral_increase := add_ephemeral_timeout_increase_for_distributed(
                            time_saved_ns
                        )
                    ) != 0:
                        cache_info["ephemeral_timeout_increase"] = ephemeral_increase

                if compiled_fn is None:
                    log.info("AOTAutograd cache miss for key %s", cache_key)
                    counters["aot_autograd"]["autograd_cache_miss"] += 1
                    cache_state = "miss"
                    cache_event_time = time.time_ns()
            # Count missing the FXGraphCache as a miss not a bypass
            except FXGraphCacheMiss as e:
                counters["aot_autograd"]["autograd_cache_miss"] += 1
                cache_state = "miss"
                if config.strict_autograd_cache:
                    raise e
            # Most often this is BypassAOTAutogradCache, but
            # if there's ever different reason we can't cache,
            # we still never want to hard throw an exception, since
            # we can always fallback to a cache bypass.
            # As an example, if the user calls autograd via
            # standalone inductor, we will sometimes get a GraphModule
            # that doesn't actually have a `.graph` on it. Instead
            # of checking every single case, we safely catch the exception
            # in those cases.
            except Exception as e:
                cache_key = None
                counters["aot_autograd"]["autograd_cache_bypass"] += 1
                log.info("Bypassing autograd cache due to: %s", e)
                cache_state = "bypass"
                cache_event_time = time.time_ns()
                cache_info["cache_bypass_reason"] = str(e)
                cache_info["cache_bypass_exception_type"] = type(e).__name__
                cache_info["cache_bypass_traceback"] = traceback.format_exc().split(
                    "\n"
                )
                # TODO: this gets logged implicitly by cache_bypass_reason,
                # and here we explicitly log it into tlparse.
                # We may want to log this as an extra column in Scuba, though.
                cache_info["cache_bypass_hard_exception"] = not isinstance(
                    e, BypassAOTAutogradCache
                )
                if remote:
                    log_cache_bypass("bypass_aot_autograd", str(e))
                if config.strict_autograd_cache:
                    raise e
            if compiled_fn is None:
                # Set the cache key so we can save a cache result later
                symints = AOTAutogradCache._filter_backed_symints(args)
                if cache_key is not None:
                    aot_config.cache_info = AOTAutogradCacheInfo(
                        cache_key, time.time_ns(), forward_symints=symints
                    )
                compiled_fn = dispatch_and_compile()

            cache_info.update(
                {
                    "key": cache_key,
                    "cache_state": cache_state,
                    "components": debug_lines,
                }
            )
            if CHROMIUM_EVENT_LOG:
                CompileEventLogger.instant(
                    f"autograd_cache_{cache_state}",
                    metadata=cache_info,
                    time_ns=cache_event_time,
                )
                CompileEventLogger.try_add_pt2_compile(
                    "backend_compile",
                    cache_state=cache_state,
                    cache_event_time=cache_event_time,
                    key=cache_info.get("key"),
                    components=cache_info.get("components"),
                    cache_bypass_reason=cache_info.get("cache_bypass_reason"),
                    remote_cache_enabled=remote,
                    local_cache_enabled=local,
                )

            torch._logging.trace_structured(
                "artifact",
                metadata_fn=lambda: {
                    "name": f"aotautograd_cache_{cache_state}",
                    "encoding": "json",
                },
                payload_fn=lambda: json.dumps(cache_info),
            )
            return compiled_fn

    @classmethod
    def generate_guards_expression(
        cls: type[AOTAutogradCache], cache_info: AOTAutogradCacheInfo
    ) -> Optional[str]:
        shape_env = cls._get_shape_env()
        assert shape_env is not None
        symints = cache_info.forward_symints
        guards = shape_env.get_pruned_guards(symints)
        return shape_env.produce_guards_expression(placeholders=symints, guards=guards)

    @classmethod
    def _get_tmp_dir(cls: type[AOTAutogradCache]) -> str:
        """
        Get the toplevel temporary directory for storing compiled graphs.
        """
        return os.path.join(cache_dir(), "aotautograd")

    @classmethod
    def _get_tmp_dir_for_key(cls: type[AOTAutogradCache], key) -> str:
        """
        Get the toplevel temporary directory for storing compiled graphs.
        """
        return os.path.join(cls._get_tmp_dir(), key)

    @staticmethod
    def evaluate_guards(guard_expr: str, hints: Union[list[int], list[torch.SymInt]]):
        if torch._inductor.config.unsafe_skip_cache_dynamic_shape_guards:
            return True
        shape_env = AOTAutogradCache._get_shape_env()
        assert shape_env is not None
        result = shape_env.evaluate_guards_expression(guard_expr, hints)
        return result

    @staticmethod
    def _lookup(
        key: str, local: bool, remote: bool, args: list[Any]
    ) -> Optional[GenericAOTAutogradCacheEntry]:
        """Given a key generated by AOTAutogradCachePickler, look up its location in the cache."""
        remote_cache: Optional[RemoteCache[JsonDataTy]] = None
        if remote:
            remote_cache = AOTAutogradCache.get_remote_cache()

        symints = AOTAutogradCache._filter_backed_symints(args)
        hints = [hint_int(s) for s in symints]
        entry = None
        try:
            (
                entry,
                pickled_content,
                result_status,
            ) = AOTAutogradCache.find_guarded_entry(
                key, local, remote_cache, AOTAutogradCache.evaluate_guards, hints
            )

            if entry is None and result_status == "guard_miss":
                counters["aot_autograd"]["autograd_cache_guard_miss"] += 1
            if pickled_content is not None:
                CacheArtifactManager.record_artifact(
                    CacheArtifactType.AOT_AUTOGRAD, key, pickled_content
                )
        except Exception as e:
            log.info("AOTAutograd cache unable to load compiled graph: %s", e)
            if config.strict_autograd_cache:
                raise e
        return entry

    @staticmethod
    def _write_to_local_cache(key: str, content: bytes):
        """Write an entry to the local cache."""
        subdir = AOTAutogradCache._get_tmp_dir_for_key(key)
        if not os.path.exists(subdir):
            os.makedirs(subdir, exist_ok=True)

        # Use a hash of the serialized entry to get a unique file
        # name. The specific name doesn't matter since a lookup involves
        # iterating over all entries in the parent subdir.
        path = os.path.join(subdir, sha256_hash(content))
        log.info("Writing AOTAutograd cache entry to %s", path)
        write_atomic(path, content)

    @staticmethod
    def save(key: str, entry: GenericAOTAutogradCacheEntry, remote: bool):
        """Save a single entry into the cache."""
        try:
            entry.pre_save()
            content = pickle.dumps(entry)
            CacheArtifactManager.record_artifact(
                CacheArtifactType.AOT_AUTOGRAD, key, content
            )
            AOTAutogradCache._write_to_local_cache(key, content)
            counters["aot_autograd"]["autograd_cache_saved"] += 1
        except BypassAOTAutogradCache as e:
            counters["aot_autograd"]["autograd_cache_bypass"] += 1
            log.info("Bypassing autograd cache due to: %s", e)
            if remote:
                log_cache_bypass("bypass_aot_autograd", str(e))
            return None
        except Exception as e:
            log.info("AOTAutograd cache unable to serialize compiled graph: %s", e)
            if remote:
                log_cache_bypass(
                    "bypass_aot_autograd", "Unable to serialize: " + str(e)
                )
            if config.strict_autograd_cache:
                raise e
            return None

        if remote:
            remote_cache: Optional[
                RemoteCache[JsonDataTy]
            ] = AOTAutogradCache.get_remote_cache()
            if remote_cache is not None:
                time_taken_ms = int(
                    (entry.forward_time_taken_ns + entry.backward_time_taken_ns) // 1e6
                )
                cache_data: JsonDataTy = {
                    "data": base64.b64encode(content).decode("ascii"),
                    "time_taken_ms": time_taken_ms,
                }
                remote_cache.put(key, cache_data)

    @staticmethod
    @functools.lru_cache(None)
    def get_remote_cache() -> Optional[RemoteCache[JsonDataTy]]:
        """
        Attempts to load the remote cache, returns None on error.
        """
        cache_id = "autograd-experimental"
        return create_cache(
            cache_id,
            config.is_fbcode(),
            "FbRemoteAOTAutogradCache",
            "RemoteAOTAutogradCache",
        )

    @staticmethod
    def make_entry(
        compiled_fw_func: CompiledFxGraph,
        compiled_bw_func: Optional[CompiledFxGraph],
        aot_joint_graph_str: Optional[str],
        aot_forward_graph_str: Optional[str],
        aot_backward_graph_str: Optional[str],
        runtime_metadata: ViewAndMutationMeta,
        dispatch_wrappers: list[CompilerWrapper],
        maybe_subclass_meta: Optional[SubclassMeta],
        num_fw_outs_saved_for_bw: Optional[int],
        indices_of_inps_to_detach: list[int],
        forward_time_taken_ns: int,
        backward_time_taken_ns: int,
        sanitized_aot_config: AOTConfig,
        guards_expr: Optional[str],
        cached_lazy_backward_info: Optional[CachedAutogradLazyBackwardCompileInfo],
        backward_state_indices: Optional[list[int]],
        num_symints_saved_for_bw: Optional[int],
    ) -> GenericAOTAutogradCacheEntry:
        if config.bundled_autograd_cache:
            # Helper function to unwrap all the wrappers we added during aotdispatch
            # They get reapplied on cache load
            def unwrap_compiled_fx_graph(obj):
                while hasattr(obj, "__wrapped__"):
                    obj = obj.__wrapped__
                assert isinstance(obj, CompiledFxGraph)
                return obj

            compiled_fw_graph = unwrap_compiled_fx_graph(compiled_fw_func)
            bundled_compiled_forward = BundledCompiledForward(compiled_fw_graph)
            bundled_compiled_backward = None
            if compiled_bw_func is not None:
                assert backward_state_indices is not None
                assert num_symints_saved_for_bw is not None
                compiled_bw_graph = unwrap_compiled_fx_graph(compiled_bw_func)
                bundled_compiled_backward = BundledCompiledBackward(
                    compiled_bw_graph, backward_state_indices, num_symints_saved_for_bw
                )

            return BundledAOTAutogradCacheEntry(
                compiled_fw=bundled_compiled_forward,
                compiled_bw=bundled_compiled_backward,
                aot_joint_graph_str=aot_joint_graph_str,
                aot_forward_graph_str=aot_forward_graph_str,
                aot_backward_graph_str=aot_backward_graph_str,
                runtime_metadata=runtime_metadata,
                dispatch_wrappers=dispatch_wrappers,
                maybe_subclass_meta=maybe_subclass_meta,
                num_fw_outs_saved_for_bw=num_fw_outs_saved_for_bw,
                indices_of_inps_to_detach=indices_of_inps_to_detach,
                forward_time_taken_ns=forward_time_taken_ns,
                backward_time_taken_ns=backward_time_taken_ns,
                sanitized_aot_config=sanitized_aot_config,
                guards_expr=guards_expr,
                cached_lazy_backward_info=cached_lazy_backward_info,
            )

        else:
            fw_key = getattr(compiled_fw_func, "_fx_graph_cache_key", None)
            fw_debug_lines = getattr(
                compiled_fw_func, "_fx_graph_cache_debug_lines", []
            )

            assert fw_key is not None
            compiled_forward = CompiledForward(
                fx_graph_cache_info=(fw_key, fw_debug_lines),
                fx_graph_guard_expr=getattr(compiled_fw_func, "guards_expr", None),
            )
            compiled_backward = None
            if compiled_bw_func is not None:
                bw_key = getattr(compiled_bw_func, "_fx_graph_cache_key", None)
                bw_debug_lines = getattr(
                    compiled_bw_func, "_fx_graph_cache_debug_lines", []
                )
                assert bw_key is not None
                assert backward_state_indices is not None
                assert num_symints_saved_for_bw is not None
                compiled_backward = CompiledBackward(
                    fx_graph_cache_info=(bw_key, bw_debug_lines),
                    fx_graph_guard_expr=getattr(compiled_bw_func, "guards_expr", None),
                    backward_state_indices=backward_state_indices,
                    num_symints_saved_for_bw_=num_symints_saved_for_bw,
                )

            return AOTAutogradCacheEntry(
                compiled_fw=compiled_forward,
                compiled_bw=compiled_backward,
                aot_joint_graph_str=aot_joint_graph_str,
                aot_forward_graph_str=aot_forward_graph_str,
                aot_backward_graph_str=aot_backward_graph_str,
                runtime_metadata=runtime_metadata,
                dispatch_wrappers=dispatch_wrappers,
                maybe_subclass_meta=maybe_subclass_meta,
                num_fw_outs_saved_for_bw=num_fw_outs_saved_for_bw,
                indices_of_inps_to_detach=indices_of_inps_to_detach,
                forward_time_taken_ns=forward_time_taken_ns,
                backward_time_taken_ns=backward_time_taken_ns,
                sanitized_aot_config=sanitized_aot_config,
                guards_expr=guards_expr,
                cached_lazy_backward_info=cached_lazy_backward_info,
            )<|MERGE_RESOLUTION|>--- conflicted
+++ resolved
@@ -613,10 +613,6 @@
 
     guards_expr: Optional[str]
 
-<<<<<<< HEAD
-    # # Used by compiled autograd
-    cached_lazy_backward_info: Optional[CachedAutogradLazyBackwardCompileInfo]
-
     def pre_save(self):
         """
         Perform any preparations to make the cache entry ready for serialization.
@@ -626,8 +622,6 @@
         if self.compiled_bw is not None:
             self.compiled_bw.pre_save()
 
-=======
->>>>>>> 07152a03
     # Turn cache entry into the original callable
     def wrap_post_compile(
         self,
@@ -1193,7 +1187,6 @@
         backward_time_taken_ns: int,
         sanitized_aot_config: AOTConfig,
         guards_expr: Optional[str],
-        cached_lazy_backward_info: Optional[CachedAutogradLazyBackwardCompileInfo],
         backward_state_indices: Optional[list[int]],
         num_symints_saved_for_bw: Optional[int],
     ) -> GenericAOTAutogradCacheEntry:
@@ -1232,7 +1225,6 @@
                 backward_time_taken_ns=backward_time_taken_ns,
                 sanitized_aot_config=sanitized_aot_config,
                 guards_expr=guards_expr,
-                cached_lazy_backward_info=cached_lazy_backward_info,
             )
 
         else:
@@ -1277,5 +1269,4 @@
                 backward_time_taken_ns=backward_time_taken_ns,
                 sanitized_aot_config=sanitized_aot_config,
                 guards_expr=guards_expr,
-                cached_lazy_backward_info=cached_lazy_backward_info,
             )