--- conflicted
+++ resolved
@@ -2,11 +2,7 @@
 This package introduces support for the current :ref:`accelerator<accelerators>` in python.
 """
 
-<<<<<<< HEAD
-from typing import Any, Optional
-=======
-from typing import Literal, Optional
->>>>>>> bce7f0a2
+from typing import Any, Literal, Optional
 from typing_extensions import deprecated
 
 import torch
@@ -20,11 +16,9 @@
     "current_device_index",
     "current_stream",
     "device_count",
-<<<<<<< HEAD
     "empty_cache",
-=======
     "device_index",
->>>>>>> bce7f0a2
+    "empty_cache",
     "is_available",
     "memory_allocated",
     "memory_reserved",
@@ -212,52 +206,6 @@
     torch._C._accelerator_synchronizeDevice(device_index)
 
 
-<<<<<<< HEAD
-def memory_stats(device: _device_t = None) -> dict[str, Any]:
-    r"""Return the current memory stats for a given device.
-
-    Args:
-        device (:class:`torch.device`, str, int, optional): a given device that must match the current
-            :ref:`accelerator<accelerators>` device type. If not given,
-            use :func:`torch.accelerator.current_device_index` by default.
-
-    Returns:
-        dict[str, int]: the current memory stats for a given device.
-    """
-    acc = current_accelerator()
-    if acc is None:
-        return {}
-    mod = torch.get_device_module(acc)
-    return mod.memory_stats(device)
-
-
-def memory_allocated(device: _device_t = None) -> int:
-    r"""Return the current memory occupied by tensors in bytes for a given device.
-
-    Args:
-        device (:class:`torch.device`, str, int, optional): a given device that must match the current
-            :ref:`accelerator<accelerators>` device type. If not given,
-            use :func:`torch.accelerator.current_device_index` by default.
-
-    Returns:
-        int: the current memory allocated for a given device.
-    """
-    return memory_stats(device=device).get("allocated_bytes.all.current", 0)
-
-
-def memory_reserved(device: _device_t = None) -> int:
-    r"""Return the current memory reserved by the caching allocator in bytes for a given device.
-
-    Args:
-        device (:class:`torch.device`, str, int, optional): a given device that must match the current
-            :ref:`accelerator<accelerators>` device type. If not given,
-            use :func:`torch.accelerator.current_device_index` by default.
-
-    Returns:
-        int: the current memory reserved for a given device.
-    """
-    return memory_stats(device=device).get("reserved_bytes.all.current", 0)
-=======
 class device_index:
     r"""Context manager to set the current device index for the current :ref:`accelerator<accelerators>`.
     Temporarily changes the current device index to the specified value for the duration
@@ -294,4 +242,49 @@
         if self.idx is not None:
             torch._C._accelerator_maybeExchangeDevice(self.prev_idx)
         return False
->>>>>>> bce7f0a2
+
+
+def memory_stats(device: _device_t = None) -> dict[str, Any]:
+    r"""Return the current memory stats for a given device.
+
+    Args:
+        device (:class:`torch.device`, str, int, optional): a given device that must match the current
+            :ref:`accelerator<accelerators>` device type. If not given,
+            use :func:`torch.accelerator.current_device_index` by default.
+
+    Returns:
+        dict[str, int]: the current memory stats for a given device.
+    """
+    acc = current_accelerator()
+    if acc is None:
+        return {}
+    mod = torch.get_device_module(acc)
+    return mod.memory_stats(device)
+
+
+def memory_allocated(device: _device_t = None) -> int:
+    r"""Return the current memory occupied by tensors in bytes for a given device.
+
+    Args:
+        device (:class:`torch.device`, str, int, optional): a given device that must match the current
+            :ref:`accelerator<accelerators>` device type. If not given,
+            use :func:`torch.accelerator.current_device_index` by default.
+
+    Returns:
+        int: the current memory allocated for a given device.
+    """
+    return memory_stats(device=device).get("allocated_bytes.all.current", 0)
+
+
+def memory_reserved(device: _device_t = None) -> int:
+    r"""Return the current memory reserved by the caching allocator in bytes for a given device.
+
+    Args:
+        device (:class:`torch.device`, str, int, optional): a given device that must match the current
+            :ref:`accelerator<accelerators>` device type. If not given,
+            use :func:`torch.accelerator.current_device_index` by default.
+
+    Returns:
+        int: the current memory reserved for a given device.
+    """
+    return memory_stats(device=device).get("reserved_bytes.all.current", 0)