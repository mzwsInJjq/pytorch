--- conflicted
+++ resolved
@@ -15,24 +15,8 @@
 import functools
 import sys
 import types
-<<<<<<< HEAD
-from typing import (
-    Any,
-    Callable,
-    Iterable,
-    List,
-    Optional,
-    overload,
-    Tuple,
-    Type,
-    TYPE_CHECKING,
-    TypeVar,
-    Union,
-)
-=======
 from collections.abc import Iterable
-from typing import Any, Callable, Optional, overload, TypeVar, Union
->>>>>>> 883b2179
+from typing import Any, Callable, Optional, overload, TYPE_CHECKING, TypeVar, Union
 from typing_extensions import deprecated, Self, TypeAlias, TypeIs
 
 import optree
@@ -116,7 +100,7 @@
 FromDumpableContextFn: TypeAlias = FromDumpableContextFunc
 OpTreeFlattenFunc: TypeAlias = Callable[
     [PyTree],
-    Tuple[Iterable[Any], Context, Optional[Iterable[Any]]],
+    tuple[Iterable[Any], Context, Optional[Iterable[Any]]],
 ]
 OpTreeUnflattenFunc: TypeAlias = Callable[[Context, Iterable[Any]], PyTree]
 
@@ -126,13 +110,13 @@
     flatten_func: FlattenFunc,
     unflatten_func: UnflattenFunc,
     flatten_with_keys_func: Optional[FlattenWithKeysFunc] = None,
-) -> Tuple[OpTreeFlattenFunc, OpTreeUnflattenFunc]:
+) -> tuple[OpTreeFlattenFunc, OpTreeUnflattenFunc]:
     if flatten_with_keys_func is not None:
         # OpTree flattens the PyTree with extra entries. Use the flatten_with_keys_func to
         # have these extra custom information.
         def optree_flatten_func(
             tree: PyTree,
-        ) -> Tuple[Tuple[Any, ...], Context, Tuple[Any, ...]]:
+        ) -> tuple[tuple[Any, ...], Context, tuple[Any, ...]]:
             key_entries_with_children, context = flatten_with_keys_func(tree)
             if len(key_entries_with_children) == 0:
                 return (), context, ()
@@ -142,7 +126,7 @@
 
     else:
         # Flatten the PyTree without extra custom entry information.
-        def optree_flatten_func(tree: PyTree) -> Tuple[List[Any], Context, None]:  # type: ignore[misc]
+        def optree_flatten_func(tree: PyTree) -> tuple[list[Any], Context, None]:  # type: ignore[misc]
             children, context = flatten_func(tree)
             return children, context, None
 
@@ -1035,7 +1019,7 @@
 
 
 def _accessor_to_key_path(accessor: "PyTreeAccessor") -> KeyPath:
-    key_path: List[KeyEntry] = []
+    key_path: list[KeyEntry] = []
     for entry in accessor:
         if isinstance(entry, optree.GetAttrEntry):
             key_path.append(GetAttrKey(entry.name))
