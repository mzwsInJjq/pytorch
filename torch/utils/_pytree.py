# Owner(s): ["module: pytree"]

"""
Contains utility functions for working with nested python data structures.

A *pytree* is Python nested data structure. It is a tree in the sense that
nodes are Python collections (e.g., list, tuple, dict) and the leaves are
Python values. Furthermore, a pytree should not contain reference cycles.

pytrees are useful for working with nested collections of Tensors. For example,
one can use `tree_map` to map a function over all Tensors inside some nested
collection of Tensors and `tree_leaves` to get a flat list of all Tensors
inside some nested collection. pytrees are helpful for implementing nested
collection support for PyTorch APIs.

This pytree implementation is not very performant due to Python overhead
To improve the performance we can move parts of the implementation to C++.
"""

import dataclasses
import functools
import importlib
import importlib.metadata
import json
import sys
import threading
import types
import warnings
from collections import defaultdict, deque, namedtuple, OrderedDict
from collections.abc import Hashable, Iterable, Mapping, Sequence
from enum import Enum
from typing import (
    Any,
    Callable,
    cast,
    ClassVar,
    Final,
    Generic,
    NoReturn,
    Optional,
    overload,
    Protocol,
    TypeVar,
    Union,
)
from typing_extensions import deprecated, NamedTuple, Self, TypeAlias


__all__ = [
    "PyTree",
    "Context",
    "FlattenFunc",
    "UnflattenFunc",
    "DumpableContext",
    "ToDumpableContextFunc",
    "FromDumpableContextFunc",
    "PyTreeSpec",
    "TreeSpec",
    "LeafSpec",
    "keystr",
    "key_get",
    "register_pytree_node",
    "tree_is_leaf",
    "tree_flatten",
    "tree_flatten_with_path",
    "tree_unflatten",
    "tree_iter",
    "tree_leaves",
    "tree_leaves_with_path",
    "tree_structure",
    "tree_map",
    "tree_map_with_path",
    "tree_map_",
    "tree_map_only",
    "tree_map_only_",
    "tree_all",
    "tree_any",
    "tree_all_only",
    "tree_any_only",
    "treespec_dumps",
    "treespec_loads",
    "treespec_pprint",
    "is_namedtuple",
    "is_namedtuple_class",
    "is_namedtuple_instance",
    "is_structseq",
    "is_structseq_class",
    "is_structseq_instance",
]


T = TypeVar("T")
S = TypeVar("S")
U = TypeVar("U")
R = TypeVar("R")


DEFAULT_TREESPEC_SERIALIZATION_PROTOCOL = 1
NO_SERIALIZED_TYPE_NAME_FOUND = "NO_SERIALIZED_TYPE_NAME_FOUND"


class KeyEntry(Protocol):
    def __hash__(self) -> int:
        ...

    def __eq__(self, other: object) -> bool:
        ...

    def __str__(self) -> str:
        ...

    def get(self, parent: Any) -> Any:
        ...


class EnumEncoder(json.JSONEncoder):
    def default(self, obj: object) -> str:
        if isinstance(obj, Enum):
            return obj.value  # type: ignore[no-any-return]
        return super().default(obj)  # type: ignore[no-any-return]


Context: TypeAlias = Any
PyTree: TypeAlias = Any
FlattenFunc: TypeAlias = Callable[[PyTree], tuple[list[Any], Context]]
UnflattenFunc: TypeAlias = Callable[[Iterable[Any], Context], PyTree]
DumpableContext: TypeAlias = Any  # Any json dumpable text
ToDumpableContextFunc: TypeAlias = Callable[[Context], DumpableContext]
FromDumpableContextFunc: TypeAlias = Callable[[DumpableContext], Context]
ToDumpableContextFn: TypeAlias = ToDumpableContextFunc
FromDumpableContextFn: TypeAlias = FromDumpableContextFunc
ToStrFunc: TypeAlias = Callable[["TreeSpec", list[str]], str]
MaybeFromStrFunc: TypeAlias = Callable[[str], Optional[tuple[Any, Context, str]]]
KeyPath: TypeAlias = tuple[KeyEntry, ...]
FlattenWithKeysFunc: TypeAlias = Callable[
    [PyTree], tuple[list[tuple[KeyEntry, Any]], Any]
]


# A NodeDef holds two callables:
# - flatten_fn should take the collection and return a flat list of values.
#   It can also return some context that is used in reconstructing the
#   collection.
# - unflatten_fn should take a flat list of values and some context
#   (returned by flatten_fn). It returns the collection by reconstructing
#   it from the list and the context.
# - flatten_with_keys_fn, which is a callable that takes a
#   pytree and returns a list of (keypath, value) pairs and a context.
class NodeDef(NamedTuple):
    type: type[Any]
    flatten_fn: FlattenFunc
    unflatten_fn: UnflattenFunc
    flatten_with_keys_fn: Optional[FlattenWithKeysFunc]


_NODE_REGISTRY_LOCK = threading.RLock()
SUPPORTED_NODES: dict[type[Any], NodeDef] = {}


# _SerializeNodeDef holds the following:
# - typ: the type of the node (e.g., "Dict", "List", etc)
# - serialized_type_name: the fully qualified name of the type, e.g. "collections.OrderedDict"
# - to_dumpable_context takes a TreeSpec, and returns a serialized string format of the
#   context, and the version number
# - from_dumpable_context takes in a string representation of the context, and the
#   version, and returns the deserialized context
class _SerializeNodeDef(NamedTuple):
    typ: type[Any]
    serialized_type_name: str
    to_dumpable_context: Optional[ToDumpableContextFunc]
    from_dumpable_context: Optional[FromDumpableContextFunc]


SUPPORTED_SERIALIZED_TYPES: dict[type[Any], _SerializeNodeDef] = {}
SERIALIZED_TYPE_TO_PYTHON_TYPE: dict[str, type[Any]] = {}

# NB: we try really hard to not import _cxx_pytree (which depends on optree)
# as much as possible. This is for isolation: a user who is not using C++ pytree
# shouldn't pay for it, and it helps makes things like cpython upgrades easier.
try:
    _optree_version = importlib.metadata.version("optree")
except importlib.metadata.PackageNotFoundError:
    # optree can not be imported
    _cxx_pytree_exists = False
<<<<<<< HEAD
=======
    _optree_version = "0.0.0"
>>>>>>> 67c9aea7
else:
    # optree can be imported
    _cxx_pytree_exists = True

_cxx_pytree_dynamo_traceable = _cxx_pytree_exists
_cxx_pytree_imported = False
_cxx_pytree_pending_imports: list[Any] = []


def register_pytree_node(
    cls: type[Any],
    flatten_fn: FlattenFunc,
    unflatten_fn: UnflattenFunc,
    *,
    serialized_type_name: Optional[str] = None,
    to_dumpable_context: Optional[ToDumpableContextFunc] = None,
    from_dumpable_context: Optional[FromDumpableContextFunc] = None,
    flatten_with_keys_fn: Optional[FlattenWithKeysFunc] = None,
) -> None:
    """Register a container-like type as pytree node.

    Note:
        :func:`register_dataclass` is a simpler way of registering a container-like
        type as a pytree node.

    Args:
        cls: the type to register
        flatten_fn: A callable that takes a pytree and returns a flattened
            representation of the pytree and additional context to represent the
            flattened pytree.
        unflatten_fn: A callable that takes a flattened version of the pytree,
            additional context, and returns an unflattened pytree.
        serialized_type_name: A keyword argument used to specify the fully qualified
            name used when serializing the tree spec.
        to_dumpable_context: An optional keyword argument to custom specify how
            to convert the context of the pytree to a custom json dumpable
            representation. This is used for json serialization, which is being
            used in torch.export right now.
        from_dumpable_context: An optional keyword argument to custom specify how
            to convert the custom json dumpable representation of the context
            back to the original context. This is used for json deserialization,
            which is being used in torch.export right now.
        flatten_with_keys_fn: An optional keyword argument to specify how to
            access each pytree leaf's keypath when flattening and tree-mapping.
            Like ``flatten_fn``, but in place of a List[leaf], it should return
            a List[(keypath, leaf)].
    """
    with _NODE_REGISTRY_LOCK:
        if cls in SUPPORTED_NODES:
            raise ValueError(f"{cls} is already registered as pytree node.")

    _private_register_pytree_node(
        cls,
        flatten_fn,
        unflatten_fn,
        serialized_type_name=serialized_type_name,
        to_dumpable_context=to_dumpable_context,
        from_dumpable_context=from_dumpable_context,
        flatten_with_keys_fn=flatten_with_keys_fn,
    )

    if not _cxx_pytree_exists:
        return

    if _cxx_pytree_imported:
        from . import _cxx_pytree as cxx

        cxx._private_register_pytree_node(
            cls,
            flatten_fn,
            unflatten_fn,
            serialized_type_name=serialized_type_name,
            to_dumpable_context=to_dumpable_context,
            from_dumpable_context=from_dumpable_context,
        )
    else:
        args = (cls, flatten_fn, unflatten_fn)
        kwargs = {
            "serialized_type_name": serialized_type_name,
            "to_dumpable_context": to_dumpable_context,
            "from_dumpable_context": from_dumpable_context,
        }
        _cxx_pytree_pending_imports.append((args, kwargs))


def register_dataclass(
    cls: type[Any],
    *,
    field_names: Optional[list[str]] = None,
    drop_field_names: Optional[list[str]] = None,
    serialized_type_name: Optional[str] = None,
) -> None:
    """
    Registers a type that has the semantics of a ``dataclasses.dataclass`` type
    as a pytree node.

    This is a simpler API than :func:`register_pytree_node` for registering
    a dataclass or a custom class with the semantics of a dataclass.

    Args:
        cls: The python type to register. The class must have the semantics of a
        dataclass; in particular, it must be constructed by passing the fields
        in.
        field_names (Optional[List[str]]): A list of field names that correspond
            to the **non-constant data** in this class. This list must contain
            all the fields that are used to initialize the class. This argument
            is optional if ``cls`` is a dataclass, in which case the fields will
            be taken from ``dataclasses.fields()``.
        drop_field_names (Optional[List[str]]): A list of field names that
            should not be included in the pytree.
        serialized_type_name: A keyword argument used to specify the fully
            qualified name used when serializing the tree spec. This is only
            needed for serializing the treespec in torch.export.

    Example:

        >>> from torch import Tensor
        >>> from dataclasses import dataclass
        >>> import torch.utils._pytree as pytree
        >>>
        >>> @dataclass
        >>> class Point:
        >>>     x: Tensor
        >>>     y: Tensor
        >>>
        >>> pytree.register_dataclass(Point)
        >>>
        >>> point = Point(torch.tensor(0), torch.tensor(1))
        >>> point = pytree.tree_map(lambda x: x + 1, point)
        >>> assert torch.allclose(point.x, torch.tensor(1))
        >>> assert torch.allclose(point.y, torch.tensor(2))

    """
    drop_field_names = drop_field_names or []

    if not dataclasses.is_dataclass(cls):
        if field_names is None:
            raise ValueError(
                "field_names must be specified with a list of all fields used to "
                f"initialize {cls}, as it is not a dataclass."
            )
    elif field_names is None:
        field_names = [f.name for f in dataclasses.fields(cls) if f.init]
    else:
        dataclass_init_fields = {f.name for f in dataclasses.fields(cls) if f.init}
        dataclass_init_fields.difference_update(drop_field_names)

        if dataclass_init_fields != set(field_names):
            error_msg = "field_names does not include all dataclass fields.\n"

            if missing := dataclass_init_fields - set(field_names):
                error_msg += (
                    f"Missing fields in `field_names`: {missing}. If you want "
                    "to include these fields in the pytree, please add them "
                    "to `field_names`, otherwise please add them to "
                    "`drop_field_names`.\n"
                )

            if unexpected := set(field_names) - dataclass_init_fields:
                error_msg += (
                    f"Unexpected fields in `field_names`: {unexpected}. "
                    "Please remove these fields, or add them to `drop_field_names`.\n"
                )

            raise ValueError(error_msg)

    def _flatten_fn(obj: Any) -> tuple[list[Any], Context]:
        flattened = []
        flat_names = []
        none_names = []
        for name in field_names:
            val = getattr(obj, name)
            if val is not None:
                flattened.append(val)
                flat_names.append(name)
            else:
                none_names.append(name)
        return flattened, [flat_names, none_names]

    def _unflatten_fn(values: Iterable[Any], context: Context) -> Any:
        flat_names, none_names = context
        return cls(**dict(zip(flat_names, values)), **dict.fromkeys(none_names))

    def _flatten_fn_with_keys(obj: Any) -> tuple[list[Any], Context]:
        flattened, (flat_names, _none_names) = _flatten_fn(obj)  # type: ignore[misc]
        return [(MappingKey(k), v) for k, v in zip(flat_names, flattened)], flat_names

    _private_register_pytree_node(
        cls,
        _flatten_fn,
        _unflatten_fn,
        serialized_type_name=serialized_type_name,
        flatten_with_keys_fn=_flatten_fn_with_keys,
    )


CONSTANT_NODES: set[type] = set()


def register_constant(cls: type[Any]) -> None:
    """Registers a type as a pytree node with no leaves.

    In a :func:`torch.compile` region, if instances of these types get passed to
    :func:`torch._dynamo.nonstrict_trace`-ed function, they treated as a
    constant (sometimes referred to as "static"):

    1. if the instance object existed before the :func:`torch.compile` region,
    we _assume_ no mutation will happen to it inside the :func:`torch.compile`
    region, require that it has non-default `__eq__` and `__hash__` methods, and
    we guard on the instance based on its `__eq__` method, i.e., if a new
    instance fails to match any instances from the previous compilations,
    :func:`torch.compile` will recompile the function using the new instance.

    2. else if the instance object is created inside the :func:`torch.compile`
    region, we currently don't support using it in a
    :func:`torch._dynamo.nonstrict_trace`-ed function.

    In general, if your class holds Tensors or dynamic int/float/bool (values that
    may change from run-to-run of a function being compiled), then you probably
    do not want to register it as a constant.

    Otherwise if you want to pass instance of a class to a
    :func:`torch._dynamo.nonstrict_trace`-ed function, but you either can't use
    :func:`register_pytree_node` on the class, or the class is "constant" enough
    that you don't want to bother using :func:`register_pytree_node`, you should
    consider using this function.

    Args:
        cls: the type to register as a constant. This type must be hashable.

    Example:

        >>> from dataclasses import dataclass
        >>> import torch.utils._pytree as pytree
        >>>
        >>> @dataclass(frozen=True)
        >>> class Config:
        >>>     norm: str
        >>>
        >>> pytree.register_constant(Config)
        >>>
        >>> config = Config("l2")
        >>> values, spec = pytree.tree_flatten(config)
        >>> assert len(values) == 0

    """
    if cls.__eq__ is object.__eq__:  # type: ignore[comparison-overlap]
        raise TypeError(
            "register_constant(cls) expects `cls` to have a non-default `__eq__` implementation."
        )

    # Class with a custom `__eq__` without `__hash__` won't inherit the default
    # `__hash__` from object; see https://stackoverflow.com/a/1608907.
    if cls.__hash__ is None:  # type: ignore[comparison-overlap]
        raise TypeError(
            "register_constant(cls) expects `cls` to have a non-default `__hash__` implementation."
        )

    def _flatten(x):  # type: ignore[no-untyped-def]
        return [], ConstantNode(x)

    def _unflatten(_, context):  # type: ignore[no-untyped-def]
        return context.value

    def _flatten_with_keys(x):  # type: ignore[no-untyped-def]
        return [], ConstantNode(x)

    with _NODE_REGISTRY_LOCK:
        _private_register_pytree_node(
            cls,
            _flatten,
            _unflatten,
            flatten_with_keys_fn=_flatten_with_keys,
        )
        CONSTANT_NODES.add(cls)


def is_constant_class(cls: type[Any]) -> bool:
    return isinstance(cls, type) and cls in CONSTANT_NODES


@dataclasses.dataclass(frozen=True)
class ConstantNode:
    value: Any


def _is_constant_holder(spec: "TreeSpec") -> bool:
    """Checks if the spec is from a pytree registered with register_constant"""
    return isinstance(spec.context, ConstantNode)


def _retrieve_constant(spec: "TreeSpec") -> Any:
    """Given a spec from a pytree registered with register_constant, retrieves the constant"""
    assert _is_constant_holder(spec)
    return tree_unflatten([], spec)


def _register_namedtuple(
    cls: type[Any],
    *,
    serialized_type_name: str,
) -> None:
    """
    Registers a namedtuple as a valid pytree node. By default namedtuples are
    valid pytree nodes, but they are not serializable. This API provides the
    argument `serialized_type_name` which allows these namedtuples to be
    serialized.

    Args:
        cls: the dataclass type to register
        serialized_type_name: The serialized name for the dataclass. This is
        required if you want to serialize the pytree TreeSpec containing this
        namedtuple.
    """
    _private_register_pytree_node(
        cls,
        _namedtuple_flatten,
        _namedtuple_unflatten,
        serialized_type_name=serialized_type_name,
        to_dumpable_context=_namedtuple_serialize,
        from_dumpable_context=_namedtuple_deserialize,
        flatten_with_keys_fn=_namedtuple_flatten_with_keys,
    )


@deprecated(
    "`torch.utils._pytree._register_pytree_node` is deprecated. "
    "Please use `torch.utils._pytree.register_pytree_node` instead.",
    category=FutureWarning,
)
def _register_pytree_node(
    cls: type[Any],
    flatten_fn: FlattenFunc,
    unflatten_fn: UnflattenFunc,
    to_str_fn: Optional[ToStrFunc] = None,  # deprecated
    maybe_from_str_fn: Optional[MaybeFromStrFunc] = None,  # deprecated
    *,
    serialized_type_name: Optional[str] = None,
    to_dumpable_context: Optional[ToDumpableContextFunc] = None,
    from_dumpable_context: Optional[FromDumpableContextFunc] = None,
    flatten_with_keys_fn: Optional[FlattenWithKeysFunc] = None,
) -> None:
    """Register a container-like type as pytree node for the Python pytree only.

    Args:
        cls: the type to register
        flatten_fn: A callable that takes a pytree and returns a flattened
            representation of the pytree and additional context to represent the
            flattened pytree.
        unflatten_fn: A callable that takes a flattened version of the pytree,
            additional context, and returns an unflattened pytree.
        serialized_type_name: A keyword argument used to specify the fully qualified
            name used when serializing the tree spec.
        to_dumpable_context: An optional keyword argument to custom specify how
            to convert the context of the pytree to a custom json dumpable
            representation. This is used for json serialization, which is being
            used in torch.export right now.
        from_dumpable_context: An optional keyword argument to custom specify how
            to convert the custom json dumpable representation of the context
            back to the original context. This is used for json deserialization,
            which is being used in torch.export right now.
        flatten_with_keys_fn: An optional keyword argument to specify how to
            access each pytree leaf's keypath when flattening and tree-mapping.
            Like ``flatten_fn``, but in place of a List[leaf], it should return
            a List[(keypath, leaf)].
    """
    if to_str_fn is not None or maybe_from_str_fn is not None:
        warnings.warn(
            "`to_str_fn` and `maybe_from_str_fn` is deprecated. "
            "Please use `to_dumpable_context` and `from_dumpable_context` instead.",
            FutureWarning,
            stacklevel=2,
        )

    _private_register_pytree_node(
        cls,
        flatten_fn,
        unflatten_fn,
        serialized_type_name=serialized_type_name,
        to_dumpable_context=to_dumpable_context,
        from_dumpable_context=from_dumpable_context,
        flatten_with_keys_fn=flatten_with_keys_fn,
    )


def _deregister_pytree_node(
    cls: type[Any],
) -> None:
    """This is an internal function that is used to deregister a pytree node type
    for the Python pytree only. This should be only used inside PyTorch.
    """
    with _NODE_REGISTRY_LOCK:
        del SUPPORTED_NODES[cls]
        node_def = SUPPORTED_SERIALIZED_TYPES[cls]
        del SERIALIZED_TYPE_TO_PYTHON_TYPE[node_def.serialized_type_name]
        del SUPPORTED_SERIALIZED_TYPES[cls]
        CONSTANT_NODES.discard(cls)


def _private_register_pytree_node(
    cls: type[Any],
    flatten_fn: FlattenFunc,
    unflatten_fn: UnflattenFunc,
    *,
    serialized_type_name: Optional[str] = None,
    to_dumpable_context: Optional[ToDumpableContextFunc] = None,
    from_dumpable_context: Optional[FromDumpableContextFunc] = None,
    flatten_with_keys_fn: Optional[FlattenWithKeysFunc] = None,
) -> None:
    """This is an internal function that is used to register a pytree node type
    for the Python pytree only. End-users should use :func:`register_pytree_node`
    instead.
    """
    with _NODE_REGISTRY_LOCK:
        if cls in SUPPORTED_NODES:
            # TODO: change this warning to an error after OSS/internal stabilize
            warnings.warn(
                f"{cls} is already registered as pytree node. "
                "Overwriting the previous registration.",
            )

        node_def = NodeDef(cls, flatten_fn, unflatten_fn, flatten_with_keys_fn)
        SUPPORTED_NODES[cls] = node_def

        if (to_dumpable_context is None) ^ (from_dumpable_context is None):
            raise ValueError(
                f"Both to_dumpable_context and from_dumpable_context for {cls} must "
                "be None or registered."
            )

        if serialized_type_name is None:
            serialized_type_name = NO_SERIALIZED_TYPE_NAME_FOUND

        serialize_node_def = _SerializeNodeDef(
            cls,
            serialized_type_name,
            to_dumpable_context,
            from_dumpable_context,
        )
        SUPPORTED_SERIALIZED_TYPES[cls] = serialize_node_def
        SERIALIZED_TYPE_TO_PYTHON_TYPE[serialized_type_name] = cls


@dataclasses.dataclass(frozen=True)
class SequenceKey(Generic[T]):
    idx: int

    def __str__(self) -> str:
        return f"[{self.idx!r}]"

    def get(self, sequence: Sequence[T]) -> T:
        return sequence[self.idx]


K = TypeVar("K", bound=Hashable)


@dataclasses.dataclass(frozen=True)
class MappingKey(Generic[K, T]):
    key: K

    def __str__(self) -> str:
        return f"[{self.key!r}]"

    def get(self, mapping: Mapping[K, T]) -> T:
        return mapping[self.key]


@dataclasses.dataclass(frozen=True)
class GetAttrKey:
    name: str

    def __str__(self) -> str:
        return f".{self.name}"

    def get(self, obj: Any) -> Any:
        return getattr(obj, self.name)


# Reference: https://github.com/metaopt/optree/blob/main/optree/typing.py
def is_namedtuple(obj: Union[object, type]) -> bool:
    """Return whether the object is an instance of namedtuple or a subclass of namedtuple."""
    cls = obj if isinstance(obj, type) else type(obj)
    return is_namedtuple_class(cls)


# Reference: https://github.com/metaopt/optree/blob/main/optree/typing.py
def is_namedtuple_class(cls: type) -> bool:
    """Return whether the class is a subclass of namedtuple."""
    return (
        isinstance(cls, type)
        and issubclass(cls, tuple)
        and isinstance(getattr(cls, "_fields", None), tuple)
        and all(type(field) is str for field in cls._fields)  # type: ignore[attr-defined]
        and callable(getattr(cls, "_make", None))
        and callable(getattr(cls, "_asdict", None))
    )


# Reference: https://github.com/metaopt/optree/blob/main/optree/typing.py
def is_namedtuple_instance(obj: object) -> bool:
    """Return whether the object is an instance of namedtuple."""
    return is_namedtuple_class(type(obj))


_T_co = TypeVar("_T_co", covariant=True)


# Reference: https://github.com/metaopt/optree/blob/main/optree/typing.py
class structseq(tuple[_T_co, ...]):
    """A generic type stub for CPython's ``PyStructSequence`` type."""

    __slots__: ClassVar[tuple[()]] = ()

    n_fields: Final[int]  # type: ignore[misc]
    n_sequence_fields: Final[int]  # type: ignore[misc]
    n_unnamed_fields: Final[int]  # type: ignore[misc]

    def __init_subclass__(cls) -> NoReturn:
        """Prohibit subclassing."""
        raise TypeError("type 'structseq' is not an acceptable base type")

    def __new__(
        cls: type[Self],
        sequence: Iterable[_T_co],
        dict: dict[str, Any] = ...,
    ) -> Self:
        raise NotImplementedError


# Reference: https://github.com/metaopt/optree/blob/main/optree/typing.py
def is_structseq(obj: Union[object, type]) -> bool:
    """Return whether the object is an instance of PyStructSequence or a class of PyStructSequence."""
    cls = obj if isinstance(obj, type) else type(obj)
    return is_structseq_class(cls)


# Set if the type allows subclassing (see CPython's Include/object.h)
Py_TPFLAGS_BASETYPE: int = 1 << 10


# Reference: https://github.com/metaopt/optree/blob/main/optree/typing.py
def is_structseq_class(cls: type) -> bool:
    """Return whether the class is a class of PyStructSequence."""
    return (
        isinstance(cls, type)
        # Check direct inheritance from `tuple` rather than `issubclass(cls, tuple)`
        and cls.__bases__ == (tuple,)
        # Check PyStructSequence members
        and isinstance(getattr(cls, "n_fields", None), int)
        and isinstance(getattr(cls, "n_sequence_fields", None), int)
        and isinstance(getattr(cls, "n_unnamed_fields", None), int)
        # Check the type does not allow subclassing
        and not bool(cls.__flags__ & Py_TPFLAGS_BASETYPE)  # only works for CPython
    )


# Reference: https://github.com/metaopt/optree/blob/main/optree/typing.py
def is_structseq_instance(obj: object) -> bool:
    """Return whether the object is an instance of PyStructSequence."""
    return is_structseq_class(type(obj))


def _tuple_flatten(d: tuple[T, ...]) -> tuple[list[T], Context]:
    return list(d), None


def _tuple_flatten_with_keys(
    d: tuple[T, ...]
) -> tuple[list[tuple[KeyEntry, T]], Context]:
    values, context = _tuple_flatten(d)
    return [(SequenceKey(i), v) for i, v in enumerate(values)], context


def _tuple_unflatten(values: Iterable[T], context: Context) -> tuple[T, ...]:
    return tuple(values)


def _list_flatten(d: list[T]) -> tuple[list[T], Context]:
    return d, None


def _list_flatten_with_keys(d: list[T]) -> tuple[list[tuple[KeyEntry, T]], Context]:
    values, context = _list_flatten(d)
    return [(SequenceKey(i), v) for i, v in enumerate(values)], context


def _list_unflatten(values: Iterable[T], context: Context) -> list[T]:
    return list(values)


def _dict_flatten(d: dict[Any, T]) -> tuple[list[T], Context]:
    return list(d.values()), list(d.keys())


def _dict_flatten_with_keys(
    d: dict[Any, T]
) -> tuple[list[tuple[KeyEntry, T]], Context]:
    values, context = _dict_flatten(d)
    return [(MappingKey(k), v) for k, v in zip(context, values)], context


def _dict_unflatten(values: Iterable[T], context: Context) -> dict[Any, T]:
    return dict(zip(context, values))


def _namedtuple_flatten(d: NamedTuple) -> tuple[list[Any], Context]:
    return list(d), type(d)


def _namedtuple_flatten_with_keys(
    d: NamedTuple,
) -> tuple[list[tuple[KeyEntry, Any]], Context]:
    values, context = _namedtuple_flatten(d)
    return (
        [(GetAttrKey(field), v) for field, v in zip(context._fields, values)],
        context,
    )


def _namedtuple_unflatten(values: Iterable[T], context: Context) -> NamedTuple:
    return cast(NamedTuple, context(*values))


def _namedtuple_serialize(context: Context) -> DumpableContext:
    if context not in SUPPORTED_SERIALIZED_TYPES:
        raise NotImplementedError(
            f"Can't serialize TreeSpec of namedtuple class {context} because we "
            "didn't register a serializated_type_name. Please register using "
            "`_register_namedtuple`."
        )

    serialize_node_def = SUPPORTED_SERIALIZED_TYPES[context]
    serialized_type_name = serialize_node_def.serialized_type_name

    if serialized_type_name == NO_SERIALIZED_TYPE_NAME_FOUND:
        raise NotImplementedError(
            f"Can't serialize TreeSpec of namedtuple class {context} because we "
            "couldn't find a serializated_type_name. Please register using "
            "`_register_namedtuple`."
        )
    return serialized_type_name


def _namedtuple_deserialize(dumpable_context: DumpableContext) -> Context:
    if dumpable_context not in SERIALIZED_TYPE_TO_PYTHON_TYPE:
        raise NotImplementedError(
            f"Can't deserialize TreeSpec of namedtuple class {dumpable_context} "
            "because we couldn't find a serializated name."
        )

    typ = SERIALIZED_TYPE_TO_PYTHON_TYPE[dumpable_context]
    return typ


def _ordereddict_flatten(d: OrderedDict[Any, T]) -> tuple[list[T], Context]:
    return list(d.values()), list(d.keys())


def _ordereddict_flatten_with_keys(
    d: OrderedDict[Any, T]
) -> tuple[list[tuple[KeyEntry, T]], Context]:
    values, context = _ordereddict_flatten(d)
    return [(MappingKey(k), v) for k, v in zip(context, values)], context


def _ordereddict_unflatten(
    values: Iterable[T],
    context: Context,
) -> OrderedDict[Any, T]:
    return OrderedDict((key, value) for key, value in zip(context, values))


_odict_flatten = _ordereddict_flatten
_odict_unflatten = _ordereddict_unflatten


def _defaultdict_flatten(d: defaultdict[Any, T]) -> tuple[list[T], Context]:
    values, dict_context = _dict_flatten(d)
    return values, [d.default_factory, dict_context]


def _defaultdict_flatten_with_keys(
    d: defaultdict[Any, T]
) -> tuple[list[tuple[KeyEntry, T]], Context]:
    values, context = _defaultdict_flatten(d)
    _, dict_context = context
    return [(MappingKey(k), v) for k, v in zip(dict_context, values)], context


def _defaultdict_unflatten(
    values: Iterable[T],
    context: Context,
) -> defaultdict[Any, T]:
    default_factory, dict_context = context
    return defaultdict(default_factory, _dict_unflatten(values, dict_context))


def _defaultdict_serialize(context: Context) -> DumpableContext:
    default_factory, dict_context = context
    json_defaultdict = {
        "default_factory_module": default_factory.__module__,
        "default_factory_name": default_factory.__qualname__,
        "dict_context": dict_context,
    }
    return json_defaultdict


def _defaultdict_deserialize(dumpable_context: DumpableContext) -> Context:
    assert isinstance(dumpable_context, dict)
    assert set(dumpable_context) == {
        "default_factory_module",
        "default_factory_name",
        "dict_context",
    }

    default_factory_module = dumpable_context["default_factory_module"]
    default_factory_name = dumpable_context["default_factory_name"]
    assert isinstance(default_factory_module, str)
    assert isinstance(default_factory_name, str)
    module = importlib.import_module(default_factory_module)
    default_factory = getattr(module, default_factory_name)

    dict_context = dumpable_context["dict_context"]
    return [default_factory, dict_context]


def _deque_flatten(d: deque[T]) -> tuple[list[T], Context]:
    return list(d), d.maxlen


def _deque_flatten_with_keys(
    d: deque[T],
) -> tuple[list[tuple[KeyEntry, T]], Context]:
    values, context = _deque_flatten(d)
    return [(SequenceKey(i), v) for i, v in enumerate(values)], context


def _deque_unflatten(values: Iterable[T], context: Context) -> deque[T]:
    return deque(values, maxlen=context)


_private_register_pytree_node(
    tuple,
    _tuple_flatten,
    _tuple_unflatten,
    serialized_type_name="builtins.tuple",
    flatten_with_keys_fn=_tuple_flatten_with_keys,
)
_private_register_pytree_node(
    list,
    _list_flatten,
    _list_unflatten,
    serialized_type_name="builtins.list",
    flatten_with_keys_fn=_list_flatten_with_keys,
)
_private_register_pytree_node(
    dict,
    _dict_flatten,
    _dict_unflatten,
    serialized_type_name="builtins.dict",
    flatten_with_keys_fn=_dict_flatten_with_keys,
)
_private_register_pytree_node(
    namedtuple,  # type: ignore[arg-type]
    _namedtuple_flatten,
    _namedtuple_unflatten,
    serialized_type_name="collections.namedtuple",
    to_dumpable_context=_namedtuple_serialize,
    from_dumpable_context=_namedtuple_deserialize,
    flatten_with_keys_fn=_namedtuple_flatten_with_keys,
)
_private_register_pytree_node(
    OrderedDict,
    _ordereddict_flatten,
    _ordereddict_unflatten,
    serialized_type_name="collections.OrderedDict",
    flatten_with_keys_fn=_ordereddict_flatten_with_keys,
)
_private_register_pytree_node(
    defaultdict,
    _defaultdict_flatten,
    _defaultdict_unflatten,
    serialized_type_name="collections.defaultdict",
    to_dumpable_context=_defaultdict_serialize,
    from_dumpable_context=_defaultdict_deserialize,
    flatten_with_keys_fn=_defaultdict_flatten_with_keys,
)
_private_register_pytree_node(
    deque,
    _deque_flatten,
    _deque_unflatten,
    serialized_type_name="collections.deque",
    flatten_with_keys_fn=_deque_flatten_with_keys,
)


STANDARD_DICT_TYPES: frozenset[type] = frozenset({dict, OrderedDict, defaultdict})
BUILTIN_TYPES: frozenset[type] = frozenset(
    {
        tuple,
        list,
        dict,
        namedtuple,  # type: ignore[arg-type]
        OrderedDict,
        defaultdict,
        deque,
    },
)


@deprecated(
    "torch.utils._pytree._is_namedtuple_instance is private and will be removed in a future release. "
    "Please use torch.utils._pytree.is_namedtuple_instance instead.",
    category=FutureWarning,
)
def _is_namedtuple_instance(tree: Any) -> bool:
    return is_namedtuple_instance(tree)


def _get_node_type(tree: Any) -> Any:
    node_type = type(tree)
    # All namedtuple types are implicitly registered as pytree nodes.
    # XXX: Other parts of the codebase expect namedtuple types always return
    #      `namedtuple` instead of the actual namedtuple type. Even if the type
    #      is explicitly registered.
    if is_namedtuple_class(node_type):
        return namedtuple
    return node_type


# A leaf is defined as anything that is not a Node.
def tree_is_leaf(
    tree: PyTree,
    is_leaf: Optional[Callable[[PyTree], bool]] = None,
) -> bool:
    """Check if a pytree is a leaf.

    >>> tree_is_leaf(1)
    True
    >>> tree_is_leaf(None)
    True
    >>> tree_is_leaf([1, 2, 3])
    False
    >>> tree_is_leaf((1, 2, 3), is_leaf=lambda x: isinstance(x, tuple))
    True
    >>> tree_is_leaf({'a': 1, 'b': 2, 'c': 3})
    False
    >>> tree_is_leaf({'a': 1, 'b': 2, 'c': None})
    False
    """
    if is_leaf is not None and is_leaf(tree):
        return True
    return _get_node_type(tree) not in SUPPORTED_NODES


@deprecated(
    "torch.utils._pytree._is_leaf is private and will be removed in a future release. "
    "Please use torch.utils._pytree.tree_is_leaf instead.",
    category=FutureWarning,
)
def _is_leaf(tree: PyTree, is_leaf: Optional[Callable[[PyTree], bool]] = None) -> bool:
    return tree_is_leaf(tree, is_leaf=is_leaf)


# A TreeSpec represents the structure of a pytree. It holds:
# "type": the type of root Node of the pytree
# context: some context that is useful in unflattening the pytree
# children_specs: specs for each child of the root Node
# num_leaves: the number of leaves
@dataclasses.dataclass(init=True, frozen=True, eq=True, repr=False)
class PyTreeSpec:
    """Representing the structure of the pytree."""

    type: Any
    context: Context
    children_specs: list["TreeSpec"]

    num_nodes: int = dataclasses.field(init=False)
    num_leaves: int = dataclasses.field(init=False)
    num_children: int = dataclasses.field(init=False)

    def __post_init__(self) -> None:
        num_nodes = sum((spec.num_nodes for spec in self.children_specs), start=1)
        num_leaves = sum(spec.num_leaves for spec in self.children_specs)
        num_children = len(self.children_specs)
        object.__setattr__(self, "num_nodes", num_nodes)
        object.__setattr__(self, "num_leaves", num_leaves)
        object.__setattr__(self, "num_children", num_children)

    def __repr__(self, indent: int = 0) -> str:
        repr_prefix: str = f"TreeSpec({self.type.__name__}, {self.context}, ["
        children_specs_str: str = ""
        if self.num_children > 0:
            indent += 2
            children_specs_str += self.children_specs[0].__repr__(indent)
            children_specs_str += "," if self.num_children > 1 else ""
            children_specs_str += ",".join(
                [
                    "\n" + " " * indent + child.__repr__(indent)
                    for child in self.children_specs[1:]
                ]
            )
        repr_suffix: str = f"{children_specs_str}])"
        return repr_prefix + repr_suffix

    def __eq__(self, other: PyTree) -> bool:
        if self is other:
            return True
        elif other.__class__ is self.__class__:
            if str(self.type) != str(other.type):
                return False
            if self.context != other.context:
                return False
            elif self.children_specs != other.children_specs:
                return False
            return True
        return NotImplemented

    def is_leaf(self) -> bool:
        """Test whether the treespec represents a leaf."""
        return self.num_nodes == 1 and self.num_leaves == 1

    def flatten_up_to(self, full_tree: PyTree) -> list[PyTree]:
        """Flatten the subtrees in ``full_tree`` up to the structure of this treespec and return a list of subtrees."""

        def helper(treespec: TreeSpec, tree: PyTree, subtrees: list[PyTree]) -> None:
            if treespec.is_leaf():
                subtrees.append(tree)
                return

            node_type = _get_node_type(tree)
            if treespec.type not in BUILTIN_TYPES:
                # Always require custom node types to match exactly
                if node_type != treespec.type:
                    raise ValueError(
                        f"Type mismatch; "
                        f"expected {treespec.type!r}, but got {node_type!r}.",
                    )
                flatten_fn = SUPPORTED_NODES[node_type].flatten_fn
                children, context = flatten_fn(tree)
                if len(children) != treespec.num_children:
                    raise ValueError(
                        f"Node arity mismatch; "
                        f"expected {treespec.num_children}, but got {len(children)}.",
                    )
                if context != treespec.context:
                    raise ValueError(
                        f"Node context mismatch for custom node type {treespec.type!r}.",
                    )
            else:
                # For builtin dictionary types, we allow some flexibility
                # Otherwise, we require exact matches
                both_standard_dict = (
                    treespec.type in STANDARD_DICT_TYPES
                    and node_type in STANDARD_DICT_TYPES
                )
                if not both_standard_dict and node_type != treespec.type:
                    raise ValueError(
                        f"Node type mismatch; "
                        f"expected {treespec.type!r}, but got {node_type!r}.",
                    )
                if len(tree) != treespec.num_children:
                    raise ValueError(
                        f"Node arity mismatch; "
                        f"expected {treespec.num_children}, but got {len(tree)}.",
                    )

                if both_standard_dict:
                    # dictionary types are compatible with each other
                    dict_context = (
                        treespec.context
                        if treespec.type is not defaultdict
                        # ignore mismatch of `default_factory` for defaultdict
                        else treespec.context[1]
                    )
                    expected_keys = dict_context
                    got_key_set = set(tree)
                    expected_key_set = set(expected_keys)
                    if got_key_set != expected_key_set:
                        missing_keys = expected_key_set.difference(got_key_set)
                        extra_keys = got_key_set.difference(expected_key_set)
                        message = ""
                        if missing_keys:
                            message += f"; missing key(s): {missing_keys}"
                        if extra_keys:
                            message += f"; extra key(s): {extra_keys}"
                        raise ValueError(f"Node keys mismatch{message}.")
                    children = [tree[key] for key in expected_keys]
                else:
                    # node_type is treespec.type
                    flatten_fn = SUPPORTED_NODES[node_type].flatten_fn
                    children, context = flatten_fn(tree)
                    if (
                        node_type is not deque  # ignore mismatch of `maxlen` for deque
                    ) and context != treespec.context:
                        raise ValueError(
                            f"Node context mismatch for node type {treespec.type!r}; "
                            f"expected {treespec.context!r}, but got {context!r}.",  # namedtuple type mismatch
                        )

            for subtree, subspec in zip(children, treespec.children_specs):
                helper(subspec, subtree, subtrees)

        subtrees: list[PyTree] = []
        helper(self, full_tree, subtrees)
        return subtrees

    def unflatten(self, leaves: Iterable[Any]) -> PyTree:
        """Reconstruct a pytree from the leaves."""
        if not isinstance(leaves, (list, tuple)):
            leaves = list(leaves)
        if len(leaves) != self.num_leaves:
            raise ValueError(
                f"treespec.unflatten(leaves): `leaves` has length {len(leaves)} "
                f"but the spec refers to a pytree that holds {self.num_leaves} "
                f"items ({self}).",
            )
        if self.is_leaf():
            return leaves[0]

        unflatten_fn = SUPPORTED_NODES[self.type].unflatten_fn

        # Recursively unflatten the children
        start = 0
        end = 0
        child_pytrees = []
        for child_spec in self.children_specs:
            end += child_spec.num_leaves
            child_pytrees.append(child_spec.unflatten(leaves[start:end]))
            start = end

        return unflatten_fn(child_pytrees, self.context)


TreeSpec: TypeAlias = PyTreeSpec


# NOTE: subclassing a dataclass is subtle. In order to enable reasoning about
# this class with `dataclasses.fields`, etc., while having a simplified
# constructor that takes no argument, we wrap with `dataclass(init=True, ...)`
# again, with fields that have `init=False`.
@dataclasses.dataclass(init=True, frozen=True, eq=False, repr=False)
class LeafSpec(TreeSpec):
    type: Any = dataclasses.field(default=None, init=False)
    context: Context = dataclasses.field(default=None, init=False)
    children_specs: list["TreeSpec"] = dataclasses.field(
        default_factory=list, init=False
    )

    def __post_init__(self) -> None:
        # Override `__post_init__` for `num_leaves` derivation.
        object.__setattr__(self, "num_nodes", 1)
        object.__setattr__(self, "num_leaves", 1)
        object.__setattr__(self, "num_children", 0)

    def __repr__(self, indent: int = 0) -> str:
        return "*"


# All leaves are equivalent, so represent with a single object to save on
# object construction time
_LEAF_SPEC = LeafSpec()


def tree_flatten(
    tree: PyTree,
    is_leaf: Optional[Callable[[PyTree], bool]] = None,
) -> tuple[list[Any], TreeSpec]:
    """Flattens a pytree into a list of values and a TreeSpec that can be used
    to reconstruct the pytree.
    """

    def helper(node: PyTree, leaves: list[Any]) -> TreeSpec:
        if tree_is_leaf(node, is_leaf=is_leaf):
            leaves.append(node)
            return _LEAF_SPEC

        node_type = _get_node_type(node)
        flatten_fn = SUPPORTED_NODES[node_type].flatten_fn
        children, context = flatten_fn(node)

        # Recursively flatten the children
        subspecs = [helper(child, leaves) for child in children]
        return TreeSpec(node_type, context, subspecs)

    leaves: list[Any] = []
    treespec = helper(tree, leaves)
    return leaves, treespec


def tree_unflatten(leaves: Iterable[Any], treespec: TreeSpec) -> PyTree:
    """Given a list of values and a TreeSpec, builds a pytree.
    This is the inverse operation of `tree_flatten`.
    """
    if not isinstance(treespec, TreeSpec):
        raise TypeError(
            f"tree_unflatten(leaves, treespec): Expected `treespec` to be "
            f"instance of TreeSpec but got item of type {type(treespec)}.",
        )
    return treespec.unflatten(leaves)


def tree_iter(
    tree: PyTree,
    is_leaf: Optional[Callable[[PyTree], bool]] = None,
) -> Iterable[Any]:
    """Get an iterator over the leaves of a pytree."""
    if tree_is_leaf(tree, is_leaf=is_leaf):
        yield tree
    else:
        node_type = _get_node_type(tree)
        flatten_fn = SUPPORTED_NODES[node_type].flatten_fn
        child_pytrees, _ = flatten_fn(tree)

        # Recursively flatten the children
        for child in child_pytrees:
            yield from tree_iter(child, is_leaf=is_leaf)


def tree_leaves(
    tree: PyTree,
    is_leaf: Optional[Callable[[PyTree], bool]] = None,
) -> list[Any]:
    """Get a list of leaves of a pytree."""
    return list(tree_iter(tree, is_leaf=is_leaf))


def tree_structure(
    tree: PyTree,
    is_leaf: Optional[Callable[[PyTree], bool]] = None,
) -> TreeSpec:
    """Get the TreeSpec for a pytree."""
    return tree_flatten(tree, is_leaf=is_leaf)[1]


def tree_map(
    func: Callable[..., Any],
    tree: PyTree,
    *rests: PyTree,
    is_leaf: Optional[Callable[[PyTree], bool]] = None,
) -> PyTree:
    """Map a multi-input function over pytree args to produce a new pytree.

    See also :func:`tree_map_`.

    >>> tree_map(lambda x: x + 1, {'x': 7, 'y': (42, 64)})
    {'x': 8, 'y': (43, 65)}
    >>> tree_map(lambda x: x is None, {'x': 7, 'y': (42, 64), 'z': None})
    {'x': False, 'y': (False, False), 'z': True}

    If multiple inputs are given, the structure of the tree is taken from the first input;
    subsequent inputs need only have ``tree`` as a prefix:

    >>> tree_map(lambda x, y: [x] + y, [5, 6], [[7, 9], [1, 2]])
    [[5, 7, 9], [6, 1, 2]]

    Args:
        func (callable): A function that takes ``1 + len(rests)`` arguments, to be applied at the
            corresponding leaves of the pytrees.
        tree (pytree): A pytree to be mapped over, with each leaf providing the first positional
            argument to function ``func``.
        rests (tuple of pytree): A tuple of pytrees, each of which has the same structure as
            ``tree`` or has ``tree`` as a prefix.
        is_leaf (callable, optional): An extra leaf predicate function that will be called at each
            flattening step. The function should have a single argument with signature
            ``is_leaf(node) -> bool``. If it returns :data:`True`, the whole subtree being treated
            as a leaf. Otherwise, the default pytree registry will be used to determine a node is a
            leaf or not. If the function is not specified, the default pytree registry will be used.

    Returns:
        A new pytree with the same structure as ``tree`` but with the value at each leaf given by
        ``func(x, *xs)`` where ``x`` is the value at the corresponding leaf in ``tree`` and ``xs``
        is the tuple of values at corresponding nodes in ``rests``.
    """
    leaves, treespec = tree_flatten(tree, is_leaf=is_leaf)
    flat_args = [leaves] + [treespec.flatten_up_to(r) for r in rests]
    return treespec.unflatten(map(func, *flat_args))


def tree_map_(
    func: Callable[..., Any],
    tree: PyTree,
    *rests: PyTree,
    is_leaf: Optional[Callable[[PyTree], bool]] = None,
) -> PyTree:
    """Like :func:`tree_map`, but do an inplace call on each leaf and return the original tree.

    See also :func:`tree_map`.

    Args:
        func (callable): A function that takes ``1 + len(rests)`` arguments, to be applied at the
            corresponding leaves of the pytrees.
        tree (pytree): A pytree to be mapped over, with each leaf providing the first positional
            argument to function ``func``.
        rests (tuple of pytree): A tuple of pytrees, each of which has the same structure as
            ``tree`` or has ``tree`` as a prefix.
        is_leaf (callable, optional): An extra leaf predicate function that will be called at each
            flattening step. The function should have a single argument with signature
            ``is_leaf(node) -> bool``. If it returns :data:`True`, the whole subtree being treated
            as a leaf. Otherwise, the default pytree registry will be used to determine a node is a
            leaf or not. If the function is not specified, the default pytree registry will be used.

    Returns:
        The original ``tree`` with the value at each leaf is given by the side-effect of function
        ``func(x, *xs)`` (not the return value) where ``x`` is the value at the corresponding leaf
        in ``tree`` and ``xs`` is the tuple of values at values at corresponding nodes in ``rests``.
    """
    leaves, treespec = tree_flatten(tree, is_leaf=is_leaf)
    flat_args = [leaves] + [treespec.flatten_up_to(r) for r in rests]
    deque(map(func, *flat_args), maxlen=0)  # consume and exhaust the iterable
    return tree


Type2 = tuple[type[T], type[S]]
Type3 = tuple[type[T], type[S], type[U]]
if sys.version_info >= (3, 10):
    TypeAny = Union[type[Any], tuple[type[Any], ...], types.UnionType]
else:
    TypeAny = Union[type[Any], tuple[type[Any], ...]]

Fn2 = Callable[[Union[T, S]], R]
Fn3 = Callable[[Union[T, S, U]], R]
Fn = Callable[[T], R]
FnAny = Callable[[Any], R]

MapOnlyFn = Callable[[T], Callable[[Any], Any]]


# These specializations help with type inference on the lambda passed to this
# function
@overload
def map_only(type_or_types_or_pred: type[T], /) -> MapOnlyFn[Fn[T, Any]]:
    ...


@overload
def map_only(type_or_types_or_pred: Type2[T, S], /) -> MapOnlyFn[Fn2[T, S, Any]]:
    ...


@overload
def map_only(type_or_types_or_pred: Type3[T, S, U], /) -> MapOnlyFn[Fn3[T, S, U, Any]]:
    ...


# This specialization is needed for the implementations below that call
@overload
def map_only(type_or_types_or_pred: TypeAny, /) -> MapOnlyFn[FnAny[Any]]:
    ...


@overload
def map_only(type_or_types_or_pred: Callable[[Any], bool], /) -> MapOnlyFn[FnAny[Any]]:
    ...


def map_only(
    type_or_types_or_pred: Union[TypeAny, Callable[[Any], bool]], /
) -> MapOnlyFn[FnAny[Any]]:
    """
    Suppose you are writing a tree_map over tensors, leaving everything
    else unchanged.  Ordinarily you would have to write:

        def go(t):
            if isinstance(t, Tensor):
                return ...
            else:
                return t

    With this function, you only need to write:

        @map_only(Tensor)
        def go(t):
            return ...

    You can also directly use 'tree_map_only'
    """
    if isinstance(type_or_types_or_pred, (type, tuple)) or (
        sys.version_info >= (3, 10)
        and isinstance(type_or_types_or_pred, types.UnionType)
    ):

        def pred(x: Any) -> bool:
            return isinstance(x, type_or_types_or_pred)  # type: ignore[arg-type]

    elif callable(type_or_types_or_pred):
        pred = type_or_types_or_pred  # type: ignore[assignment]
    else:
        raise TypeError("Argument must be a type, a tuple of types, or a callable.")

    def wrapper(func: Callable[[T], Any]) -> Callable[[Any], Any]:
        @functools.wraps(func)
        def wrapped(x: T) -> Any:
            if pred(x):
                return func(x)
            return x

        return wrapped

    return wrapper


@overload
def tree_map_only(
    type_or_types_or_pred: type[T],
    /,
    func: Fn[T, Any],
    tree: PyTree,
    is_leaf: Optional[Callable[[PyTree], bool]] = None,
) -> PyTree:
    ...


@overload
def tree_map_only(
    type_or_types_or_pred: Type2[T, S],
    /,
    func: Fn2[T, S, Any],
    tree: PyTree,
    is_leaf: Optional[Callable[[PyTree], bool]] = None,
) -> PyTree:
    ...


@overload
def tree_map_only(
    type_or_types_or_pred: Type3[T, S, U],
    /,
    func: Fn3[T, S, U, Any],
    tree: PyTree,
    is_leaf: Optional[Callable[[PyTree], bool]] = None,
) -> PyTree:
    ...


@overload
def tree_map_only(
    type_or_types_or_pred: TypeAny,
    /,
    func: FnAny[Any],
    tree: PyTree,
    is_leaf: Optional[Callable[[PyTree], bool]] = None,
) -> PyTree:
    ...


@overload
def tree_map_only(
    type_or_types_or_pred: Callable[[Any], bool],
    /,
    func: FnAny[Any],
    tree: PyTree,
    is_leaf: Optional[Callable[[PyTree], bool]] = None,
) -> PyTree:
    ...


def tree_map_only(
    type_or_types_or_pred: Union[TypeAny, Callable[[Any], bool]],
    /,
    func: FnAny[Any],
    tree: PyTree,
    is_leaf: Optional[Callable[[PyTree], bool]] = None,
) -> PyTree:
    return tree_map(map_only(type_or_types_or_pred)(func), tree, is_leaf=is_leaf)


@overload
def tree_map_only_(
    type_or_types_or_pred: type[T],
    /,
    func: Fn[T, Any],
    tree: PyTree,
    is_leaf: Optional[Callable[[PyTree], bool]] = None,
) -> PyTree:
    ...


@overload
def tree_map_only_(
    type_or_types_or_pred: Type2[T, S],
    /,
    func: Fn2[T, S, Any],
    tree: PyTree,
    is_leaf: Optional[Callable[[PyTree], bool]] = None,
) -> PyTree:
    ...


@overload
def tree_map_only_(
    type_or_types_or_pred: Type3[T, S, U],
    /,
    func: Fn3[T, S, U, Any],
    tree: PyTree,
    is_leaf: Optional[Callable[[PyTree], bool]] = None,
) -> PyTree:
    ...


@overload
def tree_map_only_(
    type_or_types_or_pred: TypeAny,
    /,
    func: FnAny[Any],
    tree: PyTree,
    is_leaf: Optional[Callable[[PyTree], bool]] = None,
) -> PyTree:
    ...


@overload
def tree_map_only_(
    type_or_types_or_pred: Callable[[Any], bool],
    /,
    func: FnAny[Any],
    tree: PyTree,
    is_leaf: Optional[Callable[[PyTree], bool]] = None,
) -> PyTree:
    ...


def tree_map_only_(
    type_or_types_or_pred: Union[TypeAny, Callable[[Any], bool]],
    /,
    func: FnAny[Any],
    tree: PyTree,
    is_leaf: Optional[Callable[[PyTree], bool]] = None,
) -> PyTree:
    return tree_map_(map_only(type_or_types_or_pred)(func), tree, is_leaf=is_leaf)


def tree_all(
    pred: Callable[[Any], bool],
    tree: PyTree,
    is_leaf: Optional[Callable[[PyTree], bool]] = None,
) -> bool:
    flat_args = tree_iter(tree, is_leaf=is_leaf)
    return all(map(pred, flat_args))


def tree_any(
    pred: Callable[[Any], bool],
    tree: PyTree,
    is_leaf: Optional[Callable[[PyTree], bool]] = None,
) -> bool:
    flat_args = tree_iter(tree, is_leaf=is_leaf)
    return any(map(pred, flat_args))


@overload
def tree_all_only(
    type_or_types: type[T],
    /,
    pred: Fn[T, bool],
    tree: PyTree,
    is_leaf: Optional[Callable[[PyTree], bool]] = None,
) -> bool:
    ...


@overload
def tree_all_only(
    type_or_types: Type2[T, S],
    /,
    pred: Fn2[T, S, bool],
    tree: PyTree,
    is_leaf: Optional[Callable[[PyTree], bool]] = None,
) -> bool:
    ...


@overload
def tree_all_only(
    type_or_types: Type3[T, S, U],
    /,
    pred: Fn3[T, S, U, bool],
    tree: PyTree,
    is_leaf: Optional[Callable[[PyTree], bool]] = None,
) -> bool:
    ...


def tree_all_only(
    type_or_types: TypeAny,
    /,
    pred: FnAny[bool],
    tree: PyTree,
    is_leaf: Optional[Callable[[PyTree], bool]] = None,
) -> bool:
    flat_args = tree_iter(tree, is_leaf=is_leaf)
    return all(pred(x) for x in flat_args if isinstance(x, type_or_types))


@overload
def tree_any_only(
    type_or_types: type[T],
    /,
    pred: Fn[T, bool],
    tree: PyTree,
    is_leaf: Optional[Callable[[PyTree], bool]] = None,
) -> bool:
    ...


@overload
def tree_any_only(
    type_or_types: Type2[T, S],
    /,
    pred: Fn2[T, S, bool],
    tree: PyTree,
    is_leaf: Optional[Callable[[PyTree], bool]] = None,
) -> bool:
    ...


@overload
def tree_any_only(
    type_or_types: Type3[T, S, U],
    /,
    pred: Fn3[T, S, U, bool],
    tree: PyTree,
    is_leaf: Optional[Callable[[PyTree], bool]] = None,
) -> bool:
    ...


def tree_any_only(
    type_or_types: TypeAny,
    /,
    pred: FnAny[bool],
    tree: PyTree,
    is_leaf: Optional[Callable[[PyTree], bool]] = None,
) -> bool:
    flat_args = tree_iter(tree, is_leaf=is_leaf)
    return any(pred(x) for x in flat_args if isinstance(x, type_or_types))


# Broadcasts a pytree to the provided TreeSpec and returns the flattened
# values. If this is not possible, then this function returns None.
#
# For example, given pytree=0 and spec=TreeSpec(list, None, [LeafSpec(), LeafSpec()]),
# would return [0, 0]. This is useful for part of the vmap implementation:
# a user can pass in vmap(fn, in_dims)(*inputs). `in_dims` should be
# broadcastable to the tree structure of `inputs` and we use
# _broadcast_to_and_flatten to check this.
def _broadcast_to_and_flatten(
    tree: PyTree,
    treespec: TreeSpec,
    is_leaf: Optional[Callable[[PyTree], bool]] = None,
) -> Optional[list[Any]]:
    assert isinstance(treespec, TreeSpec)

    if tree_is_leaf(tree, is_leaf=is_leaf):
        return [tree] * treespec.num_leaves
    if treespec.is_leaf():
        return None
    node_type = _get_node_type(tree)
    if node_type != treespec.type:
        return None

    flatten_fn = SUPPORTED_NODES[node_type].flatten_fn
    child_pytrees, ctx = flatten_fn(tree)

    # Check if the Node is different from the spec
    if len(child_pytrees) != treespec.num_children or ctx != treespec.context:
        return None

    # Recursively flatten the children
    result: list[Any] = []
    for child, child_spec in zip(child_pytrees, treespec.children_specs):
        flat = _broadcast_to_and_flatten(child, child_spec, is_leaf=is_leaf)
        if flat is not None:
            result += flat
        else:
            return None

    return result


@dataclasses.dataclass
class _TreeSpecSchema:
    """
    _TreeSpecSchema is the schema used to serialize the TreeSpec
    It contains the following fields:
    - type: A string name of the type. null for the case of a LeafSpec.
    - context: Any format which is json dumpable
    - children_spec: A list of children serialized specs.
    """

    type: Optional[str]
    context: DumpableContext
    children_spec: list["_TreeSpecSchema"]


class _ProtocolFn(NamedTuple):
    treespec_to_json: Callable[[TreeSpec], DumpableContext]
    json_to_treespec: Callable[[DumpableContext], TreeSpec]


_SUPPORTED_PROTOCOLS: dict[int, _ProtocolFn] = {}


def _treespec_to_json(treespec: TreeSpec) -> _TreeSpecSchema:
    if treespec.is_leaf():
        return _TreeSpecSchema(None, None, [])

    if treespec.type not in SUPPORTED_SERIALIZED_TYPES:
        raise NotImplementedError(
            f"Serializing {treespec.type} in pytree is not registered.",
        )

    serialize_node_def = SUPPORTED_SERIALIZED_TYPES[treespec.type]

    serialized_type_name = serialize_node_def.serialized_type_name

    if serialized_type_name == NO_SERIALIZED_TYPE_NAME_FOUND:
        raise NotImplementedError(
            f"No registered serialization name for {treespec.type} found. "
            "Please update your _register_pytree_node call with a `serialized_type_name` kwarg."
        )

    if serialize_node_def.to_dumpable_context is None:
        try:
            serialized_context = json.dumps(treespec.context, cls=EnumEncoder)
        except TypeError as e:
            raise TypeError(
                "Unable to serialize context. "
                "Please make the context json dump-able, or register a "
                "custom serializer using _register_pytree_node."
            ) from e
    else:
        serialized_context = serialize_node_def.to_dumpable_context(treespec.context)

    child_schemas = [_treespec_to_json(child) for child in treespec.children_specs]

    return _TreeSpecSchema(serialized_type_name, serialized_context, child_schemas)


def _json_to_treespec(json_schema: DumpableContext) -> TreeSpec:
    if (
        json_schema["type"] is None
        and json_schema["context"] is None
        and len(json_schema["children_spec"]) == 0
    ):
        return _LEAF_SPEC

    if json_schema["type"] not in SERIALIZED_TYPE_TO_PYTHON_TYPE:
        raise NotImplementedError(
            f'Deserializing {json_schema["type"]} in pytree is not registered.',
        )

    typ = SERIALIZED_TYPE_TO_PYTHON_TYPE[json_schema["type"]]
    serialize_node_def = SUPPORTED_SERIALIZED_TYPES[typ]

    if serialize_node_def.from_dumpable_context is None:
        try:
            context = json.loads(json_schema["context"])
        except TypeError as ex:
            raise TypeError(
                "Unable to deserialize context. "
                "Please make the context json load-able, or register a "
                "custom serializer using _register_pytree_node.",
            ) from ex
    else:
        context = serialize_node_def.from_dumpable_context(json_schema["context"])

    children_specs = [
        _json_to_treespec(child_string) for child_string in json_schema["children_spec"]
    ]

    return TreeSpec(typ, context, children_specs)


_SUPPORTED_PROTOCOLS[1] = _ProtocolFn(_treespec_to_json, _json_to_treespec)


def treespec_dumps(treespec: TreeSpec, protocol: Optional[int] = None) -> str:
    if not isinstance(treespec, TreeSpec):
        raise TypeError(
            f"treespec_dumps(treespec, protocol): Expected `treespec` to be instance of "
            f"TreeSpec but got item of type {type(treespec)}.",
        )

    if protocol is None:
        protocol = DEFAULT_TREESPEC_SERIALIZATION_PROTOCOL

    if protocol in _SUPPORTED_PROTOCOLS:
        json_spec = _SUPPORTED_PROTOCOLS[protocol].treespec_to_json(treespec)
    else:
        raise ValueError(
            f"Unknown protocol {protocol}. "
            f"Available protocols: {list(_SUPPORTED_PROTOCOLS.keys())}",
        )

    str_spec = json.dumps((protocol, dataclasses.asdict(json_spec)), cls=EnumEncoder)
    return str_spec


@functools.lru_cache
def treespec_loads(serialized: str) -> TreeSpec:
    protocol, json_schema = json.loads(serialized)

    if protocol in _SUPPORTED_PROTOCOLS:
        return _SUPPORTED_PROTOCOLS[protocol].json_to_treespec(json_schema)
    raise ValueError(
        f"Unknown protocol {protocol}. "
        f"Available protocols: {list(_SUPPORTED_PROTOCOLS.keys())}",
    )


class _Asterisk(str):
    __slots__ = ()

    def __new__(cls) -> Self:
        return super().__new__(cls, "*")

    def __repr__(self) -> str:
        return "*"  # no quotes


_asterisk = _Asterisk()
del _Asterisk


def treespec_pprint(treespec: TreeSpec) -> str:
    dummy_tree = tree_unflatten([_asterisk] * treespec.num_leaves, treespec)
    return repr(dummy_tree)


# TODO(angelayi): remove this function after OSS/internal stabilize
@deprecated(
    "`pytree_to_str` is deprecated. Please use `treespec_dumps` instead.",
    category=FutureWarning,
)
def pytree_to_str(treespec: TreeSpec) -> str:
    return treespec_dumps(treespec)


# TODO(angelayi): remove this function after OSS/internal stabilize
@deprecated(
    "`str_to_pytree` is deprecated. Please use `treespec_loads` instead.",
    category=FutureWarning,
)
def str_to_pytree(json: str) -> TreeSpec:
    return treespec_loads(json)


def arg_tree_leaves(*args: PyTree, **kwargs: PyTree) -> list[Any]:
    """Get a flat list of arguments to this function

    A slightly faster version of tree_leaves((args, kwargs))
    """
    leaves: list[Any] = []
    for a in args:
        leaves.extend(tree_iter(a))
    for a in kwargs.values():
        leaves.extend(tree_iter(a))
    return leaves


def tree_flatten_with_path(
    tree: PyTree,
    is_leaf: Optional[Callable[[PyTree], bool]] = None,
) -> tuple[list[tuple[KeyPath, Any]], TreeSpec]:
    """Flattens a pytree like :func:`tree_flatten`, but also returns each leaf's key path.

    Args:
        tree: a pytree to flatten. If it contains a custom type, that type must be
            registered with an appropriate `tree_flatten_with_path_fn` when registered
            with :func:`register_pytree_node`.
        is_leaf: An extra leaf predicate function that will be called at each
            flattening step. The function should have a single argument with signature
            ``is_leaf(node) -> bool``. If it returns :data:`True`, the whole subtree being treated
            as a leaf. Otherwise, the default pytree registry will be used to determine a node is a
            leaf or not. If the function is not specified, the default pytree registry will be used.
    Returns:
        A tuple where the first element is a list of (key path, leaf) pairs, and the
        second element is a :class:`TreeSpec` representing the structure of the flattened
        tree.
    """
    _, treespec = tree_flatten(tree, is_leaf)
    return list(_generate_key_paths((), tree, is_leaf)), treespec


def tree_leaves_with_path(
    tree: PyTree,
    is_leaf: Optional[Callable[[PyTree], bool]] = None,
) -> list[tuple[KeyPath, Any]]:
    """Gets the leaves of a pytree like ``tree_leaves`` and returns each leaf's key path.

    Args:
        tree: a pytree. If it contains a custom type, that type must be
            registered with an appropriate `tree_flatten_with_path_fn` when registered
            with :func:`register_pytree_node`.
        is_leaf: An extra leaf predicate function that will be called at each
            flattening step. The function should have a single argument with signature
            ``is_leaf(node) -> bool``. If it returns :data:`True`, the whole subtree being treated
            as a leaf. Otherwise, the default pytree registry will be used to determine a node is a
            leaf or not. If the function is not specified, the default pytree registry will be used.
    Returns:
        A list of (key path, leaf) pairs.
    """
    return list(_generate_key_paths((), tree, is_leaf))


def _generate_key_paths(
    key_path: KeyPath,
    tree: PyTree,
    is_leaf: Optional[Callable[[PyTree], bool]] = None,
) -> Iterable[tuple[KeyPath, Any]]:
    if is_leaf and is_leaf(tree):
        yield key_path, tree
        return

    node_type = _get_node_type(tree)
    handler = SUPPORTED_NODES.get(node_type)
    if not handler:
        # This is a leaf
        yield key_path, tree
        return

    flatten_with_keys = handler.flatten_with_keys_fn
    if flatten_with_keys:
        key_children, _ = flatten_with_keys(tree)
        for k, c in key_children:
            yield from _generate_key_paths((*key_path, k), c, is_leaf)
    else:
        # We registered this pytree but didn't add a flatten_with_keys_fn, complain.
        raise ValueError(
            f"Did not find a flatten_with_keys_fn for type: {node_type}. "
            "Please pass a flatten_with_keys_fn argument to register_pytree_node."
        )


def tree_map_with_path(
    func: Callable[..., Any],
    tree: PyTree,
    *rests: PyTree,
    is_leaf: Optional[Callable[[PyTree], bool]] = None,
) -> PyTree:
    """Like :func:`tree_map`, but the provided callable takes an additional key path argument.

    Args:
        func: A function that takes ``2 + len(rests)`` arguments, to be applied at the
            corresponding leaves of the pytrees. The first positional argument
            to ``func`` is the key path of the leaf in question. The second
            positional argument is the value of the leaf.
        tree: A pytree to be mapped over, with each leaf providing the first positional
            argument to function ``func``.
        rests: A tuple of pytrees, each of which has the same structure as
            ``tree`` or has ``tree`` as a prefix.
        is_leaf: An extra leaf predicate function that will be called at each
            flattening step. The function should have a single argument with signature
            ``is_leaf(node) -> bool``. If it returns :data:`True`, the whole subtree being treated
            as a leaf. Otherwise, the default pytree registry will be used to determine a node is a
            leaf or not. If the function is not specified, the default pytree registry will be used.

    Returns
        A new pytree with the same structure as ``tree`` but with the value at each leaf given by
        ``func(keypath, x, *xs)`` where ``keypath`` is the key path at the
        corresponding leaf in ``tree``, ``x`` is the value at that leaf, and
        ``xs`` is the tuple of values at corresponding nodes in ``rests``.
    """
    keypath_leaves, treespec = tree_flatten_with_path(tree, is_leaf)
    keypath_leaves = list(zip(*keypath_leaves))
    all_keypath_leaves = keypath_leaves + [treespec.flatten_up_to(r) for r in rests]
    return treespec.unflatten(func(*xs) for xs in zip(*all_keypath_leaves))


def keystr(kp: KeyPath) -> str:
    """Given a key path, return a pretty-printed representation."""
    return "".join([str(k) for k in kp])


def key_get(obj: Any, kp: KeyPath) -> Any:
    """Given an object and a key path, return the value at the key path."""
    for k in kp:
        obj = k.get(obj)
    return obj<|MERGE_RESOLUTION|>--- conflicted
+++ resolved
@@ -182,10 +182,7 @@
 except importlib.metadata.PackageNotFoundError:
     # optree can not be imported
     _cxx_pytree_exists = False
-<<<<<<< HEAD
-=======
     _optree_version = "0.0.0"
->>>>>>> 67c9aea7
 else:
     # optree can be imported
     _cxx_pytree_exists = True
