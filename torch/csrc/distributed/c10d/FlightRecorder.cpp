--- conflicted
+++ resolved
@@ -1,16 +1,13 @@
 #ifdef USE_C10D_NCCL
 #include <cuda_runtime.h>
-<<<<<<< HEAD
-#endif // USE_C10D_NCCL
-=======
-#include <nlohmann/json.hpp>
+
 #include <filesystem>
 #include <fstream>
 #include <mutex>
 #include <vector>
 
 #include <c10/util/WaitCounter.h>
->>>>>>> cbc7db93
+#endif // USE_C10D_NCCL
 
 #include <torch/csrc/distributed/c10d/FlightRecorder.hpp>
 #ifdef USE_C10D_NCCL
@@ -570,14 +567,11 @@
   return result;
 }
 
-template <typename EventType>
-std::string FlightRecorder<EventType>::dump_json(
-    const std::optional<std::unordered_map<
-        std::string,
-        std::unordered_map<std::string, std::string>>>& ncclDumpMap,
+using json = nlohmann::json;
+template <typename EventType>
+json FlightRecorder<EventType>::get_dump_json(
     bool includeCollectives,
     bool onlyActive) {
-  using json = nlohmann::json;
   json result;
   result[version_key_str] = version_val_str;
   result[nccl_version_key_str] = nccl_version_;
@@ -655,19 +649,11 @@
       result[entries_key_str] = entries;
     }
   }
-
-  if (ncclDumpMap.has_value()) {
-    result[nccl_comm_key_str] = ncclDumpMap.value();
-  }
-
-  return result.dump();
-}
-
-template <typename EventType>
-std::string FlightRecorder<EventType>::dump(
-    const std::optional<std::unordered_map<
-        std::string,
-        std::unordered_map<std::string, std::string>>>& ncclDumpMap,
+  return result;
+}
+
+template <typename EventType>
+c10::Dict<c10::IValue, c10::IValue> FlightRecorder<EventType>::get_dump(
     bool includeCollectives,
     bool includeStackTraces,
     bool onlyActive) {
@@ -684,6 +670,58 @@
     result.insert(
         entries_key, getCollectiveTrace(includeStackTraces, onlyActive));
   }
+  return result;
+}
+
+template <typename EventType>
+std::string FlightRecorder<EventType>::dump_json(
+    bool includeCollectives,
+    bool onlyActive) {
+  return (get_dump_json(includeCollectives, onlyActive)).dump();
+}
+
+template <typename EventType>
+// dump all collectives + ncclDumpMap
+std::string FlightRecorder<EventType>::dump(
+    bool includeCollectives,
+    bool includeStackTraces,
+    bool onlyActive) {
+  return pickle_str(
+      get_dump(includeCollectives, includeStackTraces, onlyActive));
+}
+
+std::unique_ptr<DebugInfoWriter> DebugInfoWriter::writer_ = nullptr;
+std::atomic<bool> DebugInfoWriter::hasWriterRegistered_(false);
+
+float getDurationFromEvent(c10::Event& startEvent, c10::Event& endEvent) {
+  TORCH_CHECK(false, "getDuration not supported by c10::Event.");
+}
+
+#ifdef USE_C10D_NCCL
+template <typename EventType>
+std::string FlightRecorder<EventType>::dump_json(
+    const std::optional<std::unordered_map<
+        std::string,
+        std::unordered_map<std::string, std::string>>>& ncclDumpMap,
+    bool includeCollectives,
+    bool onlyActive) {
+  // Adding ncclDumpMap to the json object is NCCL specific.
+  auto result = get_dump_json(includeCollectives, onlyActive);
+  if (ncclDumpMap.has_value()) {
+    result[nccl_comm_key_str] = ncclDumpMap.value();
+  }
+  return result.dump();
+}
+
+template <typename EventType>
+std::string FlightRecorder<EventType>::dump(
+    const std::optional<std::unordered_map<
+        std::string,
+        std::unordered_map<std::string, std::string>>>& ncclDumpMap,
+    bool includeCollectives,
+    bool includeStackTraces,
+    bool onlyActive) {
+  auto result = get_dump(includeCollectives, includeStackTraces, onlyActive);
   // convert ncclDumpMap into a dictionary
   auto per_comm_dict = new_dict();
   if (ncclDumpMap.has_value()) {
@@ -700,16 +738,9 @@
   }
   return pickle_str(result);
 }
-
-template class FlightRecorder<at::cuda::CUDAEvent>;
-
-std::unique_ptr<DebugInfoWriter> DebugInfoWriter::writer_ = nullptr;
-std::atomic<bool> DebugInfoWriter::hasWriterRegistered_(false);
-
-float getDurationFromEvent(c10::Event& startEvent, c10::Event& endEvent) {
-  TORCH_CHECK(false, "getDuration not supported by c10::Event.");
-}
-
+#endif // USE_C10D_NCCL
+
+template class FlightRecorder<c10::Event>;
 #ifdef USE_C10D_NCCL
 float getDurationFromEvent(
     at::cuda::CUDAEvent& ncclStartEvent,
@@ -719,5 +750,7 @@
       "getDuration can only be called after work is succeeded.")
   return ncclStartEvent.elapsed_time(ncclEndEvent);
 }
+
+template class FlightRecorder<at::cuda::CUDAEvent>;
 #endif // USE_C10D_NCCL
 } // namespace c10d