#ifdef USE_C10D_NCCL
#include <ATen/cuda/CUDAEvent.h>
#include <cuda_runtime.h>
#endif // USE_C10D_NCCL

#include <nlohmann/json.hpp>
#include <filesystem>
#include <fstream>
#include <mutex>
#include <vector>

#include <c10/util/WaitCounter.h>

#include <torch/csrc/distributed/c10d/FlightRecorder.hpp>
#ifdef USE_C10D_NCCL
#include <torch/csrc/distributed/c10d/ProcessGroupNCCL.hpp>
#endif // USE_C10D_NCCL
#include <torch/csrc/distributed/c10d/control_plane/Handlers.hpp>

namespace c10d {

#ifdef USE_C10D_NCCL
control_plane::RegisterHandler dumpHandler{
    "dump_nccl_trace_pickle",
    [](const control_plane::Request& req, control_plane::Response& res) {
      const auto& params = req.params();
      size_t validParamCount = 0;

      // valid params
      const std::string includeCollectivesStr = "includecollectives";
      const std::string includeStackTracesStr = "includestacktraces";
      const std::string onlyActiveStr = "onlyactive";

      std::unordered_map<std::string, bool> processedParams = {
          {includeCollectivesStr, true},
          {includeStackTracesStr, true},
          {onlyActiveStr, false}};

      for (const auto& [paramName, paramValue] : params) {
        auto it = processedParams.find(paramName);
        if (it != processedParams.end()) {
          validParamCount++;
          if (paramValue == "true") {
            it->second = true;
          } else if (paramValue == "false") {
            it->second = false;
          } else {
            res.setStatus(400);
            res.setContent(
                "Invalid value for " + paramName +
                    " valid values are true or false",
                "text/plain");
            return;
          }
        }
      }
      if (validParamCount < params.size()) {
        res.setStatus(400);
        res.setContent(
            "Invalid parameters - unexpected param passed in", "text/plain");
        return;
      }
      res.setContent(
          dump_nccl_trace(
              processedParams[includeCollectivesStr],
              processedParams[includeStackTracesStr],
              processedParams[onlyActiveStr]),
          "application/octet-stream");
    }};

control_plane::RegisterHandler jsonDumpHandler{
    "dump_nccl_trace_json",
    [](const control_plane::Request& req, control_plane::Response& res) {
      const auto& params = req.params();
      size_t validParamCount = 0;

      // valid params
      const std::string includeCollectivesStr = "includecollectives";
      const std::string onlyActiveStr = "onlyactive";

      std::unordered_map<std::string, bool> processedParams = {
          {includeCollectivesStr, true}, {onlyActiveStr, false}};

      for (const auto& [paramName, paramValue] : params) {
        auto it = processedParams.find(paramName);
        if (it != processedParams.end()) {
          validParamCount++;
          if (paramValue == "true") {
            it->second = true;
          } else if (paramValue == "false") {
            it->second = false;
          } else {
            res.setStatus(400);
            res.setContent(
                "Invalid value for " + paramName +
                    " valid values are true or false",
                "text/plain");
            return;
          }
        }
      }
      if (validParamCount < params.size()) {
        res.setStatus(400);
        res.setContent(
            "Invalid parameters - unexpected param passed in", "text/plain");
        return;
      }
      res.setStatus(200);
      res.setContent(
          dump_nccl_trace_json(
              processedParams[includeCollectivesStr],
              processedParams[onlyActiveStr]),
          "application/json");
    }};

/* Helper used by work::getDuration() and nccl flight recorder */
float getDurationFromEvent(
    at::cuda::CUDAEvent& ncclStartEvent,
    at::cuda::CUDAEvent& ncclEndEvent) {
  TORCH_CHECK(
      ncclEndEvent.query(),
      "getDuration can only be called after work is succeeded.")
  return ncclStartEvent.elapsed_time(ncclEndEvent);
}
#endif // USE_C10D_NCCL

float getDurationFromEvent(c10::Event& startEvent, c10::Event& endEvent) {
  TORCH_CHECK(false, "getDuration not supported by c10::Event.");
}

void DebugInfoWriter::write(const std::string& trace) {
  // Open a file for writing. The ios::binary flag is used to write data as
  // binary.
  std::ofstream file(filename_, std::ios::binary);

  // Check if the file was opened successfully.
  if (!file.is_open()) {
    LOG(ERROR) << "Error opening file for writing Flight Recorder debug info: "
               << filename_;
    return;
  }

  if (!file.write(trace.data(), static_cast<std::streamsize>(trace.size()))) {
    const auto bad = file.bad();
    LOG(ERROR) << "Error writing Flight Recorder debug info to file: "
               << filename_ << " bad bit: " << bad;
    return;
  }

  // Flush the buffer to ensure data is written to the file
  file.flush();
  if (file.bad()) {
    LOG(ERROR) << "Error flushing Flight Recorder debug info: " << filename_;
    return;
  }

  LOG(INFO) << "Finished writing Flight Recorder debug info to " << filename_;
}

DebugInfoWriter& DebugInfoWriter::getWriter(int rank) {
  if (writer_ == nullptr) {
    // Attempt to write to running user's HOME directory cache folder - if it
    // exists.
    auto homeDir = getCvarString({"HOME"}, "/tmp");
    auto cacheDirPath = std::filesystem::path(homeDir + "/.cache/torch");
    // Create the .cache directory if it doesn't exist
    std::filesystem::create_directories(cacheDirPath);
    auto defaultLocation = cacheDirPath / "nccl_trace_rank_";

    std::string fileNamePrefix = getCvarString(
        {"TORCH_FR_DUMP_TEMP_FILE", "TORCH_NCCL_DEBUG_INFO_TEMP_FILE"},
        defaultLocation.c_str());
    // Using std::unique_ptr here to auto-delete the writer object
    // when the pointer itself is destroyed.
    std::unique_ptr<DebugInfoWriter> writerPtr(
        new DebugInfoWriter(fileNamePrefix, rank));
    DebugInfoWriter::registerWriter(std::move(writerPtr));
  }
  return *writer_;
}

void DebugInfoWriter::registerWriter(std::unique_ptr<DebugInfoWriter> writer) {
  if (hasWriterRegistered_.load()) {
    TORCH_WARN_ONCE(
        "DebugInfoWriter has already been registered, and since we need the writer to stay "
        "outside ProcessGroup, user needs to ensure that this extra registration is indeed needed. "
        "And we will only use the last registered writer.");
  }
  hasWriterRegistered_.store(true);
  writer_ = std::move(writer);
}

// Returns the traceback of current entry, in string form.
// Note: `getTraceback` invokes `torch::symbolize`, which may need to acquire
// the GIL. If you don't want to block the current thread or take the risk of a
// GIL deadlock, you can use an asynchronous calling mechanism like std::async.
template <typename EventType>
std::string FlightRecorder<EventType>::Entry::getTraceback() {
  torch::CapturedTraceback* traceback = traceback_.get();
  torch::SymbolizedTracebacks s_tbs = torch::symbolize({traceback});
  // We use 0 because we only have one traceback here.
  const auto& s_tb = s_tbs.tracebacks.at(0);
  std::stringstream oss;
  for (auto idx : c10::irange(s_tb.size())) {
    auto frame_id = s_tb[idx];
    const auto& frame = s_tbs.all_frames.at(frame_id);
    oss << "#" << idx << " " << frame.funcname << " from " << frame.filename
        << ":" << frame.lineno << '\n';
  }
  /* Resulted format is like:
    #0 all_reduce from pytorch/torch/distributed/distributed_c10d.py:2696
    #1 wrapper from pytorch/torch/distributed/c10d_logger.py:83
    #2 bar from /home/user/repro.py:15
    #3 foo from /home/user/repro.py:24
    #4 main from /home/user/repro.py:34
    #5 <module> from /home/user/repro.py:40
  */
  return oss.str();
}

template <typename EventType>
std::optional<size_t> FlightRecorder<EventType>::record(
    size_t pg_id,
    const std::tuple<std::string, std::string>& pg_name,
    size_t collective_seq_id,
    size_t p2p_seq_id,
    size_t op_id,
    std::string profiling_name,
    const std::vector<at::Tensor>& inputs,
    const std::vector<at::Tensor>& outputs,
    EventType* start,
    EventType* end,
    std::chrono::milliseconds timeout_ms,
    std::shared_ptr<ProcessGroupStatus> pg_status,
    bool isP2P) {
  if (!enabled_) {
    return std::nullopt;
  }
  if (all_pg_status_.find(pg_id) == all_pg_status_.end()) {
    // Current pg_status is not in FR.
    all_pg_status_[pg_id] = std::move(pg_status);
  }
  auto traceback =
      torch::CapturedTraceback::gather(true, true, capture_cpp_stack_);
  std::lock_guard<std::mutex> guard(mutex_);

  auto te = Entry{
      id_,
      pg_id,
      pg_name,
      collective_seq_id,
      p2p_seq_id,
      op_id,
      std::move(profiling_name),
      std::move(traceback),
      start,
      end,
      c10::getTime(),
      timeout_ms.count(),
      isP2P,
      std::nullopt,
      std::nullopt,
      std::nullopt,
      {},
      {},
      {},
      {},
      {},
      false};

  for (const auto& input : inputs) {
    c10::IntArrayRef sizes = input.sizes();
    te.input_dtypes_.push_back(input.dtype().toScalarType());
    te.input_dims_.push_back(static_cast<int64_t>(sizes.size()));
    te.sizes_.insert(te.sizes_.end(), sizes.begin(), sizes.end());
  }

  for (const auto& output : outputs) {
    c10::IntArrayRef sizes = output.sizes();
    te.output_dtypes_.push_back(output.dtype().toScalarType());
    te.output_dims_.push_back(static_cast<int64_t>(sizes.size()));
    te.sizes_.insert(te.sizes_.end(), sizes.begin(), sizes.end());
  }

  if (entries_.size() < max_entries_) {
    entries_.emplace_back(std::move(te));
  } else {
    entries_[next_++] = std::move(te);
    if (next_ == max_entries_) {
      next_ = 0;
    }
  }
  return id_++;
}

template <typename EventType>
void FlightRecorder<EventType>::record_pg_ranks(
    const std::tuple<std::string, std::string>& pg_name,
    std::vector<uint64_t> ranks) {
  if (!enabled_) {
    return;
  }
  std::lock_guard<std::mutex> guard(mutex_);
  pg_name_to_ranks_[pg_name] = std::move(ranks);
}

template <typename EventType>
void FlightRecorder<EventType>::record_accelerator_version(
    const std::string nccl_version) {
  if (!enabled_) {
    return;
  }
  std::lock_guard<std::mutex> guard(mutex_);
  nccl_version_ = std::move(nccl_version);
}

template <typename EventType>
void FlightRecorder<EventType>::update_state(Entry& r) {
<<<<<<< HEAD
  if (r.start_ != nullptr) {
    bool started = r.start_->query();
    if (started && !r.time_discovered_started_) {
      r.time_discovered_started_ = c10::getTime();
=======
  try {
    if (r.start_ != nullptr) {
      bool started = r.start_->query();
      if (started && !r.time_discovered_started_) {
        r.time_discovered_started_ = c10::getTime();
      }
>>>>>>> 3c74a72e
    }
    if (r.end_ != nullptr) {
      bool completed = r.end_->query();
      if (completed && !r.time_discovered_completed_) {
        r.time_discovered_completed_ = c10::getTime();
      }
    }
  } catch (std::exception& e) {
    LOG(ERROR) << "Failed to update state for entry " << r.id_ << ": "
               << r.profiling_name_ << " with error: " << e.what();
  }
}

template <typename EventType>
std::vector<typename FlightRecorder<EventType>::Entry> FlightRecorder<
    EventType>::dump_entries() {
  std::lock_guard<std::mutex> guard(mutex_);
  std::vector<Entry> result;
  result.reserve(entries_.size());
  result.insert(
      result.end(),
      entries_.begin() + static_cast<std::ptrdiff_t>(next_),
      entries_.end());
  result.insert(
      result.end(),
      entries_.begin(),
      entries_.begin() + static_cast<std::ptrdiff_t>(next_));
  // query any remaining events
  for (auto& r : result) {
    update_state(r);
    r.start_ = r.end_ = nullptr;
  }
  return result;
}

template <typename EventType>
// Returns the entry with the given id, if it exists. Otherwise, returns
// std::nullopt.
std::optional<typename FlightRecorder<EventType>::Entry> FlightRecorder<
    EventType>::getEntry(std::optional<size_t> id) {
  if (!enabled_ || !id) {
    return std::nullopt;
  }

  std::unique_lock<std::mutex> guard(mutex_);
  Entry entry = entries_.at(*id % max_entries_);
  if (entry.id_ == *id) {
    return entry;
  } else {
    return std::nullopt;
  }
}

template <typename EventType>
void FlightRecorder<EventType>::retire_id(
    std::optional<size_t> id,
    bool compute_duration) {
  if (!enabled_ || !id) {
    return;
  }

  bool can_compute_duration = false;
  EventType* startEvent = nullptr;
  EventType* endEvent = nullptr;
  std::optional<float> duration = std::nullopt;

  std::unique_lock<std::mutex> guard(mutex_);

  Entry* entry = &entries_.at(*id % max_entries_);
  if (entry->id_ == *id) {
    update_state(*entry);

    if (compute_duration) {
      can_compute_duration = entry->time_discovered_completed_.has_value() &&
          entry->start_ && entry->end_;
      startEvent = entry->start_;
      endEvent = entry->end_;
    }
    entry->retired_ = true;
    entry->start_ = entry->end_ = nullptr;
  }

  if (can_compute_duration) {
    // Compute duration without without holding the lock, because
    // cudaEventDuration() can hang, and we need to acquire the lock before we
    // can dump(), which we never want to block.
    guard.unlock();
    duration = getDurationFromEvent(*startEvent, *endEvent);
    guard.lock();

    // Refresh the entry pointer, see if the entry has been overwritten
    entry = &entries_.at(*id % max_entries_);
    if (entry->id_ != *id) {
      LOG(INFO) << "retire_id abandoned for id " << *id
                << ", event was overwritten while waiting to compute duration.";
      return;
    }
    if (duration.has_value()) {
      entry->duration_ = duration;
    }
  }
}

template <typename EventType>
const c10::List<c10::IValue> FlightRecorder<EventType>::getCollectiveTrace(
    bool includeStacktraces,
    bool onlyActive) {
  auto entries = new_list();
  // Entries are returned in the order they were recorded
  auto result = dump_entries();
  std::vector<torch::CapturedTraceback*> tracebacks;
  torch::SymbolizedTracebacks stracebacks;
  std::vector<c10::IValue> all_frames;
  if (includeStacktraces) {
    for (auto& e : result) {
      tracebacks.push_back(e.traceback_.get());
    }
    stracebacks = torch::symbolize(tracebacks);
    for (const auto& f : stracebacks.all_frames) {
      auto d = new_dict();
      d.insert(name_key, f.funcname);
      d.insert(filename_key, f.filename);
      d.insert(line_key, int64_t(f.lineno));
      all_frames.emplace_back(std::move(d));
    }
  }
  for (auto i : c10::irange(result.size())) {
    auto dict = new_dict();
    auto& e = result.at(i);
    // Skip completed events
    if (onlyActive && e.time_discovered_completed_.has_value()) {
      continue;
    }
    if (includeStacktraces) {
      auto& tb = stracebacks.tracebacks.at(i);
      auto frames = new_list();
      for (auto frame : tb) {
        frames.push_back(all_frames.at(frame));
      }
      dict.insert(frames_key, frames);
    }

    dict.insert(record_id_key, int64_t(e.id_));
    dict.insert(pg_id_key, int64_t(e.pg_id_));
    dict.insert(pg_name_key, e.pg_name_);
    dict.insert(collective_seq_id_key, int64_t(e.collective_seq_id_));
    dict.insert(p2p_seq_id_key, int64_t(e.p2p_seq_id_));
    dict.insert(op_id_key, int64_t(e.op_id_));
    dict.insert(profiling_name_key, e.profiling_name_);
    dict.insert(time_created_key, int64_t(e.time_created_));
    if (e.duration_) {
      dict.insert(duration_key, *e.duration_);
    }

    auto it = e.sizes_.begin();
    auto read_sizes = [&](const c10::SmallVector<int64_t, 4>& dims) {
      auto sizes = new_list();
      for (auto dim : dims) {
        auto arg_sizes = new_list();
        for ([[maybe_unused]] auto i : c10::irange(dim)) {
          arg_sizes.push_back(*it++);
        }
        sizes.push_back(arg_sizes);
      }
      return sizes;
    };

    dict.insert(input_sizes_key, read_sizes(e.input_dims_));
    std::vector<std::string> input_dtypes_strs;
    input_dtypes_strs.reserve(e.input_dtypes_.size());
    for (const auto& input_dtype : e.input_dtypes_) {
      input_dtypes_strs.emplace_back(c10::toString(input_dtype));
    }
    dict.insert(input_dtypes_key, input_dtypes_strs);
    dict.insert(output_sizes_key, read_sizes(e.output_dims_));
    std::vector<std::string> output_dtypes_strs;
    output_dtypes_strs.reserve(e.output_dtypes_.size());
    for (const auto& output_dtype : e.output_dtypes_) {
      output_dtypes_strs.emplace_back(c10::toString(output_dtype));
    }
    dict.insert(output_dtypes_key, output_dtypes_strs);
    if (e.time_discovered_completed_.has_value()) {
      dict.insert(state_key, completed_state);
    } else if (e.time_discovered_started_.has_value()) {
      dict.insert(state_key, started_state);
    } else {
      dict.insert(state_key, scheduled_state);
    }

    dict.insert(
        time_discovered_started_key,
        e.time_discovered_started_.has_value()
            ? int64_t(*e.time_discovered_started_)
            : c10::IValue());
    dict.insert(
        time_discovered_completed_key,
        e.time_discovered_completed_.has_value()
            ? int64_t(*e.time_discovered_completed_)
            : c10::IValue());
    dict.insert(retired_key, e.retired_);
    dict.insert(timeout_key, e.timeout_ms_);
    dict.insert(is_p2p_key, e.isP2P_);

    entries.push_back(dict);
  }
  return entries;
}

template <typename EventType>
const c10::Dict<c10::IValue, c10::IValue> FlightRecorder<
    EventType>::getPgConfig() {
  auto pg_config = new_dict();
  for (const auto& [pg_name, ranks] : pg_name_to_ranks_) {
    auto pg_info = new_dict();
    pg_info.insert("name", std::get<0>(pg_name));
    pg_info.insert("desc", std::get<1>(pg_name));
    pg_info.insert("ranks", ranks_str(ranks));
    pg_config.insert(std::get<0>(pg_name), pg_info);
  }
  return pg_config;
}

template <typename EventType>
const std::map<std::string, std::map<std::string, std::string>> FlightRecorder<
    EventType>::getPgConfigJson() {
  std::map<std::string, std::map<std::string, std::string>> result;
  for (const auto& [pg_name, ranks] : pg_name_to_ranks_) {
    auto pg_info = std::map<std::string, std::string>();
    pg_info["name"] = std::get<0>(pg_name);
    pg_info["desc"] = std::get<1>(pg_name);
    pg_info["ranks"] = ranks_str(ranks);
    result.emplace(std::get<0>(pg_name), pg_info);
  }
  return result;
}

template <typename EventType>
const c10::Dict<c10::IValue, c10::IValue> FlightRecorder<
    EventType>::getPgStatus() {
  auto all_pg_status = new_dict();
  for (const auto& [pg_id, status] : all_pg_status_) {
    auto pg_status = new_dict();
    pg_status.insert("last_enqueued_collective", status->lastEnqueuedSeq);
    pg_status.insert("last_started_collective", status->lastStartedSeq);
    pg_status.insert("last_completed_collective", status->lastCompletedSeq);
    all_pg_status.insert(std::to_string(pg_id), pg_status);
  }
  return all_pg_status;
}

template <typename EventType>
const std::map<std::string, std::map<std::string, std::string>> FlightRecorder<
    EventType>::getPgStatusJson() {
  std::map<std::string, std::map<std::string, std::string>> result;
  for (const auto& [pg_id, status] : all_pg_status_) {
    auto pg_status = std::map<std::string, std::string>();
    pg_status["last_enqueued_collective"] =
        std::to_string(status->lastEnqueuedSeq);
    pg_status["last_started_collective"] =
        std::to_string(status->lastStartedSeq);
    pg_status["last_completed_collective"] =
        std::to_string(status->lastCompletedSeq);
    result[std::to_string(pg_id)] = pg_status;
  }
  return result;
}

using json = nlohmann::json;
template <typename EventType>
std::string FlightRecorder<EventType>::dump_json(
    const std::optional<std::unordered_map<
        std::string,
        std::unordered_map<std::string, std::string>>>& extraDumpMap,
    bool includeCollectives,
    bool onlyActive) {
  json result;
  result[version_key_str] = version_val_str;
  result[nccl_version_key_str] = nccl_version_;
  result[pg_config_key_str] = getPgConfigJson();
  result[pg_status_key_str] = getPgStatusJson();

  // collective trace
  if (includeCollectives) {
    std::list<json> entries;
    for (auto& e : dump_entries()) {
      json j;
      if (onlyActive && e.time_discovered_completed_.has_value()) {
        continue;
      }
      j[record_id_key_str] = int64_t(e.id_);
      j[pg_id_key_str] = int64_t(e.pg_id_);
      j[pg_name_key_str] = e.pg_name_;
      j[collective_seq_id_key_str] = int64_t(e.collective_seq_id_);
      j[p2p_seq_id_key_str] = int64_t(e.p2p_seq_id_);
      j[op_id_key_str] = int64_t(e.op_id_);
      j[profiling_name_key_str] = e.profiling_name_;
      j[time_created_key_str] = int64_t(e.time_created_);
      if (e.duration_) {
        j[duration_key_str] = *e.duration_;
      }
      auto it = e.sizes_.begin();
      auto read_sizes = [&](const c10::SmallVector<int64_t, 4>& dims) {
        auto sizes = std::list<std::list<int64_t>>();
        for (auto dim : dims) {
          auto arg_sizes = std::list<int64_t>();
          for (auto i : c10::irange(dim)) {
            (void)i;
            arg_sizes.push_back(*it++);
          }
          sizes.push_back(arg_sizes);
        }
        return sizes;
      };
      j[input_sizes_key_str] = read_sizes(e.input_dims_);
      std::vector<std::string> input_dtypes_strs;
      input_dtypes_strs.reserve(e.input_dtypes_.size());
      for (const auto& input_dtype : e.input_dtypes_) {
        input_dtypes_strs.emplace_back(c10::toString(input_dtype));
      }
      j[input_dtypes_key_str] = input_dtypes_strs;
      j[output_sizes_key_str] = read_sizes(e.output_dims_);
      std::vector<std::string> output_dtypes_strs;
      output_dtypes_strs.reserve(e.output_dtypes_.size());
      for (const auto& output_dtype : e.output_dtypes_) {
        output_dtypes_strs.emplace_back(c10::toString(output_dtype));
      }
      j[output_dtypes_key_str] = output_dtypes_strs;
      if (e.time_discovered_completed_.has_value()) {
        j[state_key_str] = completed_state_str;
      } else if (e.time_discovered_started_.has_value()) {
        j[state_key_str] = started_state_str;
      } else {
        j[state_key_str] = scheduled_state_str;
      }
      j[time_discovered_started_key_str] =
          e.time_discovered_started_.has_value()
          ? int64_t(*e.time_discovered_started_)
          : 0;
      j[time_discovered_completed_key_str] =
          e.time_discovered_completed_.has_value()
          ? int64_t(*e.time_discovered_completed_)
          : 0;
      j[retired_key_str] = e.retired_;
      j[timeout_key_str] = e.timeout_ms_;
      j[is_p2p_key_str] = e.isP2P_;
      entries.emplace_back(j);
    }

    if (!entries.empty()) {
      result[entries_key_str] = entries;
    }
  }

  if (extraDumpMap.has_value()) {
    result[nccl_comm_key_str] = extraDumpMap.value();
  }
  return result.dump();
}

template <typename EventType>
std::string FlightRecorder<EventType>::dump(
    const std::optional<std::unordered_map<
        std::string,
        std::unordered_map<std::string, std::string>>>& extraDumpMap,
    bool includeCollectives,
    bool includeStackTraces,
    bool onlyActive) {
  STATIC_SCOPED_WAIT_COUNTER(pytorch.wait_counter.FlightRecorder__dump);
  auto result = new_dict();
  // common values
  result.insert(version_key, version_val);
  result.insert(pg_config_key, getPgConfig());
  result.insert(nccl_version_key_str, nccl_version_);
  result.insert(pg_status_key, getPgStatus());

  // collective trace
  if (includeCollectives) {
    result.insert(
        entries_key, getCollectiveTrace(includeStackTraces, onlyActive));
  }

  // convert extraDumpMap into a dictionary
  auto per_comm_dict = new_dict();
  if (extraDumpMap.has_value()) {
    for (const auto& [ncclId, ncclDump] : extraDumpMap.value()) {
      auto inner_dict = new_dict();
      for (const auto& [key, value] : ncclDump) {
        inner_dict.insert(key, value);
      }
      per_comm_dict.insert(ncclId, inner_dict);
    }
  }
  if (!per_comm_dict.empty()) {
    result.insert(nccl_comm_key, per_comm_dict);
  }
  return pickle_str(result);
}

std::unique_ptr<DebugInfoWriter> DebugInfoWriter::writer_ = nullptr;
std::atomic<bool> DebugInfoWriter::hasWriterRegistered_(false);

// For any third party library that uses the flight recorder, if one wants to
// use an Event type other than c10::Event, one also needs to registers here to
// avoid linking errors.
template struct FlightRecorder<c10::Event>;

#ifdef USE_C10D_NCCL
template struct FlightRecorder<at::cuda::CUDAEvent>;
#endif // USE_C10D_NCCL
} // namespace c10d<|MERGE_RESOLUTION|>--- conflicted
+++ resolved
@@ -316,19 +316,12 @@
 
 template <typename EventType>
 void FlightRecorder<EventType>::update_state(Entry& r) {
-<<<<<<< HEAD
-  if (r.start_ != nullptr) {
-    bool started = r.start_->query();
-    if (started && !r.time_discovered_started_) {
-      r.time_discovered_started_ = c10::getTime();
-=======
   try {
     if (r.start_ != nullptr) {
       bool started = r.start_->query();
       if (started && !r.time_discovered_started_) {
         r.time_discovered_started_ = c10::getTime();
       }
->>>>>>> 3c74a72e
     }
     if (r.end_ != nullptr) {
       bool completed = r.end_->query();
