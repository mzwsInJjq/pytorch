--- conflicted
+++ resolved
@@ -2,120 +2,6 @@
 
 namespace c10d {
 
-<<<<<<< HEAD
-#ifdef USE_C10D_NCCL
-control_plane::RegisterHandler dumpHandler{
-    "dump_nccl_trace_pickle",
-    [](const control_plane::Request& req, control_plane::Response& res) {
-      const auto& params = req.params();
-      size_t validParamCount = 0;
-
-      // valid params
-      const std::string includeCollectivesStr = "includecollectives";
-      const std::string includeStackTracesStr = "includestacktraces";
-      const std::string onlyActiveStr = "onlyactive";
-
-      std::unordered_map<std::string, bool> processedParams = {
-          {includeCollectivesStr, true},
-          {includeStackTracesStr, true},
-          {onlyActiveStr, false}};
-
-      for (const auto& [paramName, paramValue] : params) {
-        auto it = processedParams.find(paramName);
-        if (it != processedParams.end()) {
-          validParamCount++;
-          if (paramValue == "true") {
-            it->second = true;
-          } else if (paramValue == "false") {
-            it->second = false;
-          } else {
-            res.setStatus(400);
-            res.setContent(
-                "Invalid value for " + paramName +
-                    " valid values are true or false",
-                "text/plain");
-            return;
-          }
-        }
-      }
-      if (validParamCount < params.size()) {
-        res.setStatus(400);
-        res.setContent(
-            "Invalid parameters - unexpected param passed in", "text/plain");
-        return;
-      }
-      res.setContent(
-          dump_nccl_trace(
-              processedParams[includeCollectivesStr],
-              processedParams[includeStackTracesStr],
-              processedParams[onlyActiveStr]),
-          "application/octet-stream");
-    }};
-
-control_plane::RegisterHandler jsonDumpHandler{
-    "dump_nccl_trace_json",
-    [](const control_plane::Request& req, control_plane::Response& res) {
-      const auto& params = req.params();
-      size_t validParamCount = 0;
-
-      // valid params
-      const std::string includeCollectivesStr = "includecollectives";
-      const std::string onlyActiveStr = "onlyactive";
-
-      std::unordered_map<std::string, bool> processedParams = {
-          {includeCollectivesStr, true}, {onlyActiveStr, false}};
-
-      for (const auto& [paramName, paramValue] : params) {
-        auto it = processedParams.find(paramName);
-        if (it != processedParams.end()) {
-          validParamCount++;
-          if (paramValue == "true") {
-            it->second = true;
-          } else if (paramValue == "false") {
-            it->second = false;
-          } else {
-            res.setStatus(400);
-            res.setContent(
-                "Invalid value for " + paramName +
-                    " valid values are true or false",
-                "text/plain");
-            return;
-          }
-        }
-      }
-      if (validParamCount < params.size()) {
-        res.setStatus(400);
-        res.setContent(
-            "Invalid parameters - unexpected param passed in", "text/plain");
-        return;
-      }
-      res.setStatus(200);
-      res.setContent(
-          dump_nccl_trace_json(
-              processedParams[includeCollectivesStr],
-              processedParams[onlyActiveStr]),
-          "application/json");
-    }};
-
-/* Helper used by work::getDuration() and nccl flight recorder */
-static float getDurationFromEvent(
-    at::cuda::CUDAEvent& ncclStartEvent,
-    at::cuda::CUDAEvent& ncclEndEvent) {
-  TORCH_CHECK(
-      ncclEndEvent.query(),
-      "getDuration can only be called after work is succeeded.")
-  return ncclStartEvent.elapsed_time(ncclEndEvent);
-}
-#endif // USE_C10D_NCCL
-
-static float getDurationFromEvent(
-    c10::Event& startEvent,
-    c10::Event& endEvent) {
-  TORCH_CHECK(false, "getDuration not supported by c10::Event.");
-}
-
-=======
->>>>>>> 7c2d525c
 void DebugInfoWriter::write(const std::string& trace) {
   // Open a file for writing. The ios::binary flag is used to write data as
   // binary.
@@ -193,7 +79,6 @@
 // use an Event type other than c10::Event, one also needs to registers here to
 // avoid linking errors.
 template struct FlightRecorder<c10::Event>;
-<<<<<<< HEAD
 
 std::string dump_fr_trace(
     bool includeCollectives,
@@ -216,10 +101,4 @@
       includeCollectives,
       onlyActive);
 }
-
-#ifdef USE_C10D_NCCL
-template struct FlightRecorder<at::cuda::CUDAEvent>;
-#endif // USE_C10D_NCCL
-=======
->>>>>>> 7c2d525c
 } // namespace c10d