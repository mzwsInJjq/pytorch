#ifdef USE_C10D_NCCL
#include <cuda_runtime.h>
#endif // USE_C10D_NCCL
#include <nlohmann/json.hpp>
#ifndef _WIN32
#include <sys/stat.h>
#else
#include <direct.h>
#endif
#include <fstream>
#include <mutex>
#include <vector>

#include <c10/util/WaitCounter.h>

#include <torch/csrc/distributed/c10d/FlightRecorder.hpp>
#ifdef USE_C10D_NCCL
#include <torch/csrc/distributed/c10d/ProcessGroupNCCL.hpp>
#endif // USE_C10D_NCCL
#include <torch/csrc/distributed/c10d/control_plane/Handlers.hpp>

namespace c10d {

template <typename T, typename EntryT, typename EventType>
std::optional<size_t> recordImpl(
    T& obj,
    EntryT&& te,
    size_t pg_id,
    const std::tuple<std::string, std::string>& pg_name,
    size_t collective_seq_id,
    size_t p2p_seq_id,
    size_t op_id,
    std::string profiling_name,
    const std::vector<at::Tensor>& inputs,
    const std::vector<at::Tensor>& outputs,
    EventType* start,
    EventType* end,
    std::chrono::milliseconds timeout_ms,
    std::shared_ptr<ProcessGroupStatus> pg_status,
    bool isP2P) {
  if (!obj.enabled_) {
    return std::nullopt;
  }
  if (obj.all_pg_status_.find(pg_id) == obj.all_pg_status_.end()) {
    // Current pg_status is not in FR.
    obj.all_pg_status_[pg_id] = std::move(pg_status);
  }
  auto traceback =
      torch::CapturedTraceback::gather(true, true, obj.capture_cpp_stack_);
  std::lock_guard<std::mutex> guard(obj.mutex_);

  for (const auto& input : inputs) {
    c10::IntArrayRef sizes = input.sizes();
    te.input_dtypes_.push_back(input.dtype().toScalarType());
    te.input_dims_.push_back(static_cast<int64_t>(sizes.size()));
    te.sizes_.insert(te.sizes_.end(), sizes.begin(), sizes.end());
  }

  for (const auto& output : outputs) {
    c10::IntArrayRef sizes = output.sizes();
    te.output_dtypes_.push_back(output.dtype().toScalarType());
    te.output_dims_.push_back(static_cast<int64_t>(sizes.size()));
    te.sizes_.insert(te.sizes_.end(), sizes.begin(), sizes.end());
  }

  if (obj.entries_.size() < obj.max_entries_) {
    obj.entries_.emplace_back(std::move(te));
  } else {
    obj.entries_[obj.next_++] = std::move(te);
    if (obj.next_ == obj.max_entries_) {
      obj.next_ = 0;
    }
  }
  return obj.id_++;
}

template <typename EntryT>
void update_state_impl(EntryT& r) {
  if (r.start_ != nullptr) {
    bool started = r.start_->query();
    if (started && !r.time_discovered_started_) {
      r.time_discovered_started_ = c10::getTime();
    }
  }
  if (r.end_ != nullptr) {
    bool completed = r.end_->query();
    if (completed && !r.time_discovered_completed_) {
      r.time_discovered_completed_ = c10::getTime();
    }
  }
}

template <typename EntryT>
std::vector<EntryT> dump_entries_impl(
    const std::vector<EntryT>& entries,
    const size_t next,
    std::mutex& mutex) {
  std::lock_guard<std::mutex> guard(mutex);
  std::vector<EntryT> result;
  result.reserve(entries.size());
  result.insert(
      result.end(),
      entries.begin() + static_cast<std::ptrdiff_t>(next),
      entries.end());
  result.insert(
      result.end(),
      entries.begin(),
      entries.begin() + static_cast<std::ptrdiff_t>(next));
  // query any remaining events
  for (auto& r : result) {
    update_state_impl(r);
    r.start_ = r.end_ = nullptr;
  }
  return result;
}

template <typename EntryT>
std::optional<EntryT> getEntryImpl(
    const std::vector<EntryT>& entries,
    const bool enabled,
    std::mutex& mutex,
    const size_t max_entries,
    const std::optional<size_t> id) {
  if (!enabled || !id) {
    return std::nullopt;
  }

  std::unique_lock<std::mutex> guard(mutex);
  EntryT entry = entries.at(*id % max_entries);
  if (entry.id_ == *id) {
    return entry;
  } else {
    return std::nullopt;
  }
}

template <typename EntryT, typename EventType>
void retire_id_impl(
    const bool enabled,
    std::vector<EntryT>& entries,
    const size_t max_entries,
    std::mutex& mutex,
    const std::optional<size_t> id,
    const bool compute_duration) {
  if (!enabled || !id) {
    return;
  }

  bool can_compute_duration = false;
  EventType* startEvent = nullptr;
  EventType* endEvent = nullptr;
  std::optional<float> duration = std::nullopt;
  std::unique_lock<std::mutex> guard(mutex);
  EntryT* entry = &entries.at(*id % max_entries);
  if (entry->id_ == *id) {
    update_state_impl(*entry);
    if (compute_duration) {
      can_compute_duration = entry->time_discovered_completed_.has_value() &&
          entry->start_ && entry->end_;
      startEvent = entry->start_;
      endEvent = entry->end_;
    }
    entry->retired_ = true;
    entry->start_ = entry->end_ = nullptr;
  }

  if (can_compute_duration) {
    // Compute duration without without holding the lock, because
    // cudaEventDuration() can hang, and we need to acquire the lock before we
    // can dump(), which we never want to block.
    guard.unlock();
    duration = getDurationFromEvent(*startEvent, *endEvent);
    guard.lock();

    // Refresh the entry pointer, see if the entry has been overwritten
    entry = &entries.at(*id % max_entries);
    if (entry->id_ != *id) {
      LOG(INFO) << "retire_id abandoned for id " << *id
                << ", event was overwritten while waiting to compute duration.";
      return;
    }
    if (duration.has_value()) {
      entry->duration_ = duration;
    }
  }
}

template <typename EntryT>
const c10::List<c10::IValue> getCollectiveTraceImpl(
    std::vector<EntryT>& result,
    bool includeStacktraces,
    bool onlyActive) {
  auto entries = new_list();
  std::vector<torch::CapturedTraceback*> tracebacks;
  torch::SymbolizedTracebacks stracebacks;
  std::vector<c10::IValue> all_frames;
  if (includeStacktraces) {
    for (auto& e : result) {
      tracebacks.push_back(e.traceback_.get());
    }
    stracebacks = torch::symbolize(tracebacks);
    for (const auto& f : stracebacks.all_frames) {
      auto d = new_dict();
      d.insert(name_key, f.funcname);
      d.insert(filename_key, f.filename);
      d.insert(line_key, int64_t(f.lineno));
      all_frames.emplace_back(std::move(d));
    }
  }
  for (auto i : c10::irange(result.size())) {
    auto dict = new_dict();
    auto& e = result.at(i);
    // Skip completed events
    if (onlyActive && e.time_discovered_completed_.has_value()) {
      continue;
    }
    if (includeStacktraces) {
      auto& tb = stracebacks.tracebacks.at(i);
      auto frames = new_list();
      for (auto frame : tb) {
        frames.push_back(all_frames.at(frame));
      }
      dict.insert(frames_key, frames);
    }

    dict.insert(record_id_key, int64_t(e.id_));
    dict.insert(pg_id_key, int64_t(e.pg_id_));
    dict.insert(pg_name_key, e.pg_name_);
    dict.insert(collective_seq_id_key, int64_t(e.collective_seq_id_));
    dict.insert(p2p_seq_id_key, int64_t(e.p2p_seq_id_));
    dict.insert(op_id_key, int64_t(e.op_id_));
    dict.insert(profiling_name_key, e.profiling_name_);
    dict.insert(time_created_key, int64_t(e.time_created_));
    if (e.duration_) {
      dict.insert(duration_key, *e.duration_);
    }

    auto it = e.sizes_.begin();
    auto read_sizes = [&](const c10::SmallVector<int64_t, 4>& dims) {
      auto sizes = new_list();
      for (auto dim : dims) {
        auto arg_sizes = new_list();
        for ([[maybe_unused]] auto i : c10::irange(dim)) {
          arg_sizes.push_back(*it++);
        }
        sizes.push_back(arg_sizes);
      }
      return sizes;
    };

    dict.insert(input_sizes_key, read_sizes(e.input_dims_));
    std::vector<std::string> input_dtypes_strs;
    input_dtypes_strs.reserve(e.input_dtypes_.size());
    for (const auto& input_dtype : e.input_dtypes_) {
      input_dtypes_strs.emplace_back(c10::toString(input_dtype));
    }
    dict.insert(input_dtypes_key, input_dtypes_strs);
    dict.insert(output_sizes_key, read_sizes(e.output_dims_));
    std::vector<std::string> output_dtypes_strs;
    output_dtypes_strs.reserve(e.output_dtypes_.size());
    for (const auto& output_dtype : e.output_dtypes_) {
      output_dtypes_strs.emplace_back(c10::toString(output_dtype));
    }
    dict.insert(output_dtypes_key, output_dtypes_strs);
    if (e.time_discovered_completed_.has_value()) {
      dict.insert(state_key, completed_state);
    } else if (e.time_discovered_started_.has_value()) {
      dict.insert(state_key, started_state);
    } else {
      dict.insert(state_key, scheduled_state);
    }

    dict.insert(
        time_discovered_started_key,
        e.time_discovered_started_.has_value()
            ? int64_t(*e.time_discovered_started_)
            : c10::IValue());
    dict.insert(
        time_discovered_completed_key,
        e.time_discovered_completed_.has_value()
            ? int64_t(*e.time_discovered_completed_)
            : c10::IValue());
    dict.insert(retired_key, e.retired_);
    dict.insert(timeout_key, e.timeout_ms_);
    dict.insert(is_p2p_key, e.isP2P_);

    entries.push_back(dict);
  }
  return entries;
}

using json = nlohmann::json;
template <typename T>
json get_dump_json(T& obj, bool includeCollectives, bool onlyActive) {
  json result;
  result[version_key_str] = version_val_str;
  result[nccl_version_key_str] = obj.nccl_version_;
  result[pg_config_key_str] = obj.getPgConfigJson();
  result[pg_status_key_str] = obj.getPgStatusJson();

  // collective trace
  if (includeCollectives) {
    std::list<json> entries;
    for (auto& e : obj.dump_entries()) {
      json j;
      if (onlyActive && e.time_discovered_completed_.has_value()) {
        continue;
      }
      j[record_id_key_str] = int64_t(e.id_);
      j[pg_id_key_str] = int64_t(e.pg_id_);
      j[pg_name_key_str] = e.pg_name_;
      j[collective_seq_id_key_str] = int64_t(e.collective_seq_id_);
      j[p2p_seq_id_key_str] = int64_t(e.p2p_seq_id_);
      j[op_id_key_str] = int64_t(e.op_id_);
      j[profiling_name_key_str] = e.profiling_name_;
      j[time_created_key_str] = int64_t(e.time_created_);
      if (e.duration_) {
        j[duration_key_str] = *e.duration_;
      }
      auto it = e.sizes_.begin();
      auto read_sizes = [&](const c10::SmallVector<int64_t, 4>& dims) {
        auto sizes = std::list<std::list<int64_t>>();
        for (auto dim : dims) {
          auto arg_sizes = std::list<int64_t>();
          for (auto i : c10::irange(dim)) {
            (void)i;
            arg_sizes.push_back(*it++);
          }
          sizes.push_back(arg_sizes);
        }
        return sizes;
      };
      j[input_sizes_key_str] = read_sizes(e.input_dims_);
      std::vector<std::string> input_dtypes_strs;
      input_dtypes_strs.reserve(e.input_dtypes_.size());
      for (const auto& input_dtype : e.input_dtypes_) {
        input_dtypes_strs.emplace_back(c10::toString(input_dtype));
      }
      j[input_dtypes_key_str] = input_dtypes_strs;
      j[output_sizes_key_str] = read_sizes(e.output_dims_);
      std::vector<std::string> output_dtypes_strs;
      output_dtypes_strs.reserve(e.output_dtypes_.size());
      for (const auto& output_dtype : e.output_dtypes_) {
        output_dtypes_strs.emplace_back(c10::toString(output_dtype));
      }
      j[output_dtypes_key_str] = output_dtypes_strs;
      if (e.time_discovered_completed_.has_value()) {
        j[state_key_str] = completed_state_str;
      } else if (e.time_discovered_started_.has_value()) {
        j[state_key_str] = started_state_str;
      } else {
        j[state_key_str] = scheduled_state_str;
      }
      j[time_discovered_started_key_str] =
          e.time_discovered_started_.has_value()
          ? int64_t(*e.time_discovered_started_)
          : 0;
      j[time_discovered_completed_key_str] =
          e.time_discovered_completed_.has_value()
          ? int64_t(*e.time_discovered_completed_)
          : 0;
      j[retired_key_str] = e.retired_;
      j[timeout_key_str] = e.timeout_ms_;
      j[is_p2p_key_str] = e.isP2P_;
      entries.emplace_back(j);
    }

    if (!entries.empty()) {
      result[entries_key_str] = entries;
    }
  }
  return result;
}

template <typename T>
c10::Dict<c10::IValue, c10::IValue> get_dump(
    T& obj,
    bool includeCollectives,
    bool includeStackTraces,
    bool onlyActive) {
  STATIC_SCOPED_WAIT_COUNTER(pytorch.wait_counter.FlightRecorder__dump);
  auto result = new_dict();
  // common values
  result.insert(version_key, version_val);
  result.insert(pg_config_key, obj.getPgConfig());
  result.insert(nccl_version_key_str, obj.nccl_version_);
  result.insert(pg_status_key, obj.getPgStatus());

  // collective trace
  if (includeCollectives) {
    result.insert(
        entries_key, obj.getCollectiveTrace(includeStackTraces, onlyActive));
  }

  return result;
}

control_plane::RegisterHandler dumpHandler{
    "dump_nccl_trace_pickle",
    [](const control_plane::Request& req, control_plane::Response& res) {
      const auto& params = req.params();
      size_t validParamCount = 0;

      // valid params
      const std::string includeCollectivesStr = "includecollectives";
      const std::string includeStackTracesStr = "includestacktraces";
      const std::string onlyActiveStr = "onlyactive";

      std::unordered_map<std::string, bool> processedParams = {
          {includeCollectivesStr, true},
          {includeStackTracesStr, true},
          {onlyActiveStr, false}};

      for (const auto& [paramName, paramValue] : params) {
        auto it = processedParams.find(paramName);
        if (it != processedParams.end()) {
          validParamCount++;
          if (paramValue == "true") {
            it->second = true;
          } else if (paramValue == "false") {
            it->second = false;
          } else {
            res.setStatus(400);
            res.setContent(
                "Invalid value for " + paramName +
                    " valid values are true or false",
                "text/plain");
            return;
          }
        }
      }
      if (validParamCount < params.size()) {
        res.setStatus(400);
        res.setContent(
            "Invalid parameters - unexpected param passed in", "text/plain");
        return;
      }
      res.setContent(
          dump_nccl_trace(
              processedParams[includeCollectivesStr],
              processedParams[includeStackTracesStr],
              processedParams[onlyActiveStr]),
          "application/octet-stream");
    }};

control_plane::RegisterHandler jsonDumpHandler{
    "dump_nccl_trace_json",
    [](const control_plane::Request& req, control_plane::Response& res) {
      const auto& params = req.params();
      size_t validParamCount = 0;

      // valid params
      const std::string includeCollectivesStr = "includecollectives";
      const std::string onlyActiveStr = "onlyactive";

      std::unordered_map<std::string, bool> processedParams = {
          {includeCollectivesStr, true}, {onlyActiveStr, false}};

      for (const auto& [paramName, paramValue] : params) {
        auto it = processedParams.find(paramName);
        if (it != processedParams.end()) {
          validParamCount++;
          if (paramValue == "true") {
            it->second = true;
          } else if (paramValue == "false") {
            it->second = false;
          } else {
            res.setStatus(400);
            res.setContent(
                "Invalid value for " + paramName +
                    " valid values are true or false",
                "text/plain");
            return;
          }
        }
      }
      if (validParamCount < params.size()) {
        res.setStatus(400);
        res.setContent(
            "Invalid parameters - unexpected param passed in", "text/plain");
        return;
      }
      res.setStatus(200);
      res.setContent(
          dump_nccl_trace_json(
              processedParams[includeCollectivesStr],
              processedParams[onlyActiveStr]),
          "application/json");
    }};

bool recursive_mkdir(const std::string& dir) {
  // Check if current dir exists
  const char* p_dir = dir.c_str();
  const bool dir_exists = (access(p_dir, F_OK) == 0);
  if (dir_exists) {
    return true;
  }

  // Find folder separator and check if we are at the top
  auto pos = dir.find_last_of("/\\");
  if (pos == std::string::npos) {
    return false;
  }

  // Try to create parent directory
  if (!(recursive_mkdir(dir.substr(0, pos)))) {
    return false;
  }

  // Try to create current directory
#ifdef _WIN32
  int ret = _mkdir(dir.c_str());
#else
  int ret = mkdir(dir.c_str(), S_IRWXU | S_IRWXG);
#endif
  // Success
  if (ret == 0) {
    return true;
  }

  // Try to create complete path again
#ifdef _WIN32
  ret = _mkdir(dir.c_str());
#else
  ret = mkdir(dir.c_str(), S_IRWXU | S_IRWXG);
#endif
  return ret == 0;
}

void DebugInfoWriter::write(const std::string& trace) {
  // Open a file for writing. The ios::binary flag is used to write data as
  // binary.
  std::ofstream file(filename_, std::ios::binary);

  // Check if the file was opened successfully.
  if (!file.is_open()) {
    LOG(ERROR) << "Error opening file for writing Flight Recorder debug info: "
               << filename_;
    return;
  }

  if (!file.write(trace.data(), static_cast<std::streamsize>(trace.size()))) {
    const auto bad = file.bad();
    LOG(ERROR) << "Error writing Flight Recorder debug info to file: "
               << filename_ << " bad bit: " << bad;
    return;
  }

  // Flush the buffer to ensure data is written to the file
  file.flush();
  if (file.bad()) {
    LOG(ERROR) << "Error flushing Flight Recorder debug info: " << filename_;
    return;
  }

  LOG(INFO) << "Finished writing Flight Recorder debug info to " << filename_;
}

DebugInfoWriter& DebugInfoWriter::getWriter(int rank) {
  if (writer_ == nullptr) {
    // Attempt to write to running user's HOME directory cache folder - if it
    // exists.
    auto homeDir = getCvarString({"HOME"}, "/tmp");
    std::string cacheDirPath = homeDir + "/.cache/torch";
    // Create the .cache directory if it doesn't exist
    recursive_mkdir(cacheDirPath);
    std::string defaultLocation = cacheDirPath + "/" + "nccl_trace_rank_";

    std::string fileNamePrefix = getCvarString(
        {"TORCH_NCCL_DEBUG_INFO_TEMP_FILE"}, defaultLocation.c_str());
    // Using std::unique_ptr here to auto-delete the writer object
    // when the pointer itself is destroyed.
    std::unique_ptr<DebugInfoWriter> writerPtr(
        new DebugInfoWriter(fileNamePrefix, rank));
    DebugInfoWriter::registerWriter(std::move(writerPtr));
  }
  return *writer_;
}

void DebugInfoWriter::registerWriter(std::unique_ptr<DebugInfoWriter> writer) {
  if (hasWriterRegistered_.load()) {
    TORCH_WARN_ONCE(
        "DebugInfoWriter has already been registered, and since we need the writer to stay "
        "outside ProcessGroup, user needs to ensure that this extra registration is indeed needed. "
        "And we will only use the last registered writer.");
  }
  hasWriterRegistered_.store(true);
  writer_ = std::move(writer);
}

// Returns the traceback of current entry, in string form.
// Note: `getTraceback` invokes `torch::symbolize`, which may need to acquire
// the GIL. If you don't want to block the current thread or take the risk of a
// GIL deadlock, you can use an asynchronous calling mechanism like std::async.
std::string FlightRecorder::Entry::getTraceback() {
  torch::CapturedTraceback* traceback = traceback_.get();
  torch::SymbolizedTracebacks s_tbs = torch::symbolize({traceback});
  // We use 0 because we only have one traceback here.
  const auto& s_tb = s_tbs.tracebacks.at(0);
  std::stringstream oss;
  for (auto idx : c10::irange(s_tb.size())) {
    auto frame_id = s_tb[idx];
    const auto& frame = s_tbs.all_frames.at(frame_id);
    oss << "#" << idx << " " << frame.funcname << " from " << frame.filename
        << ":" << frame.lineno << '\n';
  }
  /* Resulted format is like:
    #0 all_reduce from pytorch/torch/distributed/distributed_c10d.py:2696
    #1 wrapper from pytorch/torch/distributed/c10d_logger.py:83
    #2 bar from /home/user/repro.py:15
    #3 foo from /home/user/repro.py:24
    #4 main from /home/user/repro.py:34
    #5 <module> from /home/user/repro.py:40
  */
  return oss.str();
}

std::optional<size_t> FlightRecorder::record(
    size_t pg_id,
    const std::tuple<std::string, std::string>& pg_name,
    size_t collective_seq_id,
    size_t p2p_seq_id,
    size_t op_id,
    std::string profiling_name,
    const std::vector<at::Tensor>& inputs,
    const std::vector<at::Tensor>& outputs,
    c10::Event* start,
    c10::Event* end,
    std::chrono::milliseconds timeout_ms,
    std::shared_ptr<ProcessGroupStatus> pg_status,
    bool isP2P) {
      auto traceback =
      torch::CapturedTraceback::gather(true, true, capture_cpp_stack_);
      auto te = Entry{
        id_,
        pg_id,
        pg_name,
        collective_seq_id,
        p2p_seq_id,
        op_id,
        std::move(profiling_name),
        std::move(traceback),
        start,
        end,
        c10::getTime(),
        timeout_ms.count(),
        isP2P,
        std::nullopt,
        std::nullopt,
        std::nullopt,
        {},
        {},
        {},
        {},
        {},
        false};
    
  return recordImpl<FlightRecorder, FlightRecorder::Entry, c10::Event>(
      *this,
      std::move(te),
      pg_id,
      pg_name,
      collective_seq_id,
      p2p_seq_id,
      op_id,
      std::move(profiling_name),
      inputs,
      outputs,
      start,
      end,
      timeout_ms,
      std::move(pg_status),
      isP2P);
}

void FlightRecorder::record_pg_ranks(
    const std::tuple<std::string, std::string>& pg_name,
    std::vector<uint64_t> ranks) {
  if (!enabled_) {
    return;
  }
  std::lock_guard<std::mutex> guard(mutex_);
  pg_name_to_ranks_[pg_name] = std::move(ranks);
}

void FlightRecorder::record_accelerator_version(
    const std::string nccl_version) {
  if (!enabled_) {
    return;
  }
  std::lock_guard<std::mutex> guard(mutex_);
  nccl_version_ = std::move(nccl_version);
}

float getDurationFromEvent(c10::Event& startEvent, c10::Event& endEvent) {
  TORCH_CHECK(
      false,
      "getDuration not supported by c10::Event.")
}

void FlightRecorder::update_state(Entry& r) {
  update_state_impl(r);
}

std::vector<FlightRecorder::Entry> FlightRecorder::dump_entries() {
  return dump_entries_impl<FlightRecorder::Entry>(entries_, next_, mutex_);
}

// Returns the entry with the given id, if it exists. Otherwise, returns
// std::nullopt.
std::optional<FlightRecorder::Entry> FlightRecorder::getEntry(
    std::optional<size_t> id) {
  return getEntryImpl<FlightRecorder::Entry>(
      entries_, enabled_, mutex_, max_entries_, id);
}

void FlightRecorder::retire_id(
<<<<<<< HEAD
    const std::optional<size_t> id,
    const bool compute_duration) {
  retire_id_impl<FlightRecorder::Entry, c10::Event>(
=======
    std::optional<size_t> id,
    bool compute_duration) {
  retire_id_impl<FlightRecorder::Entry, Event>(
>>>>>>> a0a8cacc
      enabled_, entries_, max_entries_, mutex_, id, compute_duration);
}

const c10::List<c10::IValue> FlightRecorder::getCollectiveTrace(
    bool includeStacktraces,
    bool onlyActive) {
  // Entries are returned in the order they were recorded
  auto result = dump_entries();
  return getCollectiveTraceImpl<FlightRecorder::Entry>(
      result, includeStacktraces, onlyActive);
}

const c10::Dict<c10::IValue, c10::IValue> FlightRecorder::getPgConfig() {
  auto pg_config = new_dict();
  for (const auto& [pg_name, ranks] : pg_name_to_ranks_) {
    auto pg_info = new_dict();
    pg_info.insert("name", std::get<0>(pg_name));
    pg_info.insert("desc", std::get<1>(pg_name));
    pg_info.insert("ranks", ranks_str(ranks));
    pg_config.insert(std::get<0>(pg_name), pg_info);
  }
  return pg_config;
}

const std::map<std::string, std::map<std::string, std::string>> FlightRecorder::
    getPgConfigJson() {
  std::map<std::string, std::map<std::string, std::string>> result;
  for (const auto& [pg_name, ranks] : pg_name_to_ranks_) {
    auto pg_info = std::map<std::string, std::string>();
    pg_info["name"] = std::get<0>(pg_name);
    pg_info["desc"] = std::get<1>(pg_name);
    pg_info["ranks"] = ranks_str(ranks);
    result.emplace(std::get<0>(pg_name), pg_info);
  }
  return result;
}

const c10::Dict<c10::IValue, c10::IValue> FlightRecorder::getPgStatus() {
  auto all_pg_status = new_dict();
  for (const auto& [pg_id, status] : all_pg_status_) {
    auto pg_status = new_dict();
    pg_status.insert("last_enqueued_collective", status->lastEnqueuedSeq);
    pg_status.insert("last_started_collective", status->lastStartedSeq);
    pg_status.insert("last_completed_collective", status->lastCompletedSeq);
    all_pg_status.insert(std::to_string(pg_id), pg_status);
  }
  return all_pg_status;
}

const std::map<std::string, std::map<std::string, std::string>> FlightRecorder::
    getPgStatusJson() {
  std::map<std::string, std::map<std::string, std::string>> result;
  for (const auto& [pg_id, status] : all_pg_status_) {
    auto pg_status = std::map<std::string, std::string>();
    pg_status["last_enqueued_collective"] =
        std::to_string(status->lastEnqueuedSeq);
    pg_status["last_started_collective"] =
        std::to_string(status->lastStartedSeq);
    pg_status["last_completed_collective"] =
        std::to_string(status->lastCompletedSeq);
    result[std::to_string(pg_id)] = pg_status;
  }
  return result;
}

std::string FlightRecorder::dump_json(
    bool includeCollectives,
    bool onlyActive) {
  return (get_dump_json<FlightRecorder>(*this, includeCollectives, onlyActive)).dump();
}

std::string FlightRecorder::dump(
    bool includeCollectives,
    bool includeStackTraces,
    bool onlyActive) {
  return pickle_str(get_dump<FlightRecorder>(
      *this, includeCollectives, includeStackTraces, onlyActive));
}

std::unique_ptr<DebugInfoWriter> DebugInfoWriter::writer_ = nullptr;
std::atomic<bool> DebugInfoWriter::hasWriterRegistered_(false);

#ifdef USE_C10D_NCCL

float getDurationFromEvent(Event& ncclStartEvent, Event& ncclEndEvent) {
  TORCH_CHECK(
      ncclEndEvent.query(),
      "getDuration can only be called after work is succeeded.")
  return ncclStartEvent.elapsed_time(ncclEndEvent);
}

std::optional<size_t> FlightRecorderNCCL::record(
    size_t pg_id,
    const std::tuple<std::string, std::string>& pg_name,
    size_t collective_seq_id,
    size_t p2p_seq_id,
    size_t op_id,
    std::string profiling_name,
    const std::vector<at::Tensor>& inputs,
    const std::vector<at::Tensor>& outputs,
    Event* start,
    Event* end,
    std::chrono::milliseconds timeout_ms,
    std::shared_ptr<ProcessGroupStatus> pg_status,
    bool isP2P) {
      auto traceback =
      torch::CapturedTraceback::gather(true, true, capture_cpp_stack_);
      auto te = CudaEntry{
        id_,
        pg_id,
        pg_name,
        collective_seq_id,
        p2p_seq_id,
        op_id,
        std::move(profiling_name),
        std::move(traceback),
        nullptr,
        nullptr,
        c10::getTime(),
        timeout_ms.count(),
        isP2P,
        std::nullopt,
        std::nullopt,
        std::nullopt,
        {},
        {},
        {},
        {},
        {},
        false,
        start,
        end};

      return recordImpl<FlightRecorderNCCL, FlightRecorderNCCL::CudaEntry, Event>(
        *this,
        std::move(te),
        pg_id,
        pg_name,
        collective_seq_id,
        p2p_seq_id,
        op_id,
        std::move(profiling_name),
        inputs,
        outputs,
        start,
        end,
        timeout_ms,
        std::move(pg_status),
        isP2P);
}

std::string FlightRecorderNCCL::dump_json(
    const std::optional<std::unordered_map<
        std::string,
        std::unordered_map<std::string, std::string>>>& ncclDumpMap,
    bool includeCollectives,
    bool onlyActive) {
  // Adding ncclDumpMap to the json object is NCCL specific.
  auto result =
      get_dump_json<FlightRecorderNCCL>(*this, includeCollectives, onlyActive);

  // Adding ncclDumpMap to the json object is NCCL specific.
  if (ncclDumpMap.has_value()) {
    result[nccl_comm_key_str] = ncclDumpMap.value();
  }
  return result.dump();
}

std::string FlightRecorderNCCL::dump(
    const std::optional<std::unordered_map<
        std::string,
        std::unordered_map<std::string, std::string>>>& ncclDumpMap,
    bool includeCollectives,
    bool includeStackTraces,
    bool onlyActive) {
  auto result = get_dump<FlightRecorderNCCL>(
      *this, includeCollectives, includeStackTraces, onlyActive);

  // convert ncclDumpMap into a dictionary
  auto per_comm_dict = new_dict();
  if (ncclDumpMap.has_value()) {
    for (const auto& [ncclId, ncclDump] : ncclDumpMap.value()) {
      auto inner_dict = new_dict();
      for (const auto& [key, value] : ncclDump) {
        inner_dict.insert(key, value);
      }
      per_comm_dict.insert(ncclId, inner_dict);
    }
  }
  if (!per_comm_dict.empty()) {
    result.insert(nccl_comm_key, per_comm_dict);
  }
  return pickle_str(result);
}

void FlightRecorderNCCL::update_state(CudaEntry& r) {
  update_state_impl(r);
}

std::vector<FlightRecorderNCCL::CudaEntry> FlightRecorderNCCL::dump_entries() {
  return dump_entries_impl<FlightRecorderNCCL::CudaEntry>(entries_, next_, mutex_);
}

const c10::List<c10::IValue> FlightRecorderNCCL::getCollectiveTrace(
    bool includeStacktraces,
    bool onlyActive) {
  // Entries are returned in the order they were recorded
  auto result = dump_entries();
  return getCollectiveTraceImpl<FlightRecorderNCCL::CudaEntry>(
    result, includeStacktraces, onlyActive);
}

void FlightRecorderNCCL::retire_id(
    const std::optional<size_t> id,
    const bool compute_duration) {
  retire_id_impl<FlightRecorderNCCL::CudaEntry, Event>(
      enabled_, entries_, max_entries_, mutex_, id, compute_duration);
}
#endif // USE_C10D_NCCL
} // namespace c10d<|MERGE_RESOLUTION|>--- conflicted
+++ resolved
@@ -21,23 +21,14 @@
 
 namespace c10d {
 
-template <typename T, typename EntryT, typename EventType>
+template <typename T, typename EntryT, typename EventType, typename F>
 std::optional<size_t> recordImpl(
     T& obj,
-    EntryT&& te,
+    F entry_func,
     size_t pg_id,
-    const std::tuple<std::string, std::string>& pg_name,
-    size_t collective_seq_id,
-    size_t p2p_seq_id,
-    size_t op_id,
-    std::string profiling_name,
     const std::vector<at::Tensor>& inputs,
     const std::vector<at::Tensor>& outputs,
-    EventType* start,
-    EventType* end,
-    std::chrono::milliseconds timeout_ms,
-    std::shared_ptr<ProcessGroupStatus> pg_status,
-    bool isP2P) {
+    std::shared_ptr<ProcessGroupStatus> pg_status) {
   if (!obj.enabled_) {
     return std::nullopt;
   }
@@ -48,6 +39,8 @@
   auto traceback =
       torch::CapturedTraceback::gather(true, true, obj.capture_cpp_stack_);
   std::lock_guard<std::mutex> guard(obj.mutex_);
+
+  auto te = entry_func(traceback);
 
   for (const auto& input : inputs) {
     c10::IntArrayRef sizes = input.sizes();
@@ -629,48 +622,37 @@
     std::chrono::milliseconds timeout_ms,
     std::shared_ptr<ProcessGroupStatus> pg_status,
     bool isP2P) {
-      auto traceback =
-      torch::CapturedTraceback::gather(true, true, capture_cpp_stack_);
-      auto te = Entry{
-        id_,
-        pg_id,
-        pg_name,
-        collective_seq_id,
-        p2p_seq_id,
-        op_id,
-        std::move(profiling_name),
-        std::move(traceback),
-        start,
-        end,
-        c10::getTime(),
-        timeout_ms.count(),
-        isP2P,
-        std::nullopt,
-        std::nullopt,
-        std::nullopt,
-        {},
-        {},
-        {},
-        {},
-        {},
-        false};
-    
   return recordImpl<FlightRecorder, FlightRecorder::Entry, c10::Event>(
       *this,
-      std::move(te),
+      [&](std::shared_ptr<torch::CapturedTraceback> traceback) {
+        return Entry{
+            id_,
+            pg_id,
+            pg_name,
+            collective_seq_id,
+            p2p_seq_id,
+            op_id,
+            std::move(profiling_name),
+            std::move(traceback),
+            start,
+            end,
+            c10::getTime(),
+            timeout_ms.count(),
+            isP2P,
+            std::nullopt,
+            std::nullopt,
+            std::nullopt,
+            {},
+            {},
+            {},
+            {},
+            {},
+            false};
+      },
       pg_id,
-      pg_name,
-      collective_seq_id,
-      p2p_seq_id,
-      op_id,
-      std::move(profiling_name),
       inputs,
       outputs,
-      start,
-      end,
-      timeout_ms,
-      std::move(pg_status),
-      isP2P);
+      std::move(pg_status));
 }
 
 void FlightRecorder::record_pg_ranks(
@@ -693,9 +675,7 @@
 }
 
 float getDurationFromEvent(c10::Event& startEvent, c10::Event& endEvent) {
-  TORCH_CHECK(
-      false,
-      "getDuration not supported by c10::Event.")
+  TORCH_CHECK(false, "getDuration not supported by c10::Event.")
 }
 
 void FlightRecorder::update_state(Entry& r) {
@@ -715,15 +695,9 @@
 }
 
 void FlightRecorder::retire_id(
-<<<<<<< HEAD
-    const std::optional<size_t> id,
-    const bool compute_duration) {
-  retire_id_impl<FlightRecorder::Entry, c10::Event>(
-=======
     std::optional<size_t> id,
     bool compute_duration) {
-  retire_id_impl<FlightRecorder::Entry, Event>(
->>>>>>> a0a8cacc
+  retire_id_impl<FlightRecorder::Entry, c10::Event>(
       enabled_, entries_, max_entries_, mutex_, id, compute_duration);
 }
 
@@ -792,7 +766,8 @@
 std::string FlightRecorder::dump_json(
     bool includeCollectives,
     bool onlyActive) {
-  return (get_dump_json<FlightRecorder>(*this, includeCollectives, onlyActive)).dump();
+  return (get_dump_json<FlightRecorder>(*this, includeCollectives, onlyActive))
+      .dump();
 }
 
 std::string FlightRecorder::dump(
@@ -829,50 +804,39 @@
     std::chrono::milliseconds timeout_ms,
     std::shared_ptr<ProcessGroupStatus> pg_status,
     bool isP2P) {
-      auto traceback =
-      torch::CapturedTraceback::gather(true, true, capture_cpp_stack_);
-      auto te = CudaEntry{
-        id_,
-        pg_id,
-        pg_name,
-        collective_seq_id,
-        p2p_seq_id,
-        op_id,
-        std::move(profiling_name),
-        std::move(traceback),
-        nullptr,
-        nullptr,
-        c10::getTime(),
-        timeout_ms.count(),
-        isP2P,
-        std::nullopt,
-        std::nullopt,
-        std::nullopt,
-        {},
-        {},
-        {},
-        {},
-        {},
-        false,
-        start,
-        end};
-
-      return recordImpl<FlightRecorderNCCL, FlightRecorderNCCL::CudaEntry, Event>(
-        *this,
-        std::move(te),
-        pg_id,
-        pg_name,
-        collective_seq_id,
-        p2p_seq_id,
-        op_id,
-        std::move(profiling_name),
-        inputs,
-        outputs,
-        start,
-        end,
-        timeout_ms,
-        std::move(pg_status),
-        isP2P);
+  return recordImpl<FlightRecorderNCCL, FlightRecorderNCCL::CudaEntry, Event>(
+      *this,
+      [&](std::shared_ptr<torch::CapturedTraceback> traceback) {
+        return CudaEntry{
+            id_,
+            pg_id,
+            pg_name,
+            collective_seq_id,
+            p2p_seq_id,
+            op_id,
+            std::move(profiling_name),
+            std::move(traceback),
+            nullptr,
+            nullptr,
+            c10::getTime(),
+            timeout_ms.count(),
+            isP2P,
+            std::nullopt,
+            std::nullopt,
+            std::nullopt,
+            {},
+            {},
+            {},
+            {},
+            {},
+            false,
+            start,
+            end};
+      },
+      pg_id,
+      inputs,
+      outputs,
+      std::move(pg_status));
 }
 
 std::string FlightRecorderNCCL::dump_json(
@@ -924,7 +888,8 @@
 }
 
 std::vector<FlightRecorderNCCL::CudaEntry> FlightRecorderNCCL::dump_entries() {
-  return dump_entries_impl<FlightRecorderNCCL::CudaEntry>(entries_, next_, mutex_);
+  return dump_entries_impl<FlightRecorderNCCL::CudaEntry>(
+      entries_, next_, mutex_);
 }
 
 const c10::List<c10::IValue> FlightRecorderNCCL::getCollectiveTrace(
@@ -933,14 +898,15 @@
   // Entries are returned in the order they were recorded
   auto result = dump_entries();
   return getCollectiveTraceImpl<FlightRecorderNCCL::CudaEntry>(
-    result, includeStacktraces, onlyActive);
+      result, includeStacktraces, onlyActive);
 }
 
 void FlightRecorderNCCL::retire_id(
-    const std::optional<size_t> id,
-    const bool compute_duration) {
+    std::optional<size_t> id,
+    bool compute_duration) {
   retire_id_impl<FlightRecorderNCCL::CudaEntry, Event>(
       enabled_, entries_, max_entries_, mutex_, id, compute_duration);
 }
 #endif // USE_C10D_NCCL
+
 } // namespace c10d