--- conflicted
+++ resolved
@@ -883,484 +883,6 @@
   return work;
 }
 
-<<<<<<< HEAD
-namespace {
-
-class AsyncAllreduceWork : public ProcessGroupGloo::AsyncWork {
- public:
-  AsyncAllreduceWork(
-      std::shared_ptr<gloo::Context> context,
-      std::vector<at::Tensor>& inputs,
-      ReduceOp reduceOp,
-      uint32_t tag,
-      uint64_t seq)
-      : ProcessGroupGloo::AsyncWork(
-            {inputs},
-            OpType::ALLREDUCE,
-            seq,
-            "gloo:all_reduce",
-            inputs),
-        context(std::move(context)),
-        inputs(inputs),
-        reduceOp(std::move(reduceOp)),
-        tag(tag) {}
-
-  std::shared_ptr<gloo::Context> context;
-  std::vector<at::Tensor> inputs{};
-  const ReduceOp reduceOp;
-  const uint32_t tag;
-
-  void allreduce(std::vector<at::Tensor>& tensors) {
-    const auto& scalarType = tensors[0].scalar_type();
-    gloo::AllreduceOptions opts(context);
-    opts.setReduceFunction(getFunction(scalarType, reduceOp));
-    opts.setTag(tag);
-    GENERATE_ALL_TYPES(scalarType, setOutputs, opts, tensors);
-    gloo::allreduce(opts);
-
-    // Gloo doesn't support AVG so we use SUM + division.
-    if (reduceOp == ReduceOp::AVG) {
-      tensors[0] /= context->size;
-    }
-  }
-
-  void run() override {
-    allreduce(inputs);
-  }
-
-  template <typename T>
-  void getFunction(gloo::AllreduceOptions::Func& fn, const ReduceOp& op) {
-    fn = toFunction<T>(op);
-  }
-
-  gloo::AllreduceOptions::Func getFunction(
-      const at::ScalarType& dtype,
-      const ReduceOp& op) {
-    gloo::AllreduceOptions::Func fn;
-    GENERATE_ALL_TYPES(dtype, getFunction, fn, op);
-    return fn;
-  }
-};
-
-class AsyncAllreduceCoalescedWork : public AsyncAllreduceWork {
- public:
-  AsyncAllreduceCoalescedWork(
-      const std::shared_ptr<gloo::Context>& context,
-      std::vector<at::Tensor>& inputs,
-      ReduceOp reduceOp,
-      uint32_t tag,
-      uint64_t seq)
-      : AsyncAllreduceWork(context, inputs, std::move(reduceOp), tag, seq) {}
-
-  void run() override {
-    allreduceCoalesced(inputs);
-  }
-
- private:
-  void allreduceCoalesced(std::vector<at::Tensor>& tensors) {
-    // reduce coalesced, flattened tensors.
-    at::Tensor coalescedTensor = flattenDenseTensors(tensors);
-    std::vector<at::Tensor> allreduceInput = {coalescedTensor};
-    allreduce(allreduceInput);
-
-    // separate and reshape tensors.
-    size_t offset = 0;
-    for (at::Tensor& tensor : tensors) {
-      const int64_t tensorNumel = tensor.numel();
-      const c10::IntArrayRef tensorShape = tensor.sizes();
-      tensor.copy_(coalescedTensor.slice(0, offset, offset + tensorNumel)
-                       .view(tensorShape));
-      offset += tensorNumel;
-    }
-  }
-};
-
-class AsyncSparseAllreduceWork : public ProcessGroupGloo::AsyncWork {
- public:
-  AsyncSparseAllreduceWork(
-      std::shared_ptr<gloo::Context> context,
-      std::vector<at::Tensor>& inputs,
-      uint32_t tag,
-      uint64_t seq)
-      : ProcessGroupGloo::AsyncWork(
-            {inputs},
-            OpType::_ALLREDUCE_SPARSE,
-            seq,
-            "gloo:sparse_all_reduce",
-            inputs),
-        context(std::move(context)),
-        inputs(inputs),
-        tag(tag) {}
-
-  std::shared_ptr<gloo::Context> context;
-  std::vector<at::Tensor> inputs{};
-  const uint32_t tag;
-
-  // We share dimensionality about the sparse tensors before collecting
-  // their contents. We assume here that the maximum number of sparse
-  // and dense dimensions is 4. This is stored in a contiguous piece of
-  // memory so that we can easily run allgather on it.
-  //
-  // The layout of this memory is as follows:
-  //
-  //   - [0:4]: sparse dims
-  //   - [4:8]: dense dims
-  //   -   [8]: nnz
-  //
-  class SparseTensorMetadata {
-   public:
-    static constexpr auto dim = 9;
-
-    // Construct from an existing metadata tensor to facilitate structured
-    // access to metadata from peers, after gathering it.
-    explicit SparseTensorMetadata(at::Tensor metadata)
-        : metadata_(std::move(metadata)),
-          data_(metadata_.mutable_data_ptr<int64_t>()) {
-      AT_ASSERT(metadata_.scalar_type() == at::kLong);
-      AT_ASSERT(metadata_.dim() == 1);
-      AT_ASSERT(metadata_.size(0) == dim);
-    }
-
-    // Populate the metadata.
-    void populate_from_sparse_tensor(const at::Tensor& tensor) {
-      const auto sparse_dim = tensor.sparse_dim();
-      AT_ASSERT(sparse_dim <= 4);
-      for (const auto i : c10::irange(4)) {
-        if (i < sparse_dim) {
-          data_[i] = tensor.size(i);
-        }
-      }
-      const auto dense_dim = tensor.dense_dim();
-      AT_ASSERT(dense_dim <= 4);
-      for (const auto i : c10::irange(4)) {
-        if (i < dense_dim) {
-          data_[i + 4] = tensor.size(sparse_dim + i);
-        }
-      }
-      data_[8] = tensor._nnz();
-    }
-
-    std::vector<int64_t> sizes() const {
-      std::vector<int64_t> sizes;
-      // Sparse sizes
-      for (const auto i : c10::irange(4)) {
-        if (data_[i] <= 0) {
-          break;
-        }
-        sizes.push_back(data_[i]);
-      }
-      // Dense sizes
-      for (const auto i : c10::irange(4, 8)) {
-        if (data_[i] <= 0) {
-          break;
-        }
-        sizes.push_back(data_[i]);
-      }
-      return sizes;
-    }
-
-    int64_t nnz() const {
-      return data_[8];
-    }
-
-   protected:
-    at::Tensor metadata_;
-    int64_t* data_;
-  };
-
-  // Sparse allreduce is implemented with allgather on indices and values.
-  // Every process then sums the resulting sparse tensors locally.
-  // The nnz for sparse tensors may be different across processes, so first
-  // we run allgather on the nnz, and then allgather with max(nnz).
-  at::Tensor allreduce(std::vector<at::Tensor>& tensors) {
-    // TODO: This is a massive hack!  There is some confusion about
-    // Variable/Tensor inside the body of this function.  Turning off
-    // grad smooths over the confusion for now.  This fixes
-    // test/test_c10d_gloo.py ProcessGroupGlooTest.test_sparse_allreduce_basics
-    //
-    // The correct fix is to stop allocating tensors that are not variables,
-    // but to conveniently do this c10d must depend on torch not ATen
-    at::AutoDispatchBelowAutograd guard;
-    auto input = tensors[0];
-
-    // Perform local reduction if we have multiple inputs.
-    for (const auto i : c10::irange(1, tensors.size())) {
-      input += tensors[i];
-    }
-
-    // Need to coalesce before we can access indices and values.
-    input = input.coalesce();
-
-    // Gather metadata information from all ranks.
-    auto metadata = allgather_metadata(input);
-
-    // Sanity check dimensionality across ranks.
-    {
-      const auto expected = metadata[context->rank].sizes();
-      for (const auto i : c10::irange(context->size)) {
-        if (i == context->rank) {
-          continue;
-        }
-        const auto actual = metadata[i].sizes();
-        TORCH_CHECK(actual == expected, "Sparse dimensions do not match");
-      }
-    }
-
-    // Gather all indices and all values.
-    auto indices = allgather_indices(input, metadata);
-    auto values = allgather_values(input, metadata);
-
-    // Perform global reduction.
-    AT_ASSERT(static_cast<int>(indices.size()) == context->size);
-    AT_ASSERT(static_cast<int>(values.size()) == context->size);
-    auto output = at::sparse_coo_tensor(
-        indices[0], values[0], input.sizes(), input.options());
-    for (const auto i : c10::irange(1, context->size)) {
-      output += at::sparse_coo_tensor(
-          indices[i], values[i], input.sizes(), input.options());
-    }
-
-    // Coalesce for good measure.
-    return output.coalesce();
-  }
-
-  void run() override {
-    auto output = allreduce(inputs);
-
-    // This copy is needed when we run a multi-gpu version of reduce (multiple
-    // inputs per rank).
-    for (const auto i : c10::irange(inputs.size())) {
-      inputs[i].copy_(output);
-    }
-  }
-
- private:
-  std::vector<SparseTensorMetadata> allgather_metadata(
-      const at::Tensor& tensor) {
-    auto buffer =
-        at::zeros({context->size, SparseTensorMetadata::dim}, at::kLong);
-
-    // Prepare metadata vector (1 entry per rank)
-    std::vector<SparseTensorMetadata> metadata;
-    metadata.reserve(context->size);
-    for (const auto i : c10::irange(context->size)) {
-      metadata.emplace_back(buffer.select(0, i));
-    }
-
-    // Populate data for this rank
-    metadata[context->rank].populate_from_sparse_tensor(tensor);
-
-    // Allgather metadata
-    gloo::AllgatherOptions opts(context);
-    opts.setOutput(buffer.mutable_data_ptr<int64_t>(), buffer.numel());
-    opts.setTag(tag);
-    gloo::allgather(opts);
-
-    return metadata;
-  }
-
-  std::vector<at::Tensor> allgather_indices(
-      const at::Tensor& tensor,
-      const std::vector<SparseTensorMetadata>& metadata) {
-    const auto sparseDim = tensor.sparse_dim();
-
-    std::vector<size_t> counts(context->size);
-    size_t totalSize = 0;
-    for (const auto i : c10::irange(metadata.size())) {
-      counts[i] = metadata[i].nnz() * sparseDim;
-      totalSize += counts[i];
-    }
-
-    auto output = at::empty({static_cast<int64_t>(totalSize)}, at::kLong);
-
-    // tensors copied from cuda may not be contiguous, get a contiguous
-    // tensor before use its data_ptr
-    auto input = tensor.indices().contiguous();
-
-    // Allgatherv indices.
-    gloo::AllgathervOptions opts(context);
-    opts.setInput(
-        // NOLINTNEXTLINE(cppcoreguidelines-pro-type-const-cast)
-        const_cast<int64_t*>(input.const_data_ptr<int64_t>()),
-        input.numel());
-    opts.setOutput(output.mutable_data_ptr<int64_t>(), counts);
-    opts.setTag(tag);
-    gloo::allgatherv(opts);
-
-    // Compile indices tensor per rank.
-    std::vector<at::Tensor> indices;
-    indices.reserve(metadata.size());
-    int64_t offset = 0;
-    for (const auto& i : metadata) {
-      const auto nnz = i.nnz();
-      const auto numel = sparseDim * nnz;
-      indices.push_back(
-          output.narrow(0, offset, numel).reshape({sparseDim, nnz}));
-      offset += numel;
-    }
-
-    return indices;
-  }
-
-  std::vector<at::Tensor> allgather_values(
-      const at::Tensor& tensor,
-      const std::vector<SparseTensorMetadata>& metadata) {
-    // There are nnz #dense_dim()-dimensional tensors per rank.
-    const auto valueShape = tensor.sizes().slice(tensor.sparse_dim());
-    int64_t denseNumel = 1;
-    for (auto dim : valueShape) {
-      denseNumel *= dim;
-    }
-
-    std::vector<size_t> counts(context->size);
-    int64_t totalSize = 0;
-    for (const auto i : c10::irange(metadata.size())) {
-      counts[i] = metadata[i].nnz() * denseNumel;
-      totalSize += static_cast<int64_t>(counts[i]);
-    }
-
-    auto output = at::empty({totalSize}, tensor.scalar_type());
-
-    // Allgatherv indices.
-    gloo::AllgathervOptions opts(context);
-    // tensors copied from cuda may not be contiguous, get a contiguous
-    // tensor before use its data_ptr
-    at::Tensor valueTensor = tensor.values().contiguous();
-    GENERATE_ALL_TYPES(valueTensor.scalar_type(), setInput, opts, valueTensor);
-    GENERATE_ALL_TYPES(
-        valueTensor.scalar_type(), setOutput, opts, output, counts);
-    opts.setTag(tag);
-    gloo::allgatherv(opts);
-
-    // Compile values tensor per rank.
-    std::vector<at::Tensor> values;
-    values.reserve(metadata.size());
-    int64_t offset = 0;
-    for (const auto& i : metadata) {
-      const auto nnz = i.nnz();
-      const auto numel = denseNumel * nnz;
-      auto tensorShape = std::vector<int64_t>({(int64_t)nnz});
-      std::copy(
-          valueShape.begin(),
-          valueShape.end(),
-          std::back_inserter(tensorShape));
-      values.push_back(output.narrow(0, offset, numel).reshape(tensorShape));
-      offset += numel;
-    }
-
-    return values;
-  }
-};
-
-class AsyncAllreduceCUDAWork : public AsyncAllreduceWork {
- public:
-  AsyncAllreduceCUDAWork(
-      const std::shared_ptr<gloo::Context>& context,
-      std::vector<at::Tensor>& inputs,
-      ReduceOp reduceOp,
-      uint32_t tag,
-      uint64_t seq)
-      : AsyncAllreduceWork(context, inputs, std::move(reduceOp), tag, seq) {
-    initializeStreamsEvents(inputs, streams, events);
-
-    // Kick off copy from CUDA tensors to pinned CPU tensors.
-    tmp.reserve(inputs.size());
-    c10::OptionalStreamGuard guard;
-    for (const auto i : c10::irange(inputs.size())) {
-      guard.reset_stream(streams[i]);
-      tmp.push_back(pinnedLike(inputs[i]).copy_(inputs[i], true));
-    }
-  }
-
-  void run() override {
-    // Synchronize with copy operations.
-    for (const auto i : c10::irange(inputs.size())) {
-      streams[i].synchronize();
-    }
-
-    // Run allreduce on host side tensors.
-    allreduce(tmp);
-
-    c10::OptionalStreamGuard guard;
-    for (const auto i : c10::irange(inputs.size())) {
-      guard.reset_stream(streams[i]);
-      inputs[i].copy_(tmp[i], /* non_blocking */ true);
-      events[i].record(streams[i]);
-    }
-  }
-
-  void synchronize() override {
-    // Synchronize with the copy back to CUDA tensors.
-    for (const auto i : c10::irange(inputs.size())) {
-      c10::Device device = inputs[i].device();
-      events[i].block(
-          c10::impl::VirtualGuardImpl(device.type()).getStream(device));
-    }
-  }
-
-  std::vector<at::Tensor> tmp;
-  std::vector<c10::Stream> streams{};
-  std::vector<c10::Event> events{};
-};
-
-class AsyncSparseAllreduceCUDAWork : public AsyncSparseAllreduceWork {
- public:
-  AsyncSparseAllreduceCUDAWork(
-      const std::shared_ptr<gloo::Context>& context,
-      std::vector<at::Tensor>& inputs,
-      uint32_t tag,
-      uint64_t seq)
-      : AsyncSparseAllreduceWork(context, inputs, tag, seq) {
-    initializeStreamsEvents(inputs, streams, events);
-
-    // Kick off copy from CUDA tensors to CPU tensors.
-    // Note that both coalescing the sparse tensor and copying it to CPU
-    // memory must be performed asynchronously, or we block the caller.
-    tmp.reserve(inputs.size());
-    c10::OptionalStreamGuard guard;
-    for (const auto i : c10::irange(inputs.size())) {
-      guard.reset_stream(streams[i]);
-      tmp.push_back(
-          inputs[i].coalesce().to(at::DeviceType::CPU, /*non_blocking=*/true));
-    }
-  }
-
-  void run() override {
-    // Synchronize with copy operations.
-    for (const auto i : c10::irange(inputs.size())) {
-      streams[i].synchronize();
-    }
-
-    // Run allreduce on host side tensors.
-    auto output = allreduce(tmp);
-
-    // Kick off copy back to the CUDA tensors.
-    c10::OptionalStreamGuard guard;
-    for (const auto i : c10::irange(inputs.size())) {
-      guard.reset_stream(streams[i]);
-      inputs[i].copy_(output, /*non_blocking=*/true);
-      events[i].record(streams[i]);
-    }
-  }
-
-  void synchronize() override {
-    // Synchronize with the copy back to CUDA tensors.
-    for (const auto i : c10::irange(inputs.size())) {
-      c10::Device device = inputs[i].device();
-      events[i].block(
-          c10::impl::VirtualGuardImpl(device.type()).getStream(device));
-    }
-  }
-
-  std::vector<at::Tensor> tmp{};
-  std::vector<c10::Stream> streams{};
-  std::vector<c10::Event> events{};
-};
-
-} // namespace
-
-=======
->>>>>>> 2908c102
 c10::intrusive_ptr<Work> ProcessGroupGloo::allreduce(
     std::vector<at::Tensor>& inputs,
     const AllreduceOptions& opts) {
