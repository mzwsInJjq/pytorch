--- conflicted
+++ resolved
@@ -411,7 +411,6 @@
   return out;
 }
 
-<<<<<<< HEAD
 at::Tensor nvshmem_all_to_all(
     at::Tensor& input,
     at::Tensor& out,
@@ -432,8 +431,6 @@
 }
 
 } // namespace c10d::nvshmem_extension
-=======
-} // namespace c10d::nvshmem_extension
 
 
 TORCH_LIBRARY_IMPL(symm_mem, CUDA, m) {
@@ -442,5 +439,5 @@
       "nvshmem_reduce_scatter_out",
       c10d::nvshmem_extension::nvshmem_reduce_scatter_out);
   m.impl("nvshmem_sendrecv", c10d::nvshmem_extension::nvshmem_sendrecv);
-}
->>>>>>> 0ed6e540
+  m.impl("nvshmem_all_to_all", c10d::nvshmem_extension::nvshmem_all_to_all);
+}