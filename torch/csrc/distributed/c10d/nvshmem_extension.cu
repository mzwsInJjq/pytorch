#include <torch/csrc/distributed/c10d/nvshmem_extension.cuh>

#include <c10/cuda/CUDAGuard.h>

#include <torch/csrc/distributed/c10d/CUDASymmetricMemory-inl.h>
#include <torch/csrc/distributed/c10d/CUDASymmetricMemoryUtils.hpp>
#include <torch/csrc/distributed/c10d/SymmetricMemory.hpp>

#include <cuda_awbarrier_primitives.h>
#include <nvshmem.h>

namespace c10d::nvshmem_extension {

const std::string store_comm_prefix = "nvshmem_extension";

void maybe_initialize_env_vars() {
  auto nccl_socket_if_name = c10::utils::get_env("NCCL_SOCKET_IFNAME");
  auto nccl_hca_list = c10::utils::get_env("NCCL_IB_HCA");
  auto nccl_ib_gid_index = c10::utils::get_env("NCCL_IB_GID_INDEX");
  auto nvshmem_socket_if_name =
      c10::utils::get_env("NVSHMEM_BOOTSTRAP_UID_SOCK_IFNAME");
  auto nvshmem_hca_list = c10::utils::get_env("NCCL_IB_HCA");
  auto nvshmem_ib_gid_index = c10::utils::get_env("NVSHMEM_IB_GID_INDEX");

  if (!nvshmem_socket_if_name.has_value() && nccl_socket_if_name.has_value()) {
    c10::utils::set_env(
        "NVSHMEM_BOOTSTRAP_UID_SOCK_IFNAME", nccl_socket_if_name->c_str());
  }
  if (!nvshmem_hca_list.has_value() && nccl_hca_list.has_value()) {
    c10::utils::set_env("NVSHMEM_ENABLE_NIC_PE_MAPPING", "1");
    c10::utils::set_env("NVSHMEM_HCA_LIST", nccl_hca_list->c_str());
  }
  if (!nvshmem_ib_gid_index.has_value() && nccl_ib_gid_index.has_value()) {
    c10::utils::set_env("NVSHMEM_IB_GID_INDEX", nccl_ib_gid_index->c_str());
  }
}

void initialize_nvshmem_with_store(
    c10::intrusive_ptr<c10d::Store> store,
    int rank,
    int world_size) {
  static bool is_initialized = false;
  if (is_initialized) {
    return;
  }

  maybe_initialize_env_vars();

  nvshmemx_uniqueid_t unique_id;
  TORCH_CHECK(
      nvshmemx_get_uniqueid(&unique_id) == 0, "nvshmemx_get_uniqueid failed");

  // Using an existing store_all_gather due to laziness.
  // TODO(yifu): should use broadcast
  auto unique_ids = c10d::symmetric_memory::store_all_gather(store, rank, world_size, unique_id);

  nvshmemx_init_attr_t attr;
  nvshmemx_set_attr_uniqueid_args(rank, world_size, &unique_ids[0], &attr);

  TORCH_CHECK(
      nvshmemx_init_attr(NVSHMEMX_INIT_WITH_UNIQUEID, &attr) == 0,
      "nvshmemx_init_attr failed");

  is_initialized = true;
}

void* nvshmem_malloc(size_t size) {
  return ::nvshmem_malloc(size);
}

void* nvshmem_ptr(const void* dest, int pe) {
  return ::nvshmem_ptr(dest, pe);
}

std::unordered_map<std::string, nvshmem_team_t> group_name_to_team_;

nvshmem_team_t group_to_team(
    const std::string& group_name,
    const std::vector<int>& global_ranks) {
  auto it = group_name_to_team_.find(group_name);
  if (it != group_name_to_team_.end()) {
    return it->second;
  }
  TORCH_CHECK(global_ranks.size() > 1);
  int stride = global_ranks[1] - global_ranks[0];
  for (size_t r = 1; r < global_ranks.size(); ++r) {
    TORCH_CHECK(global_ranks[r] - global_ranks[r - 1] == stride);
  }

  nvshmem_team_t team;
  TORCH_CHECK(
      nvshmem_team_split_strided(
          NVSHMEM_TEAM_WORLD,
          global_ranks[0],
          stride,
          global_ranks.size(),
          nullptr,
          0,
          &team) == 0);
  group_name_to_team_[group_name] = team;
  TORCH_CHECK(team != NVSHMEM_TEAM_INVALID);
  return team;
}

at::Tensor nvshmem_broadcast(at::Tensor& input, const std::string& group_name) {
  auto input_hdl = c10d::symmetric_memory::rendezvous(input, group_name);
  int rank = input_hdl->get_rank();
  int world_size = input_hdl->get_world_size();
  auto team = group_to_team(group_name, input_hdl->get_rank_to_global_rank());
  void* buffer_ptr = input_hdl->get_buffer_ptrs()[rank];

  auto stream = at::cuda::getCurrentCUDAStream();
  nvshmemx_broadcastmem_on_stream(team, buffer_ptr, buffer_ptr, input_hdl->get_buffer_size(), 0, stream);
  return input;
}

// TODO: lock-free ring buf
template <typename T, int N>
struct ring_buf {
  T data[N];
  uint32_t head;
  uint32_t tail;
  uint32_t lock;
};

template <typename T, int N>
__device__ void ring_buf_init(ring_buf<T, N>* buf) {
  buf->head = 0;
  buf->tail = 0;
  buf->lock = 0;
}

template <typename T, int N>
__device__ void ring_buf_lock(ring_buf<T, N>* buf) {
  while (atomicCAS(&buf->lock, 0, 1) != 0) {
    __nanosleep(100);
  }
}

template <typename T, int N>
__device__ void ring_buf_unlock(ring_buf<T, N>* buf) {
  while (atomicCAS(&buf->lock, 1, 0) != 1) {
    __nanosleep(100);
  }
}

template <typename T, int N>
__device__ bool ring_buf_try_push(ring_buf<T, N>* buf, const T& value) {
  ring_buf_lock(buf);

  int new_head = (buf->head + 1) % N;
  if (new_head == buf->tail) {
    // Buffer is full
    ring_buf_unlock(buf);
    return false;
  }

  // Store the data and advance the head
  buf->data[buf->head] = value;
  buf->head = new_head;
  ring_buf_unlock(buf);
  return true;
}

template <typename T, int N>
__device__ bool ring_buf_try_pop(ring_buf<T, N>* buf, T& out) {
  ring_buf_lock(buf);

  if (buf->tail == buf->head) {
    // Buffer is empty
    ring_buf_unlock(buf);
    return false;
  }

  // Retrieve the data and advance the tail
  out = buf->data[buf->tail];
  buf->tail = (buf->tail + 1) % N;
  ring_buf_unlock(buf);
  return true;
}

template <typename T, int N>
__device__ void ring_buf_push(ring_buf<T, N>* buf, const T& value) {
  while (!ring_buf_try_push(buf, value)) {
    __nanosleep(100);
  }
}

template <typename T, int N>
__device__ T ring_buf_pop(ring_buf<T, N>* buf) {
  T value;
  while (!ring_buf_try_pop(buf, value)) {
    __nanosleep(100);
  }
  return value;
}

//         |  |  |
//         v  v  v
//        +--+--+--+--+
// rank 0 |  |  |  |  |
//        +--+--+--+--+
//            |  |  |
//            v  v  v
//        +--+--+--+--+
// rank 1 |  |  |  |  |
//        +--+--+--+--+
//         |     |  |
//         v     v  v
//        +--+--+--+--+
// rank 2 |  |  |  |  |
//        +--+--+--+--+
//         |  |     |
//         v  v     v
//        +--+--+--+--+
// rank 3 |  |  |  |  |
//        +--+--+--+--+
//         |  |  |
//         v  v  v
template <typename T, bool debug>
__global__ void nvshmem_all_reduce_kernel(
    T* input_ptr,
    T* output_ptr,
    size_t numel,
    uint64_t* signal_pad_ptr,
    int rank,
    int world_size,
    int* rank_to_global_rank,
    nvshmem_team_t team) {
  __shared__ ring_buf<int, 128> acc_queue;
  __shared__ int acc_split_idx;

  if (threadIdx.x == 0) {
    ring_buf_init(&acc_queue);
  }
  __syncthreads();

  constexpr int warp_size = 32;
  const int warp_idx = threadIdx.x / warp_size;
  const size_t split_size = numel / world_size;  // TODO: handle unaligned
  const size_t chunk_size = split_size / gridDim.x; // TODO: handle unaligned

  // Split the signal pad among blocks
  uint64_t* split_signals = &signal_pad_ptr[blockIdx.x * world_size];

  if (warp_idx == 0) {
    // ==================
    // Communication warp
    // ==================
    const int thread_idx = threadIdx.x;
    const int next_global_rank = rank_to_global_rank[(rank + 1) % world_size];
    if (thread_idx != 0) {
      return;
    }

    {
      const int split_idx = (rank + world_size - 1) % world_size;
      const size_t split_begin = split_idx * split_size;
      const size_t chunk_begin = split_begin + blockIdx.x * chunk_size;
      nvshmem_int_put_signal_nbi(
          output_ptr + chunk_begin,
          input_ptr + chunk_begin,
          chunk_size,
          &split_signals[split_idx],
          1,
          NVSHMEM_SIGNAL_SET,
          next_global_rank);
    }

    int received = 0, forwarded = 1;
    while (true) {
      for (int split_idx = 0;
           split_idx < world_size && received != world_size - 1;
           ++split_idx) {
        if (nvshmem_uint64_test(&split_signals[split_idx], NVSHMEM_CMP_EQ, 1)) {
          ring_buf_push(&acc_queue, split_idx);
          split_signals[split_idx] = 0;
          received += 1;
        }
      }

      for (int split_idx = 0;
           split_idx < world_size && forwarded != world_size - 1;
           ++split_idx) {
        if (nvshmem_uint64_test(&split_signals[split_idx], NVSHMEM_CMP_EQ, 2)) {
          const int split_begin = split_idx * split_size;
          const int chunk_begin = split_begin + blockIdx.x * chunk_size;
          nvshmem_int_put_signal_nbi(
              output_ptr + chunk_begin,
              output_ptr + chunk_begin,
              chunk_size,
              &split_signals[split_idx],
              1,
              NVSHMEM_SIGNAL_SET,
              next_global_rank);
          split_signals[split_idx] = 0;
          forwarded += 1;
        }
      }

      if (forwarded == world_size - 1 && received == world_size - 1) {
        nvshmem_quiet();
        break;
      }
    }
  } else {
    // ===============
    // Reduction wraps
    // ===============
    const int thread_idx = threadIdx.x - warp_size;
    const int num_threads = blockDim.x - warp_size;

    for (int step = 0; step < world_size - 1; ++step) {
      if (thread_idx == 0) {
        int split_idx = ring_buf_pop(&acc_queue);
        acc_split_idx = split_idx;
      }
      asm volatile("bar.sync 0, 512;" : : : "memory");

      const int split_idx = acc_split_idx;
      const size_t split_begin = split_idx * split_size;
      const size_t chunk_begin = split_begin + blockIdx.x * chunk_size;

      for (size_t offset = chunk_begin;
           offset < std::min(chunk_begin + chunk_size, numel);
           offset += num_threads) {
        if (offset + thread_idx < numel) {
          output_ptr[offset + thread_idx] =
              output_ptr[offset + thread_idx] + input_ptr[offset + thread_idx];
        }
      }
      asm volatile("bar.sync 0, 512;" : : : "memory");

      if (thread_idx == 0) {
        if (split_idx != rank) {
          split_signals[split_idx] = 2;
        }
      }
    }
  }
}

at::Tensor nvshmem_reduce_scatter_out(
    at::Tensor& input,
    std::string group_name,
    at::Tensor& out) {
  auto input_hdl = c10d::symmetric_memory::rendezvous(input, group_name);
  auto out_hdl = c10d::symmetric_memory::rendezvous(out, group_name);
  int rank = input_hdl->get_rank();
  int world_size = input_hdl->get_world_size();
  auto team = group_to_team(group_name, input_hdl->get_rank_to_global_rank());

  void* input_ptr = input_hdl->get_buffer_ptrs()[rank];
  void* output_ptr = out_hdl->get_buffer_ptrs()[rank];
  size_t numel = input.numel();
  void* signal_pad_ptr = input_hdl->get_signal_pad_ptrs()[rank];
  void* rank_to_global_rank = input_hdl->get_rank_to_global_rank_dev();
  void* args[] = {
      &input_ptr,
      &output_ptr,
      &numel,
      &signal_pad_ptr,
      &rank,
      &world_size,
      &rank_to_global_rank,
      &team};

  dim3 grid_dim(32), block_dim(544);
  auto stream = at::cuda::getCurrentCUDAStream();
  nvshmemx_barrier_on_stream(team, stream);
  nvshmemx_collective_launch(
      (const void*)nvshmem_all_reduce_kernel<int, true>,
      grid_dim,
      block_dim,
      args,
      0,
      stream);
  nvshmemx_barrier_on_stream(team, stream);
  return out;
}

#define THREADS_PER_BLOCK 512

__global__ void sendrecv(float *send_data, float *recv_data, int num_elems, int mype,
                                     int npes) {
    int peer = (mype + 1) % npes;
    int block_offset = blockIdx.x * blockDim.x;
    // All threads in a block call the API with the same arguments
    nvshmemx_float_put_block(recv_data + block_offset, send_data + block_offset,
                             min(blockDim.x, num_elems - block_offset),
                             peer);
}

at::Tensor nvshmem_sendrecv(
    at::Tensor& input,
    at::Tensor& out,
    std::string group_name) {
  auto input_hdl = c10d::symmetric_memory::rendezvous(input, group_name);
  auto out_hdl = c10d::symmetric_memory::rendezvous(out, group_name);
  int rank = input_hdl->get_rank();
  int world_size = input_hdl->get_world_size();

  float* input_ptr = (float*)(input_hdl->get_buffer_ptrs()[rank]);
  float* output_ptr = (float*)(out_hdl->get_buffer_ptrs()[rank]);
  size_t numel = input.numel();

  assert(numel % THREADS_PER_BLOCK == 0); /* for simplicity */
  int num_blocks = numel / THREADS_PER_BLOCK;

  sendrecv<<<num_blocks, THREADS_PER_BLOCK>>>(input_ptr, output_ptr, numel, rank, world_size);
  return out;
}

at::Tensor nvshmem_all_to_all(
    at::Tensor& input,
    at::Tensor& out,
    std::string group_name) {
  auto input_hdl = c10d::symmetric_memory::rendezvous(input, group_name);
  auto out_hdl = c10d::symmetric_memory::rendezvous(out, group_name);
  int rank = input_hdl->get_rank();
  int world_size = input_hdl->get_world_size();
  auto team = group_to_team(group_name, input_hdl->get_rank_to_global_rank());

  void* input_ptr = input_hdl->get_buffer_ptrs()[rank];
  void* output_ptr = out_hdl->get_buffer_ptrs()[rank];
  size_t bytes_per_rank = input_hdl->get_buffer_size() / world_size;

  auto stream = at::cuda::getCurrentCUDAStream(input.device().index());
  nvshmemx_alltoallmem_on_stream(team, output_ptr, input_ptr, bytes_per_rank, stream);
  return out;
}

<<<<<<< HEAD
// This is a prefix sum function that calculates read (or write) offsets for each peer
// TODO: currently it is assumed that the number of PE's is smaller than `THREADS_PER_BLOCK` (512)
__device__ void scan(int64_t *odata, int64_t *idata, int n) {
  constexpr int N = THREADS_PER_BLOCK;
  assert (n <= N);
  __shared__ int64_t temp[N * 2];
  int thid = threadIdx.x;
  int pout = 1, pin = 0;
  // Load input into shared memory scratchpad.
  // This is exclusive scan, so shift right by one
  // and set first element to 0
  if (thid < n) {
    temp[pout * N + thid] = temp[pin * N + thid] = (thid > 0) ? idata[thid - 1] : 0;
  }
  __syncthreads();
  for (int offset = 1; offset < n; offset *= 2) {
    pout = 1 - pout; // swap double buffer indices
    pin = 1 - pout;
    if (thid >= offset && thid < n)
      temp[pout * N + thid] = temp[pin * N + thid] + temp[pin * N + thid - offset];
    else if (thid < offset)
      temp[pout * N + thid] = temp[pin * N + thid];
    __syncthreads();
  }
  odata[thid] = temp[pout * N + thid]; // write output
}

// This kernel is used to exchange output splits and source offsets between peers.
// `in_out_splits` is of size (3, npes) and contains:
// - input splits (IN)
// - output splits (OUT) and
// - source offsets (OUT).
__global__ void exchangeSplitAndOffset(int64_t* in_out_splits, int mype, int npes) {
  auto input_splits = in_out_splits;
  auto output_splits = in_out_splits + npes;
  auto source_offsets = in_out_splits + npes * 2;
  int tid = threadIdx.x;

  __shared__ int64_t peer_offsets[THREADS_PER_BLOCK];

  // Scan input splits to get the source offsets
  scan(peer_offsets, input_splits, npes);
  __syncthreads();;

  // Use 1 block to do the exchange
  if (tid < npes) {
    int peer = tid;
    nvshmem_int64_p(source_offsets + mype, peer_offsets[peer], peer);
    nvshmem_int64_p(output_splits + mype, input_splits[peer], peer);
  }
  // This barrier ensures that all remote PEs see the updated values
  nvshmemx_barrier_all_block();
}

// This kernel is used to do the actual data exchange.
// `in_out_splits` has the same definition as in `exchangeSplitAndOffset`.
__global__ void allToAllV(void *send_data, void *recv_data, int64_t* in_out_splits, size_t stride, int mype, int npes) {
  auto output_splits = in_out_splits + npes;
  auto source_offsets = in_out_splits + npes * 2;
  int bid = blockIdx.x;
  int tid = threadIdx.x;

  // Calculate the output offsets
  __shared__ int64_t peer_offsets[THREADS_PER_BLOCK];
  scan(peer_offsets, output_splits, npes);
  __syncthreads();

  // Each block targets a different peer
  size_t row_size = stride * sizeof(float);  // Assuming float (TODO)
  for (int i = bid; i < npes; i += gridDim.x) {
    int peer = (mype + i) % npes;
    auto size = output_splits[peer] * row_size;
    auto source_offset = source_offsets[peer] * row_size;
    auto write_offset = peer_offsets[peer] * row_size;
    nvshmemx_getmem_block(
      (char*)recv_data + write_offset,
      (char*)send_data + source_offset,
      size,
      peer);
  }
  // Write out the output offsets (to the scratchpad line)
  if (bid == 0 && tid < npes) {
    source_offsets[tid] = peer_offsets[tid];
  }
}

at::Tensor nvshmem_all_to_all_vdev(
    at::Tensor& input,
    at::Tensor& out,
    at::Tensor& in_out_splits,
    std::string group_name) {
  /* Perform AllToAllv operation using NVSHMEM, with split information provided on device.
   * Arguments:
   *  - `input` is the input tensor
   *  - `out` is the output tensor
   *  - `in_out_splits` is a 2D tensor of size (3, npes). The rows are (in order):
        input splits (IN)
        output splits (OUT) and
        output offsets (OUT).
  */
  auto input_hdl = c10d::symmetric_memory::rendezvous(input, group_name);
  auto out_hdl = c10d::symmetric_memory::rendezvous(out, group_name);
  auto splits_hdl = c10d::symmetric_memory::rendezvous(in_out_splits, group_name);
  int rank = input_hdl->get_rank();
  int world_size = input_hdl->get_world_size();

  void* input_ptr = input_hdl->get_buffer_ptrs()[rank];
  void* output_ptr = out_hdl->get_buffer_ptrs()[rank];
  int64_t* splits_ptr = (int64_t*)(splits_hdl->get_buffer_ptrs()[rank]);

  auto stream = at::cuda::getCurrentCUDAStream(input.device().index());

  // Exchange output splits and source offsets
  // Use collective launch because kernel involves nvshmem barrier
  void* args0[] = {
      &splits_ptr,
      &rank,
      &world_size};
  nvshmemx_collective_launch(
      (const void*)exchangeSplitAndOffset,
      dim3(1),
      dim3(THREADS_PER_BLOCK),
      args0,
      0,
      stream);

  // All to all data exchange
  // Limit the number of blocks to 16
  int num_blocks = std::min(world_size, 16);
  // Stride at dim 0 (assuming input is contiguous, TODO)
  size_t stride = input.stride(0);
  void* args1[] = {
      &input_ptr,
      &output_ptr,
      &splits_ptr,
      &stride,
      &rank,
      &world_size};
  nvshmemx_collective_launch(
      (const void*)allToAllV,
      dim3(num_blocks),
      dim3(THREADS_PER_BLOCK),
      args1,
      0,
      stream);
  return out;
}

} // namespace c10d::nvshmem_extension
=======
} // namespace c10d::nvshmem_extension


TORCH_LIBRARY_IMPL(symm_mem, CUDA, m) {
  m.impl("nvshmem_broadcast", c10d::nvshmem_extension::nvshmem_broadcast);
  m.impl(
      "nvshmem_reduce_scatter_out",
      c10d::nvshmem_extension::nvshmem_reduce_scatter_out);
  m.impl("nvshmem_sendrecv", c10d::nvshmem_extension::nvshmem_sendrecv);
  m.impl("nvshmem_all_to_all", c10d::nvshmem_extension::nvshmem_all_to_all);
}
>>>>>>> 4cfe4069
<|MERGE_RESOLUTION|>--- conflicted
+++ resolved
@@ -430,7 +430,6 @@
   return out;
 }
 
-<<<<<<< HEAD
 // This is a prefix sum function that calculates read (or write) offsets for each peer
 // TODO: currently it is assumed that the number of PE's is smaller than `THREADS_PER_BLOCK` (512)
 __device__ void scan(int64_t *odata, int64_t *idata, int n) {
@@ -580,8 +579,6 @@
 }
 
 } // namespace c10d::nvshmem_extension
-=======
-} // namespace c10d::nvshmem_extension
 
 
 TORCH_LIBRARY_IMPL(symm_mem, CUDA, m) {
@@ -591,5 +588,5 @@
       c10d::nvshmem_extension::nvshmem_reduce_scatter_out);
   m.impl("nvshmem_sendrecv", c10d::nvshmem_extension::nvshmem_sendrecv);
   m.impl("nvshmem_all_to_all", c10d::nvshmem_extension::nvshmem_all_to_all);
-}
->>>>>>> 4cfe4069
+  m.impl("nvshmem_all_to_all_vdev", c10d::nvshmem_extension::nvshmem_all_to_all_vdev);
+}