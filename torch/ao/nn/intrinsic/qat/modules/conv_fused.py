--- conflicted
+++ resolved
@@ -456,18 +456,11 @@
         weight_fake_quant: fake quant module for weight
 
     """
-<<<<<<< HEAD
-
-    _FLOAT_BN_MODULE: ClassVar[Type[nn.BatchNorm1d]] = nn.BatchNorm1d
-    _FLOAT_RELU_MODULE: ClassVar[Optional[Type[nn.Module]]] = None
-    _FLOAT_MODULE: ClassVar[Type[nn.Module]] = nni.ConvBn1d  # type: ignore[assignment]
-    _FLOAT_CONV_MODULE: ClassVar[Type[nn.Conv1d]] = nn.Conv1d
-=======
+
     _FLOAT_BN_MODULE: ClassVar[type[nn.BatchNorm1d]] = nn.BatchNorm1d
     _FLOAT_RELU_MODULE: ClassVar[Optional[type[nn.Module]]] = None
     _FLOAT_MODULE: ClassVar[type[nn.Module]] = nni.ConvBn1d  # type: ignore[assignment]
     _FLOAT_CONV_MODULE: ClassVar[type[nn.Conv1d]] = nn.Conv1d
->>>>>>> d48eb58d
 
     def __init__(
         self,
@@ -599,18 +592,11 @@
         weight_fake_quant: fake quant module for weight
 
     """
-<<<<<<< HEAD
-
-    _FLOAT_MODULE: ClassVar[Type[nni.ConvReLU1d]] = nni.ConvReLU1d  # type: ignore[assignment]
-    _FLOAT_CONV_MODULE: ClassVar[Type[nn.Conv1d]] = nn.Conv1d
-    _FLOAT_BN_MODULE: ClassVar[Optional[Type[nn.Module]]] = None
-    _FLOAT_RELU_MODULE: ClassVar[Optional[Type[nn.Module]]] = nn.ReLU
-=======
+
     _FLOAT_MODULE: ClassVar[type[nni.ConvReLU1d]] = nni.ConvReLU1d  # type: ignore[assignment]
     _FLOAT_CONV_MODULE: ClassVar[type[nn.Conv1d]] = nn.Conv1d
     _FLOAT_BN_MODULE: ClassVar[Optional[type[nn.Module]]] = None
     _FLOAT_RELU_MODULE: ClassVar[Optional[type[nn.Module]]] = nn.ReLU
->>>>>>> d48eb58d
 
     def __init__(
         self,
@@ -670,18 +656,11 @@
         weight_fake_quant: fake quant module for weight
 
     """
-<<<<<<< HEAD
-
-    _FLOAT_MODULE: ClassVar[Type[nni.ConvBn2d]] = nni.ConvBn2d  # type: ignore[assignment]
-    _FLOAT_CONV_MODULE: ClassVar[Type[nn.Conv2d]] = nn.Conv2d
-    _FLOAT_BN_MODULE: ClassVar[Optional[Type[nn.Module]]] = nn.BatchNorm2d
-    _FLOAT_RELU_MODULE: ClassVar[Optional[Type[nn.Module]]] = None
-=======
+
     _FLOAT_MODULE: ClassVar[type[nni.ConvBn2d]] = nni.ConvBn2d  # type: ignore[assignment]
     _FLOAT_CONV_MODULE: ClassVar[type[nn.Conv2d]] = nn.Conv2d
     _FLOAT_BN_MODULE: ClassVar[Optional[type[nn.Module]]] = nn.BatchNorm2d
     _FLOAT_RELU_MODULE: ClassVar[Optional[type[nn.Module]]] = None
->>>>>>> d48eb58d
 
     def __init__(
         self,
@@ -813,18 +792,11 @@
         weight_fake_quant: fake quant module for weight
 
     """
-<<<<<<< HEAD
-
-    _FLOAT_MODULE: ClassVar[Type[nn.Module]] = nni.ConvReLU2d  # type: ignore[assignment]
-    _FLOAT_CONV_MODULE: ClassVar[Type[nn.Conv2d]] = nn.Conv2d
-    _FLOAT_BN_MODULE: ClassVar[Optional[Type[nn.Module]]] = None
-    _FLOAT_RELU_MODULE: ClassVar[Optional[Type[nn.Module]]] = nn.ReLU
-=======
+
     _FLOAT_MODULE: ClassVar[type[nn.Module]] = nni.ConvReLU2d  # type: ignore[assignment]
     _FLOAT_CONV_MODULE: ClassVar[type[nn.Conv2d]] = nn.Conv2d
     _FLOAT_BN_MODULE: ClassVar[Optional[type[nn.Module]]] = None
     _FLOAT_RELU_MODULE: ClassVar[Optional[type[nn.Module]]] = nn.ReLU
->>>>>>> d48eb58d
 
     def __init__(
         self,
@@ -884,18 +856,11 @@
         weight_fake_quant: fake quant module for weight
 
     """
-<<<<<<< HEAD
-
-    _FLOAT_MODULE: ClassVar[Type[nni.ConvBn3d]] = nni.ConvBn3d  # type: ignore[assignment]
-    _FLOAT_CONV_MODULE: ClassVar[Type[nn.Conv3d]] = nn.Conv3d
-    _FLOAT_BN_MODULE: ClassVar[Optional[Type[nn.Module]]] = nn.BatchNorm3d
-    _FLOAT_RELU_MODULE: ClassVar[Optional[Type[nn.Module]]] = None
-=======
+
     _FLOAT_MODULE: ClassVar[type[nni.ConvBn3d]] = nni.ConvBn3d  # type: ignore[assignment]
     _FLOAT_CONV_MODULE: ClassVar[type[nn.Conv3d]] = nn.Conv3d
     _FLOAT_BN_MODULE: ClassVar[Optional[type[nn.Module]]] = nn.BatchNorm3d
     _FLOAT_RELU_MODULE: ClassVar[Optional[type[nn.Module]]] = None
->>>>>>> d48eb58d
 
     def __init__(
         self,
@@ -960,18 +925,11 @@
         weight_fake_quant: fake quant module for weight
 
     """
-<<<<<<< HEAD
-
-    _FLOAT_MODULE: ClassVar[Type[nni.ConvBnReLU3d]] = nni.ConvBnReLU3d  # type: ignore[assignment]
-    _FLOAT_CONV_MODULE: ClassVar[Type[nn.Conv3d]] = nn.Conv3d
-    _FLOAT_BN_MODULE: ClassVar[Type[nn.BatchNorm3d]] = nn.BatchNorm3d
-    _FLOAT_RELU_MODULE: ClassVar[Optional[Type[nn.ReLU]]] = nn.ReLU
-=======
+
     _FLOAT_MODULE: ClassVar[type[nni.ConvBnReLU3d]] = nni.ConvBnReLU3d  # type: ignore[assignment]
     _FLOAT_CONV_MODULE: ClassVar[type[nn.Conv3d]] = nn.Conv3d
     _FLOAT_BN_MODULE: ClassVar[type[nn.BatchNorm3d]] = nn.BatchNorm3d
     _FLOAT_RELU_MODULE: ClassVar[Optional[type[nn.ReLU]]] = nn.ReLU
->>>>>>> d48eb58d
     # module class after fusing bn into conv
     _FUSED_FLOAT_MODULE: ClassVar[Optional[type[nni.ConvReLU3d]]] = nni.ConvReLU3d
 
@@ -1035,18 +993,11 @@
         weight_fake_quant: fake quant module for weight
 
     """
-<<<<<<< HEAD
-
-    _FLOAT_MODULE: ClassVar[Type[nni.ConvReLU3d]] = nni.ConvReLU3d  # type: ignore[assignment]
-    _FLOAT_CONV_MODULE: ClassVar[Type[nn.Conv3d]] = nn.Conv3d
-    _FLOAT_BN_MODULE: ClassVar[Optional[Type[nn.Module]]] = None
-    _FLOAT_RELU_MODULE: ClassVar[Optional[Type[nn.Module]]] = nn.ReLU
-=======
+
     _FLOAT_MODULE: ClassVar[type[nni.ConvReLU3d]] = nni.ConvReLU3d  # type: ignore[assignment]
     _FLOAT_CONV_MODULE: ClassVar[type[nn.Conv3d]] = nn.Conv3d
     _FLOAT_BN_MODULE: ClassVar[Optional[type[nn.Module]]] = None
     _FLOAT_RELU_MODULE: ClassVar[Optional[type[nn.Module]]] = nn.ReLU
->>>>>>> d48eb58d
 
     def __init__(
         self,
