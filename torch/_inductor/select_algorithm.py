--- conflicted
+++ resolved
@@ -384,19 +384,12 @@
         # and replay them on a cache hit to regenerate them.
         self.cached_replay_events: Optional[RecordedEventsType] = None
 
-<<<<<<< HEAD
-        # Update each time an input is marked frozen.
-        self.frozen_layouts_cnt = 0
-
-    def input_dependent_preserved_state(self) -> str:
-=======
         # Update each time an input is marked frozen, used to replay the freezing of inputs on a cache hit.
         self.frozen_layouts_cnt = 0
 
     def input_dependent_preserved_state(self) -> str:
         # Not adding self.args.output_buffers on purpose. But we do not need to reproduce it on a cache hit.
         # (never accessed).
->>>>>>> 4c6f0fe2
         return repr(
             [
                 self.args.input_buffers,
@@ -986,10 +979,7 @@
             ):
                 input_node.freeze_layout()
                 epilogue_args.append(input_node.make_loader()(index_symbols))
-<<<<<<< HEAD
-=======
                 # We update frozen_layouts_cnt in order to replay this function on a cache hit.
->>>>>>> 4c6f0fe2
                 self.frozen_layouts_cnt += 1
 
             V.ops.store(
@@ -1014,31 +1004,6 @@
         if record_input_dependent_tracked_event:
             self.cached_replay_events = []
 
-<<<<<<< HEAD
-        def make_template_env():
-            """
-            Generate the namespace visible in the template.
-            """
-            return {
-                fn.__name__: self.record_input_dependent_tracked_event()(fn)
-                if record_input_dependent_tracked_event
-                else fn
-                for fn in [
-                    self.def_kernel,
-                    self.size,
-                    self.stride,
-                    self.store_output,
-                    self.load_input,
-                    self.make_load,
-                    self.modification,
-                    self.gen_argdefs,
-                    self.gen_defines,
-                ]
-            }
-
-        return PartialRender(
-            template.render(**make_template_env(), **kwargs),
-=======
         template_env = {
             fn.__name__: self.record_input_dependent_tracked_event()(fn)
             if record_input_dependent_tracked_event
@@ -1057,7 +1022,6 @@
         }
         return PartialRender(
             template.render(**template_env, **kwargs),
->>>>>>> 4c6f0fe2
             self.render_hooks,
         )
 
@@ -1158,8 +1122,6 @@
         return None
 
 
-<<<<<<< HEAD
-=======
 class GenerateAndLoadResult(NamedTuple):
     """
     Return type of TritonTemplate.generate_and_load.
@@ -1173,7 +1135,6 @@
     kernel_options: dict[str, Any]
 
 
->>>>>>> 4c6f0fe2
 class GeneratedCodeCacheEntry(NamedTuple):
     code: str
     extra: str
@@ -1212,44 +1173,10 @@
         num_buffers_warp_spec: int,
         kwargs: dict[str, Any],
     ) -> Optional[str]:
-<<<<<<< HEAD
-        symbol_mapping = {}
-        next_symbol_index = 1
-
-        def normalize_symbols(x: sympy.core.Expr) -> str:
-            symbols = x.free_symbols
-            nonlocal next_symbol_index
-            original_string = str(x)
-            for s in symbols:
-                if str(s) not in symbol_mapping:
-                    symbol_mapping[str(s)] = f"_normalized_symbol{next_symbol_index}"
-                    next_symbol_index += 1
-                original_string = original_string.replace(
-                    str(s), symbol_mapping[str(s)]
-                )
-
-            return original_string
-
-        def normalize_list(ls: Sequence[sympy.core.Expr]) -> list[str]:
-            return [normalize_symbols(x) for x in ls]
-
-=======
->>>>>>> 4c6f0fe2
         def layout_key(layout: ir.Layout) -> str:
             assert not isinstance(layout, ir.FlexibleLayout)
             return repr(
                 [
-<<<<<<< HEAD
-                    normalize_list(layout.size),
-                    normalize_list(layout.stride),
-                    layout.dtype,
-                    layout.device,
-                    normalize_symbols(layout.offset),
-                ]
-            )
-
-        def has_flexiable_layout() -> bool:
-=======
                     layout.size,
                     layout.stride,
                     layout.dtype,
@@ -1259,7 +1186,6 @@
             )
 
         def has_flexible_layout() -> bool:
->>>>>>> 4c6f0fe2
             if isinstance(layout, ir.FlexibleLayout):
                 return True
 
@@ -1270,11 +1196,7 @@
 
         # we do not cache under those conditions right now.
         if (
-<<<<<<< HEAD
-            has_flexiable_layout()
-=======
             has_flexible_layout()
->>>>>>> 4c6f0fe2
             or subgraphs is not None
             or workspace_arg is not None
             or epilogue_fn is not identity
@@ -1290,11 +1212,7 @@
                 "num_warps": num_warps,
                 "prefix_args": prefix_args,
                 "suffix_args": suffix_args,
-<<<<<<< HEAD
-                "call_sizes": normalize_list(call_sizes),
-=======
                 "call_sizes": call_sizes,
->>>>>>> 4c6f0fe2
                 "layout": layout_key(layout),
                 "num_consumer_groups": num_consumer_groups,
                 "num_buffers_warp_spec": num_buffers_warp_spec,
@@ -1337,16 +1255,12 @@
     all_templates: dict[str, "TritonTemplate"] = {}
 
     def __init__(
-<<<<<<< HEAD
-        self, name: str, grid: Any, source: str, debug=False, cache_codegen=False
-=======
         self,
         name: str,
         grid: Any,
         source: str,
         debug=False,
         cache_codegen_enabled_for_template=False,
->>>>>>> 4c6f0fe2
     ) -> None:
         super().__init__(name)
         self.grid = grid
@@ -1354,61 +1268,6 @@
         assert name not in self.all_templates, "duplicate template name"
         TritonTemplate.all_templates[name] = self
         self.debug = debug
-<<<<<<< HEAD
-        self._cache_codegen = cache_codegen
-
-        self._generated_code_cache: GeneratedCodeCache = GeneratedCodeCache()
-        clear_on_fresh_inductor_cache(self._generated_code_cache)
-
-    # When this flag is on, we ensure that the cached results and the generated result if cache
-    # was not used are the same.
-    test_cache = False
-
-    def generate_and_load(
-        self,
-        input_nodes: tuple[ir.IRNode],
-        num_stages: int,
-        num_warps: int,
-        call_sizes: list[sympy.core.symbol.Symbol],
-        prefix_args: int,
-        suffix_args: int,
-        epilogue_fn: Optional[Callable[..., Any]],
-        subgraphs: Optional[list[ir.Buffer]],
-        workspace_arg: Optional[WorkspaceArg],
-        num_consumer_groups: int,
-        num_buffers_warp_spec: int,
-        layout: ir.Layout,
-        kwargs: dict[str, Any],
-    ) -> Optional[
-        tuple[
-            ModuleType,
-            str,
-            tuple[str, ...],
-            OrderedSet[str],
-            tuple[sympy.Expr],
-            dict[str, Any],
-        ]
-    ]:
-        """Generate the python code and load it into the current process"""
-        cache_key = None
-        if self._cache_codegen:
-            cache_key = self._generated_code_cache.make_key(
-                input_nodes,
-                num_stages,
-                num_warps,
-                call_sizes,
-                prefix_args,
-                suffix_args,
-                epilogue_fn,
-                subgraphs,
-                workspace_arg,
-                layout,
-                num_consumer_groups,
-                num_buffers_warp_spec,
-                kwargs,
-            )
-
-=======
         self._cache_codegen_enabled_for_template = cache_codegen_enabled_for_template
         self._generated_code_cache: GeneratedCodeCache = GeneratedCodeCache()
         clear_on_fresh_inductor_cache(self._generated_code_cache)
@@ -1482,7 +1341,6 @@
                 kwargs,
             )
 
->>>>>>> 4c6f0fe2
         assert self.template, "requires jinja2"
         defines = StringIO()
 
@@ -1554,11 +1412,7 @@
                 return extra
 
             try:
-<<<<<<< HEAD
-                template = kernel.render(self.template, kwargs, self._cache_codegen)
-=======
                 template = kernel.render(self.template, kwargs, caching_enabled)
->>>>>>> 4c6f0fe2
                 with kernel.set_subgraph_body("<STORE_OUTPUT>"):
                     code = template.finalize_all()
             except ZeroDivisionError:
@@ -1570,8 +1424,6 @@
             extra = make_extra()
             return code, extra
 
-<<<<<<< HEAD
-=======
         def maybe_test_cache(code: str, extra: str, kernel):
             if self.test_cache or self.debug:
                 with (
@@ -1591,7 +1443,6 @@
                         and kernel.args.sizevars == kernel_test.args.sizevars
                     ), "Generated code cache results in wrong output"
 
->>>>>>> 4c6f0fe2
         # Generate code, extra.
         code: Optional[str] = None
         extra: Optional[str] = None
@@ -1619,43 +1470,16 @@
 
         assert code is not None and extra is not None
 
-<<<<<<< HEAD
-        if cache_hit and self.test_cache:
-            with (
-                patch.object(V.graph, "get_dtype", self._fake_get_dtype(fake_out)),
-                V.graph.set_current_device(layout.device),
-                make_kernel() as kernel_test,
-            ):
-                result2 = generate_code(kernel_test)
-                assert result2 is not None
-                code_test, extra_test = result2
-                assert (
-                    code == code_test
-                    and extra == extra_test
-                    and kernel.args.input_buffers == kernel_test.args.input_buffers
-                    and kernel.prologue_supported_inputs
-                    == kernel_test.prologue_supported_inputs
-                    and kernel.args.sizevars == kernel_test.args.sizevars
-                ), "Generated code cache results in wrong output"
-
-=======
->>>>>>> 4c6f0fe2
         mod = PyCodeCache.load(code, extra)
 
         input_call_args = tuple(kernel.args.input_buffers.keys())
         prologue_supported_inputs = kernel.prologue_supported_inputs.copy()
         kernel_args_sizevars_keys = tuple(kernel.args.sizevars.keys())
 
-<<<<<<< HEAD
-        # NOTE TO ADD NEW OUTPUTS TO THIS FUNCTION YOU NEED TO MAKE SURE THAT CURRENT CACHING MECHANISM DOES NOT BREAK.
-        # FOR ALL TEMPLATES THAT HAVE cache_codegen = True
-        return (
-=======
         if cache_hit:
             maybe_test_cache(code, extra, kernel)
 
         return GenerateAndLoadResult(
->>>>>>> 4c6f0fe2
             mod,
             extra,
             input_call_args,
@@ -1679,10 +1503,7 @@
         mutated_inputs: Optional[list[ir.IRNode]] = None,
         call_sizes: Optional[list[sympy.core.symbol.Symbol]] = None,
         workspace_arg: Optional[WorkspaceArg] = None,
-<<<<<<< HEAD
-=======
         generate_with_caching=False,
->>>>>>> 4c6f0fe2
         **kwargs,
     ):
         """This function generates a TritonTemplateCaller
@@ -1725,27 +1546,12 @@
             num_buffers_warp_spec,
             layout,
             kwargs,
-<<<<<<< HEAD
-        )
-
-        if result is None:
-            return None
-        (
-            mod,
-            extra,
-            input_call_args,
-            prologue_supported_inputs,
-            args_sizevars_keys,
-            kernel_options,
-        ) = result
-=======
             generate_with_caching,
         )
 
         # May happen as result of dev by 0.
         if result is None:
             return None
->>>>>>> 4c6f0fe2
 
         # We expect the input_buffer order to be [*input_nodes, *captured_buffers]
         expected_input_args = tuple(unique(x.get_name() for x in input_nodes))
@@ -1760,11 +1566,7 @@
             [V.graph.get_buffer(k) for k in result.input_call_args]
         )
         extra_args = V.graph.sizevars.size_hints(
-<<<<<<< HEAD
-            map(sympy.expand, tuple(args_sizevars_keys)),
-=======
             map(sympy.expand, result.kernel_args_sizevars_keys),
->>>>>>> 4c6f0fe2
             fallback=config.unbacked_symint_fallback,
         )
 
@@ -1820,17 +1622,10 @@
         else:
             bmreq_cls = TritonGPUBenchmarkRequest
         bmreq = bmreq_cls(
-<<<<<<< HEAD
-            module_path=mod.__file__,
-            module_cache_key=mod.key,
-            kernel_name=f"triton_{self.name}",
-            extra_args=[*extra_args, *grid],
-=======
             module_path=result.mod.__file__,
             module_cache_key=result.mod.key,
             kernel_name=f"triton_{self.name}",
             extra_args=[*extra_args, *workspace_args, *grid],
->>>>>>> 4c6f0fe2
             num_stages=num_stages,
             num_warps=num_warps,
             num_consumer_groups=num_consumer_groups,
@@ -1868,11 +1663,7 @@
             },
             mutated_inputs=mutated_inputs,
             workspace_arg=workspace_arg,
-<<<<<<< HEAD
-            allowed_prologue_inps=prologue_supported_inputs,
-=======
             allowed_prologue_inps=result.prologue_supported_inputs,
->>>>>>> 4c6f0fe2
         )
 
 
@@ -1895,7 +1686,6 @@
         self.name = name
         self.cpp_kernel_name = cpp_kernel
         self.has_out_variant = has_out_variant
-
         setattr(extern_kernels, name, kernel)
         self.op_overload = op_overload
         self.use_fallback_kernel = use_fallback_kernel
