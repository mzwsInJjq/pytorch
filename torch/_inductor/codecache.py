--- conflicted
+++ resolved
@@ -517,35 +517,6 @@
     data that allow us to compute a stable, but safe hash.
     """
 
-<<<<<<< HEAD
-def _reduce_tensor(
-    device_map: Dict[torch.device, torch.device], t: Tensor
-) -> Tuple[Callable[[T], T], Tuple[TensorMetadataAndValues]]:
-    """
-    See FxGraphCachePickler. Custom reducer to pickle Tensors.
-    If we see tensors, we know they're constants stored as attributes on
-    the GraphModule. Include the values in the key calculation. Small
-    tensors will be inlined, so we can't serve the same cache entry for
-    different values anyway. Large constants are treated as parameters,
-    so we could conceivably reuse a cache entry. To do that, however,
-    PyCodeCache would need more complexity to create a new module from its
-    cache, but with the right constants attached as attributes.
-    """
-    if t.is_onednn:
-        # TODO: These tensors don't currently pickle, so we can't cache a
-        # compiled graph containing them. Just fail now. If onednn tensors
-        # get pickling support, we can remove this.
-        raise BypassFxGraphCache("mkldnn tensors unpickleable")
-
-    # Very large tensors could be expensive to copy to cpu and hash. Let's
-    # at least report if we find slowness.
-    start = time()
-    values = t.tolist()
-    elapsed = time() - start
-    if elapsed > 1.0:
-        warnings.warn(
-            f"FX graph cache handling of a large constant took {elapsed:.1}s. Please file an issue."
-=======
     def __init__(
         self,
         gm: torch.fx.GraphModule,
@@ -573,7 +544,6 @@
                     self._reduce_unsupported
                 ),
             }
->>>>>>> d76f7047
         )
         if has_user_defined_triton_kernels:
             # Need to use runtime type as GraphModule generates a singleton in __new__ function
