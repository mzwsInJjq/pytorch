--- conflicted
+++ resolved
@@ -33,11 +33,7 @@
     type_to_dtype,
 )
 from torch.fx.experimental.symbolic_shapes import (
-<<<<<<< HEAD
-    definitely_true,
-=======
     guard_or_false,
->>>>>>> 15cebeed
     guard_size_oblivious,
     statically_known_true,
 )
@@ -311,13 +307,8 @@
             return alpha * out + beta * self
         if (
             statically_known_true(mat1.size(0) == 1)
-<<<<<<< HEAD
-            and definitely_true(mat2.size(0) <= 16)
-            and definitely_true(mat2.size(1) <= 16)
-=======
             and guard_or_false(mat2.size(0) <= 16)
             and guard_or_false(mat2.size(1) <= 16)
->>>>>>> 15cebeed
         ):
             counters["inductor"]["decompose_addmm"] += 1
             out = (mat1.T * mat2).sum(dim=0, keepdim=True)
