--- conflicted
+++ resolved
@@ -547,13 +547,8 @@
             device_idx = device_interface.current_device()
 
         with device_interface.device(device_idx):  # type: ignore[attr-defined]
-<<<<<<< HEAD
-            out = benchmarker.benchmark_gpu(fn)
-            device_interface.synchronize()  # shake out any GPU errors
-=======
             res = benchmarker.benchmark_gpu(fn)
             device_interface.synchronize()  # shake out any CUDA errors
->>>>>>> 4015166e
 
         return res
 
