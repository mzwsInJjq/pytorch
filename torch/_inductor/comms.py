--- conflicted
+++ resolved
@@ -449,14 +449,23 @@
     snodes = snode.get_nodes()
     if len(snodes) == 1:
         detail = ""
-        if isinstance(snode.node, ir.ExternKernelOut):
+        if isinstance(snode.node, (ir.ExternKernelOut, ir._CollectiveKernel)):
             detail = f" ({snode.node.python_kernel_name})"
-        out_tensor_info = ""
-        layout = snode.node.get_output_spec()
-        if isinstance(layout, ir.Layout):
-            out_tensor_info = f" (size={layout.size}, stride={layout.stride})"
-        node_name = snode.node.maybe_get_name() or ""
-        return f"{snode.node.__class__.__name__}{detail}{out_tensor_info} ({node_name})"
+        layouts = [child.node.get_output_spec() for child in snode.get_nodes()]
+        out_tensor_info = ",".join(
+            [
+                f" (size={layout.size}, stride={layout.stride})"
+                if isinstance(layout, ir.Layout)
+                else ""
+                for layout in layouts
+            ]
+        )
+        try:
+            node_name = snode.node.maybe_get_name()
+        except AttributeError:
+            # TODO: node_summary was written without FusedSchedulerNode in mind, generally needs to be hardened
+            node_name = ""
+        return f"{snode.node.__class__.__name__}{detail}{out_tensor_info} ({node_name} ({snode.get_estimated_runtime():.0f} ns)"
 
     # Flatten the summaries for Fused/Foreach/Grouped nodes
     summaries = []
@@ -507,12 +516,8 @@
     snodes: list[BaseSchedulerNode],
 ) -> list[BaseSchedulerNode]:
     order = snodes
-<<<<<<< HEAD
-
-=======
     graph_inputs: OrderedSet[str] = OrderedSet(V.graph.graph_inputs.keys())
     graph_outputs: OrderedSet[str] = OrderedSet(V.graph.get_output_names())
->>>>>>> 8f54e56e
     for p in config.reorder_for_compute_comm_overlap_passes:
         if isinstance(p, str) and p in globals():
             p = globals()[p]  # it is a builtin pass
