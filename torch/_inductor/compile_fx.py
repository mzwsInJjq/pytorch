from __future__ import annotations

import contextlib
import enum
import functools
import io
import itertools
import json
import logging
import os
import sys
import time
import warnings
from abc import ABC, abstractmethod
from collections import defaultdict
from contextlib import AbstractContextManager
from inspect import currentframe
from itertools import count
from operator import attrgetter
from typing import Any, Callable, Optional, TYPE_CHECKING, TypeVar, Union
from typing_extensions import Never, override, ParamSpec, Protocol, TypedDict, Unpack
from unittest import mock

import torch._inductor.async_compile  # noqa: F401 required to warm up AsyncCompile pools
import torch.fx
import torch.utils._pytree as pytree
from functorch.compile import min_cut_rematerialization_partition
from torch import fx
from torch._dispatch.python import enable_python_dispatcher
from torch._dynamo import (
    compiled_autograd,
    config as dynamo_config,
    logging as dynamo_logging,
    utils as dynamo_utils,
)
from torch._dynamo.device_interface import get_interface_for_device
from torch._dynamo.repro.after_aot import wrap_compiler_debug
from torch._dynamo.utils import (
    chromium_event_timed,
    CompileEventLogger,
    counters,
    detect_fake_mode,
    dynamo_timed,
    flatten_graph_inputs,
    get_metrics_context,
    lazy_format_graph_code,
    set_feature_use,
)
from torch._functorch import config as functorch_config
from torch._functorch._aot_autograd.subclass_parametrization import (
    unwrap_tensor_subclass_parameters,
)
from torch._functorch.aot_autograd import (
    aot_export_module,
    make_boxed_func,
    SerializableAOTDispatchCompiler,
)
from torch._inductor.codecache import code_hash, FxGraphCache, output_code_log
from torch._inductor.cudagraph_utils import (
    BoxedDeviceIndex,
    format_default_skip_message,
    log_cudagraph_skip_and_bump_counter,
    PlaceholderInfo,
)
from torch._inductor.debug import save_args_for_compile_fx_inner
from torch._inductor.output_code import (
    CompiledAOTI,
    CompiledFxGraph,
    CompiledFxGraphConstantsWithGm,
    get_expanded_dims,
    index_expanded_dims,
    OutputCode,
)
from torch._inductor.runtime.cache_dir_utils import cache_dir
from torch._inductor.utils import (
    BoxedBool,
    count_tangents,
    fresh_inductor_cache,
    InputType,
    is_gpu,
    should_assume_input_aligned,
    should_use_remote_fx_graph_cache,
    tensor_is_aligned,
)
from torch._library.fake_class_registry import FakeScriptObject
from torch._logging import trace_structured
from torch._utils_internal import compile_time_strobelight_meta
from torch.fx import GraphModule
from torch.fx.experimental.symbolic_shapes import free_unbacked_symbols, SymExprPrinter
from torch.fx.passes.fake_tensor_prop import FakeTensorProp
from torch.monitor import _WaitCounter
from torch.utils._ordered_set import OrderedSet

from .._dynamo.backends.common import aot_autograd
from .._dynamo.exc import ShortenTraceback, SkipFrame
from ..fx._lazy_graph_module import _use_lazy_graph_module
from ..fx.graph import _PyTreeCodeGen
from ..utils._triton import has_triton
from . import config, metrics
from .codegen.common import get_wrapper_codegen_for_device, init_backend_registration
from .debug import DebugContext
from .decomposition import select_decomp_table
from .exc import InductorError
from .fx_passes.joint_graph import joint_graph_passes
from .fx_passes.post_grad import post_grad_passes, view_to_reshape
from .fx_passes.pre_grad import pre_grad_passes
from .graph import GraphLowering
from .ir import get_device_type, IRNode
from .output_code import complex_memory_overlap as complex_memory_overlap  # noqa: F401
from .triton_bundler import TritonBundler
from .utils import (
    align_inputs_from_check_idxs,
    clone_preserve_strides,
    copy_misaligned_inputs,
    get_cloned_parameter_buffer_name,
    get_first_incompatible_cudagraph_node,
    maybe_get_suppress_shape_guards_ctx,
    output_node,
    remove_unaligned_input_idxs,
    shape_env_from_inputs,
)
from .virtualized import V


if TYPE_CHECKING:
    from collections.abc import Generator, Sequence

    from torch._inductor.output_code import _StrideExprStr
    from torch._ops import OpOverload

    from .ir import ExternKernelNode


_P = ParamSpec("_P")
_T = TypeVar("_T")

if TYPE_CHECKING or not config.is_fbcode():
    # no-op decorator
    def time_and_log(attr: str) -> Callable[[Callable[_P, _T]], Callable[_P, _T]]:
        return dynamo_utils.identity

    def log_optimus_to_scuba(*args: object, **kwargs: object) -> None:
        pass

else:
    from torch._inductor.fb.utils import log_optimus_to_scuba, time_and_log

if TYPE_CHECKING:
    from torch._functorch._aot_autograd.schemas import (
        FQN,
        GraphInputName,
        GraphSignature,
    )


class FxCompileMode(enum.Enum):
    NORMAL = 0
    # For testing - use the serde FxCompile scheme to debug serialization and
    # deserialization of GraphMoule and CompiledFxGraph.
    SERIALIZE = 1
    # Compile using a subprocess instead of in-process.
    SUBPROCESS = 2


# Return compile mode and use_async flag
def _fx_compile_mode_default() -> tuple[FxCompileMode, bool]:
    name = "TORCHINDUCTOR_FX_COMPILE_MODE"
    value = os.environ.get(name)
    if value is None:
        return FxCompileMode.NORMAL, False

    use_async = False
    if value.lower().startswith("async+"):
        use_async = True
        value = value[6:]

    try:
        value = value.upper()
        return FxCompileMode[value], use_async
    except KeyError:
        import logging

        log = logging.getLogger(__name__)
        log.error(
            "Invalid value of %s for %s. Expected one of %s. Using default.",
            value,
            name,
            ", ".join(sorted(repr(x) for x in FxCompileMode.__members__.keys())),
        )
        # Remove from the environment so subprocesses don't ALSO complain.
        os.environ.pop(name)
        return FxCompileMode.NORMAL, False


fx_compile_mode, fx_compile_async = _fx_compile_mode_default()

log = logging.getLogger(__name__)
perf_hint_log = torch._logging.getArtifactLogger(__name__, "perf_hints")
pre_grad_graphs_log = torch._logging.getArtifactLogger(__name__, "pre_grad_graphs")
post_grad_graphs_log = torch._logging.getArtifactLogger(__name__, "post_grad_graphs")
static_inputs_log = torch._logging.getArtifactLogger(
    __name__, "cudagraph_static_inputs"
)


def get_static_input_idxs(num_fixed: int) -> list[int]:
    # If we are inlining NNModules, we treat all torch.nn.Parameters as static for the purposes
    # of cudagraphs. Rather than copying these into cudagraph-owned memory
    # like we do for normal inputs on each run, we will re-record a cudagraph if these
    # parameter locations change.
    context = torch._guards.TracingContext.try_get()
    fixed = list(range(num_fixed))
    if not context or not context.fw_metadata:
        return fixed

    return context.fw_metadata.static_input_indices


def record_original_output_strides(gm: GraphModule) -> None:
    output_node = gm.graph.find_nodes(op="output")[0]
    output_strides = []

    if not isinstance(output_node.args[0], torch.fx.Node):
        output_node_args = output_node.args[0]
    else:
        output_node_args = output_node.args

    for output in output_node_args:
        if (
            isinstance(output, torch.fx.Node)
            and (val := output.meta.get("val")) is not None
            and isinstance(val, torch.Tensor)
        ):
            output_strides.append(val.stride())
        else:
            output_strides.append(None)
    output_node.meta["original_output_strides"] = output_strides


@functools.lru_cache(None)
def _step_logger() -> Callable[..., None]:
    return dynamo_logging.get_step_logger(log)


@functools.lru_cache(None)
def _warn_tf32_disabled() -> None:
    if (
        torch.cuda.is_available()
        and not torch.backends.cuda.matmul.allow_tf32
        and torch.cuda.get_device_capability() >= (8, 0)
    ):
        warnings.warn(
            "TensorFloat32 tensor cores for float32 matrix multiplication available but not enabled. "
            "Consider setting `torch.set_float32_matmul_precision('high')` for better performance."
        )


def _resolve_name_collision(mod: GraphModule, gm: GraphModule) -> None:
    """
    In aot_export_module (make_fx), we create get_attr nodes with name prefix
    "_tensor_constant" and "_torchbind_obj". See Tracer.create_arg() in
    torch/fx/_symbolic_trace.py

    However, this might result in name collision if the original mod already
    has a different buffer with the same name.

    We resolve this potential name collision here by changing the target name
    with a new number post fix.
    """

    existing_keys = OrderedSet(
        [name for name, val in mod.named_parameters(remove_duplicate=False)]
    )
    existing_keys.update(
        OrderedSet([name for name, val in mod.named_buffers(remove_duplicate=False)])
    )

    def find_smallest_i(graph: fx.Graph, prefix: str) -> int:
        i = 0
        for node in graph.nodes:
            if node.op == "get_attr" and node.target.startswith(prefix):
                if len(node.target) > len(prefix):
                    post_fix = node.target.split(prefix)[-1]
                    if post_fix.isdigit():
                        i = max(i, int(post_fix))
        for key in existing_keys:
            if key.startswith(prefix):
                if len(key) > len(prefix):
                    post_fix = key.split(prefix)[-1]
                    if post_fix.isdigit():
                        i = max(i, int(post_fix))
        return i + 1

    for node in gm.graph.nodes:
        if node.op == "get_attr":
            target_name = node.target
            if not target_name.startswith(
                "_tensor_constant"
            ) and not target_name.startswith("_torchbind_obj"):
                continue

            if not hasattr(mod, target_name):
                continue
            gm_target = attrgetter(target_name)(gm)
            model_target = attrgetter(target_name)(mod)
            if (
                torch.equal(gm_target, model_target)
                and gm_target.dtype == model_target.dtype
            ):
                continue

            prefix = (
                "_tensor_constant"
                if target_name.startswith("_tensor_constant")
                else "_torchbind_obj"
            )
            new_id = find_smallest_i(gm.graph, prefix)
            new_target_name = f"{prefix}{new_id}"
            node.target = new_target_name
            setattr(gm, new_target_name, gm_target)
            existing_keys.add(new_target_name)


def _unlift_graph(
    mod: GraphModule, gm: GraphModule, graph_signature: GraphSignature
) -> GraphModule:
    from torch.export.unflatten import _assign_attr, _AttrKind

    _resolve_name_collision(mod, gm)

    state_dict: dict[str, Union[torch.nn.parameter.Parameter, torch.Tensor]] = {}
    for name, param in mod.named_parameters(remove_duplicate=False):
        state_dict[name] = param
        _assign_attr(
            param,
            gm,
            name,
            attr_kind=_AttrKind.PARAMETER,
        )
    for name, buffer in mod.named_buffers(remove_duplicate=False):
        state_dict[name] = buffer
        _assign_attr(
            buffer,
            gm,
            name,
            attr_kind=_AttrKind.BUFFER,
        )

    placeholder_nodes = gm.graph.find_nodes(op="placeholder")
    lifted_inputs: list[Optional[FQN]] = []

    # In AOTI, module parameters and buffers are not lifted as graph inputs.
    # As a result, mutation to buffers has side effect which makes their initial
    # values different from Eager. So we clone them here as a copy.
    # We are not cloning for parameters, although it will be needed if we want to
    # support training.
    for node in placeholder_nodes:
        node_name = node.name
        if node_name in graph_signature.inputs_to_parameters:
            parameter_name = graph_signature.inputs_to_parameters[node_name]
            lifted_inputs.append(parameter_name)
        elif node_name in graph_signature.inputs_to_buffers:
            buffer_name = graph_signature.inputs_to_buffers[node_name]
            lifted_inputs.append(buffer_name)
            gm.meta[get_cloned_parameter_buffer_name(buffer_name)] = (
                clone_preserve_strides(state_dict[buffer_name])
            )
        else:
            assert node_name in graph_signature.user_inputs
            lifted_inputs.append(None)

    from torch.export._unlift import _unlift

    outputs = list(gm.graph.nodes)[-1].args[0]
    mutated_outputs = []
    buffer_mutations = graph_signature.buffers_to_mutate
    user_input_mutations = graph_signature.user_inputs_to_mutate
    output_tokens = graph_signature.output_tokens
    for idx, out in enumerate(outputs):
        value: Optional[Union[FQN, GraphInputName]] = None

        if idx < len(buffer_mutations) + len(user_input_mutations) + len(output_tokens):
            if out.name in buffer_mutations:
                value = buffer_mutations[out.name]
            elif out.name in user_input_mutations:
                value = user_input_mutations[out.name]

        mutated_outputs.append(value)

    unlifted_gm = _unlift(
        gm,
        lifted_inputs,
        mutated_outputs,
        pytree.LeafSpec(),
        None,
        state_dict,
        {},
    )
    return unlifted_gm


<<<<<<< HEAD
def _get_subgraph_names(gm: GraphModule) -> Generator[str, None, None]:
    for node in sorted(
        itertools.chain(
            gm.graph.find_nodes(op="call_function", target=torch.ops.higher_order.cond),
            gm.graph.find_nodes(
                op="call_function", target=torch.ops.higher_order.while_loop
            ),
            gm.graph.find_nodes(op="call_function", target=torch.ops.higher_order.scan),
            gm.graph.find_nodes(
                op="call_function", target=torch.ops.higher_order.map_impl
            ),
        )
    ):
        if node.target == torch.ops.higher_order.cond:
            true_subgraph_name = node.args[1].name
            false_subgraph_name = node.args[2].name
            yield true_subgraph_name
            yield false_subgraph_name
        elif node.target == torch.ops.higher_order.while_loop:
            cond_subgraph_name = node.args[0].name
            body_subgraph_name = node.args[1].name
            yield cond_subgraph_name
            yield body_subgraph_name
        elif node.target == torch.ops.higher_order.scan:
            combine_subgraph_name = node.args[0].name
            yield combine_subgraph_name
        elif node.target == torch.ops.higher_order.map_impl:
            map_subgraph_name = node.args[0].name
            yield map_subgraph_name
=======
def _get_subgraph_names(
    gm: GraphModule, skip_invoke_subgraph: bool = False
) -> Generator[str, None, None]:
    all_subgraph_names: OrderedSet[str] = OrderedSet(
        x.target for x in gm.graph.find_nodes(op="get_attr")
    )
    fx_subgraph_names: OrderedSet[str] = OrderedSet()
    for child_name, child_module in gm.named_children():
        # Sometimes an owning_module can have unused children. Skip them
        # by checking them from get_attr node targets.
        if child_name in all_subgraph_names and isinstance(
            child_module, torch.fx.GraphModule
        ):
            fx_subgraph_names.add(child_name)

    if skip_invoke_subgraph:
        for node in gm.graph.find_nodes(
            op="call_function", target=torch.ops.higher_order.invoke_subgraph
        ):
            fx_subgraph_names.discard(node.args[0].target)

    yield from fx_subgraph_names
>>>>>>> de9fc63b


def _recursive_pre_grad_passes(
    gm: GraphModule,
    example_inputs: Sequence[InputType],
) -> GraphModule:
    with dynamo_timed(
        "_recursive_pre_grad_passes",
        log_pt2_compile_event=True,
        dynamo_compile_column_us="pre_grad_pass_time_us",
    ):
        add_passes = config.add_pre_grad_passes
        remove_passes = config.remove_pre_grad_passes
        for subgraph_name in _get_subgraph_names(gm):
            subgraph = getattr(gm, subgraph_name)
            # as we don't have recursive example inputs, passing empty set here
            new_subgraph = _recursive_pre_grad_passes(subgraph, ())
            setattr(gm, subgraph_name, new_subgraph)
        return pre_grad_passes(gm, example_inputs, add_passes, remove_passes)


def _recursive_joint_graph_passes(
    gm: GraphModule, skip_invoke_subgraph: bool = False
) -> None:
    with dynamo_timed(
        "_recursive_joint_graph_passes",
        log_pt2_compile_event=True,
        dynamo_compile_column_us="joint_graph_pass_time_us",
    ):
        # invoke_subgraph already runs the _recursive_joint_graph_passes.  In
        # AOTAutograd, `run_joint_graph_passes_on_hops` partitions the
        # invoke_subgraph HOP before calling the partitioner on the outer graph.
        # AOTAutograd has access to partition_fn, which internally calls the
        # `_recursive_joint_graph_passes` for the subgraph. So, skip recursing
        # skip_invoke_subgraph.
        for subgraph_name in _get_subgraph_names(gm, skip_invoke_subgraph):
            subgraph = getattr(gm, subgraph_name)
            _recursive_joint_graph_passes(subgraph, skip_invoke_subgraph)
        joint_graph_passes(gm)


def _recursive_post_grad_passes(gm: GraphModule, is_inference: bool = False) -> None:
    with dynamo_timed(
        "_recursive_post_grad_passes",
        log_pt2_compile_event=True,
        dynamo_compile_column_us="post_grad_pass_time_us",
    ):
        for subgraph_name in _get_subgraph_names(gm):
            subgraph = getattr(gm, subgraph_name)
            _recursive_post_grad_passes(subgraph, is_inference)
        post_grad_passes(gm, is_inference)


def split_const_gm(
    gm: GraphModule,
    skip_constructor: bool = True,
    lifted_constant_names: Optional[list[str]] = None,
    skip_folding_node_fn: Optional[Callable[[torch.fx.Node], bool]] = None,
) -> tuple[GraphModule, dict[str, int]]:
    """
    This function takes an GraphModule input "gm".
    The gm will be split into 2 components,
      1) const_gm, which consists the subgraph of gm that can be constant folded.
      2) gm (being inplace modified,) which returns the graph after constant folding.

    If an additional "lifted_constants" argument is passed in, we will assume the gm has
    been lifted and run the transformation accordingly.

    When a "skip_folding_node_fn" callback is passed, we will skip constant folding on
    the nodes for which the callback returns True.

    const_output_index is a mapping of corresponding node name from gm to the
    output index of const_gm.
    Returns (const_gm, const_output_index)
    """
    from torch._inductor.constant_folding import (
        CONST_MODULE_TAG,
        META_TAG,
        MODULE_TAG,
        replace_node_with_constant,
        run_and_get_constant_graph,
    )

    const_gm = run_and_get_constant_graph(
        gm, skip_constructor, lifted_constant_names, skip_folding_node_fn
    )
    const_result = const_gm() if lifted_constant_names is None else None

    const_outputs = {
        x.name: idx for idx, x in enumerate(tuple(const_gm.graph.nodes)[-1].args[0])
    }

    to_erase_node = []
    to_replace_node = []
    const_output_index = {}
    for node in gm.graph.nodes:
        if node.name in const_outputs:
            to_replace_node.append(node)
        elif node.meta[META_TAG] == CONST_MODULE_TAG and node.op != "placeholder":
            to_erase_node.append(node)

    for node in to_replace_node:
        new_const_name = "_FOLDED_CONST_" + node.name
        replace_node_with_constant(
            gm,
            node,
            (
                const_result[const_outputs[node.name]]  # type:ignore[index]
                if lifted_constant_names is None
                else None
            ),
            new_const_name,
        )
        const_output_index[new_const_name] = const_outputs[node.name]
    for node in to_erase_node[::-1]:
        if node.users:
            for n in node.users:
                assert n.meta[META_TAG] == MODULE_TAG, f"node: {node} user not empty."
        else:
            gm.graph.erase_node(node)
    gm.recompile()

    return const_gm, const_output_index


def is_tf32_warning_applicable(gm: GraphModule) -> bool:
    aten = torch.ops.aten
    tf32_ops = OrderedSet(
        [
            aten.mm.default,
            aten.addmm.default,
            aten.bmm.default,
            aten.baddbmm.default,
        ]
    )
    for target in tf32_ops:
        for node in gm.graph.find_nodes(op="call_function", target=target):
            if (
                isinstance(node.meta.get("val", None), torch.Tensor)
                and node.meta["val"].dtype == torch.float32
                and node.meta["val"].device.type == "cuda"
            ):
                return True
    return False


def maybe_disable_comprehensive_padding(
    example_inputs: Sequence[InputType],
) -> AbstractContextManager[None, None]:
    """
    For CPU backend, enable comprehensive padding causes some unit tests
    fail due to changing number of generated kernels. Skip for now.
    """
    has_gpu = any(
        is_gpu(t.device.type) for t in example_inputs if isinstance(t, torch.Tensor)
    )

    if config.disable_padding_cpu and config.comprehensive_padding and not has_gpu:
        perf_hint_log.info("Skip comprehensive padding on CPU")
        return config.patch(comprehensive_padding=False)
    elif config.aot_inductor.use_runtime_constant_folding:
        perf_hint_log.info(
            "Skip comprehensive padding for use_runtime_constant_folding"
        )
        return config.patch(comprehensive_padding=False)
    else:
        return contextlib.nullcontext()


def maybe_disable_graph_partition(
    cpp_wrapper: bool, aot_mode: bool
) -> AbstractContextManager[None, None]:
    """
    graph partition does not support cpp_wrapper and aot_mode yet.
    """
    if cpp_wrapper or aot_mode:
        return config.patch(graph_partition=False)
    else:
        return contextlib.nullcontext()


def fake_tensor_prop(
    gm: GraphModule,
    example_inputs: Sequence[InputType],
    force_allow_non_fake_inputs: bool = False,
) -> torch._subclasses.FakeTensorMode:
    """
    If we can not detect fake mode from the context of inputs, create one.

    The created fake mode will be returned.
    """
    # Ensure that decomps that support symbolic shapes are used
    with enable_python_dispatcher():
        fake_mode = detect_fake_mode(example_inputs)
        if not fake_mode:
            fake_mode = torch._subclasses.FakeTensorMode(allow_non_fake_inputs=True)
            FakeTensorProp(gm, mode=fake_mode).propagate(*example_inputs)
        else:
            ctx = (
                contextlib.nullcontext()
                if not force_allow_non_fake_inputs
                else mock.patch.object(fake_mode, "allow_non_fake_inputs", True)
            )
            with ctx:  # type: ignore[attr-defined]
                FakeTensorProp(gm, mode=fake_mode).propagate_dont_convert_inputs(
                    *example_inputs
                )

    return fake_mode


# pass config dict back to user
def get_patched_config_dict(
    config_patches: Optional[Union[str, dict[str, Any]]] = None,
) -> dict[str, Any]:
    with config.patch(config_patches):
        return config.get_config_copy()


@contextlib.contextmanager
def with_fresh_cache_if_config() -> Generator[None, None, None]:
    if config.force_disable_caches:
        # Don't delete the cache dir because it has to survive beyond the
        # compile_fx call. Let's put the temp dirs under the default cache
        # dir so they're easier to locate.
        with fresh_inductor_cache(dir=cache_dir(), delete=False):
            yield
    else:
        yield


class _CompileFxKwargs(TypedDict, total=False):
    cudagraphs: Optional[BoxedBool]
    static_input_idxs: Sequence[int]
    is_backward: bool
    graph_id: Optional[int]
    cpp_wrapper: bool
    aot_mode: bool
    is_inference: bool
    layout_opt: Optional[bool]
    extern_node_serializer: Optional[Callable[[list[ExternKernelNode]], Any]]
    boxed_forward_device_index: Optional[BoxedDeviceIndex]


class _CompileFxCallable(Protocol):
    def __call__(
        self,
        gm: GraphModule,
        example_inputs: Sequence[InputType],
        **kwargs: Unpack[_CompileFxKwargs],
    ) -> OutputCode: ...


def compile_fx_inner(
    gm: GraphModule,
    example_inputs: Sequence[InputType],
    **kwargs: Unpack[_CompileFxKwargs],
) -> OutputCode:
    kwargs.setdefault("cudagraphs", None)
    kwargs.setdefault("static_input_idxs", ())
    kwargs.setdefault("is_backward", False)
    kwargs.setdefault("graph_id", None)
    kwargs.setdefault("cpp_wrapper", False)
    kwargs.setdefault("is_inference", False)
    kwargs.setdefault("boxed_forward_device_index", None)
    kwargs.setdefault("layout_opt", None)
    kwargs.setdefault("extern_node_serializer", None)

    # Need with_fresh_cache_if_config for compile_fx_inner even if we already have one for
    # compile_fx. The reason is the compilation for backward graph may happen after
    # compile_fx return and we may want to use the _LazyGraphModule for compiling
    # the backward graph as well.
    with contextlib.ExitStack() as stack:
        stack.enter_context(torch.utils._python_dispatch._disable_current_modes())
        stack.enter_context(_use_lazy_graph_module(dynamo_config.use_lazy_graph_module))
        stack.enter_context(
            dynamo_utils.dynamo_timed(
                "compile_fx_inner",
                phase_name="inductor_compile",
                log_pt2_compile_event=True,
                log_waitcounter=True,
                waitcounter_name_override="compile_inductor",
                dynamo_compile_column_us="inductor_cumulative_compile_time_us",
            )
        )
        stack.enter_context(torch._dynamo.callback_handler.install_callbacks())
        stack.enter_context(with_fresh_cache_if_config())
        stack.enter_context(DebugContext())
        CompileEventLogger.pt2_compile(
            "inductor_compile",
            is_backward=kwargs["is_backward"],
        )
        return wrap_compiler_debug(_compile_fx_inner, compiler_name="inductor")(
            gm,
            example_inputs,
            **kwargs,
        )


@time_and_log(attr="compilation time (in seconds)")
def _compile_fx_inner(
    gm: GraphModule,
    example_inputs: Sequence[InputType],
    **graph_kwargs: Unpack[_CompileFxKwargs],
) -> OutputCode:
    """
    Inductor API that compiles a single graph.

    If you change the argument list for this function, make sure you
    also update the call to save_args_for_compile_fx_inner below accordingly.
    """
    aot_mode: bool = V.aot_compilation

    # Clean up Compiled Triton Kernels per inductor compile, as the future objects
    # may not be valid for use after they are run/autotuned
    torch._inductor.async_compile.CompiledTritonKernels.cache_clear()

    if dynamo_utils.count_calls(gm.graph) == 0 and not aot_mode:
        # trigger the real recompilation for _LazyGraphModule before returning
        # the forward method.
        from torch.fx._lazy_graph_module import _LazyGraphModule

        _LazyGraphModule.force_recompile(gm)
        return make_boxed_func(gm.forward)

    static_input_idxs: Sequence[int] = graph_kwargs.setdefault("static_input_idxs", ())
    static_inputs_log.debug("static input idxs compile_fx_inner: %s", static_input_idxs)
    inputs_to_check = get_input_idxs_to_check(example_inputs, static_input_idxs)

    assert isinstance(next(iter(reversed(gm.graph.nodes))).args[0], (tuple, list)), (
        f"inductor can only compile FX graphs which return a tuple/list, but got {gm.graph}"
    )

    if graph_kwargs.get("cudagraphs") is None:
        graph_kwargs["cudagraphs"] = BoxedBool(config.triton.cudagraphs)
    if config.save_args:
        save_args_for_compile_fx_inner(
            gm,
            example_inputs,
            **graph_kwargs,
        )

    start = time.time()

    fx_graph_remote_cache = should_use_remote_fx_graph_cache()

    # Check if the registered backend(s) support caching.
    init_backend_registration()
    backends_support_caching = all(
        backend.supports_caching
        for backend in (
            get_wrapper_codegen_for_device(device.type, config.cpp_wrapper)
            for device in get_all_devices(gm)
        )
        if backend is not None
    )

    with dynamo_timed(
        "fx_codegen_and_compile", log_pt2_compile_event=True, log_waitcounter=True
    ):
        use_cache = (
            not config.force_disable_caches
            and (config.fx_graph_cache or fx_graph_remote_cache)
            and not aot_mode
            and backends_support_caching
        )
        local = config.fx_graph_cache
        remote = fx_graph_remote_cache
        set_feature_use("fx_cache", use_cache)

        log.debug(
            "FX cache status: use_cache=%s, local=%s, remote=%s, aot_mode=%s, force_disable_caches=%s",
            use_cache,
            local,
            remote,
            aot_mode,
            config.force_disable_caches,
        )

        # TODO: This is a hack purely to get some info to extract_tensor_metadata_for_cache_key,
        # figure out how to not have to modify example inputs
        for i, input in enumerate(example_inputs):
            if (
                isinstance(input, torch.Tensor)
                and is_gpu(input.device.type)
                and i in static_input_idxs
            ):
                input._is_inductor_static = True  # type: ignore[attr-defined]

        mb_compiled_graph: Optional[OutputCode] = None
        key_info = None
        cache_info = None
        remote_cache = None
        constants = CompiledFxGraphConstantsWithGm(gm)
        # TODO: this time will be slightly inconsistent with the one computed
        # in prepare_key/load_with_key, dump those settings of "cache_event_time"
        start_time = time.time_ns()

        if use_cache:
            (key_info, cache_info) = FxGraphCache.prepare_key(
                gm, example_inputs, graph_kwargs, inputs_to_check, remote
            )

            # Attempt a cache lookup
            if key_info is not None:
                key, debug_lines = key_info
                log.debug("FX cache key generated: %s", key)
                if remote:
                    remote_cache = FxGraphCache.get_remote_cache()
                    log.debug("Using remote FX cache")
                mb_compiled_graph, cache_info = FxGraphCache.load_with_key(
                    key,
                    debug_lines,
                    example_inputs,
                    local,
                    remote_cache,
                    is_backward=graph_kwargs.get("is_backward", False),
                    constants=constants,
                )
            else:
                log.debug("Failed to generate FX cache key")

        # CACHE BYPASS: Compile the graph, don't save it to the cache
        # (this can happen either because cache was disabled, or we
        # determined the input is uncacheable)
        if cache_info is None or cache_info["cache_state"] == "bypass":
            assert mb_compiled_graph is None
            log.debug(
                "FX cache bypass reason: %s",
                (
                    cache_info.get("cache_bypass_reason", "unknown")
                    if cache_info is not None
                    else "FX cache disabled or key generation failed"
                ),
            )
            mb_compiled_graph = fx_codegen_and_compile(
                gm, example_inputs, inputs_to_check, **graph_kwargs
            )

        # CACHE MISS: Compile the graph and save to cache
        elif cache_info["cache_state"] == "miss":
            assert mb_compiled_graph is None
            assert key_info is not None
            log.debug("FX cache miss, compiling and saving to cache")
            TritonBundler.begin_compile()
            try:
                mb_compiled_graph = fx_codegen_and_compile(
                    gm, example_inputs, inputs_to_check, **graph_kwargs
                )
                assert mb_compiled_graph is not None
                mb_compiled_graph._time_taken_ns = time.time_ns() - start_time
                cache_key, debug_lines = key_info
                mb_compiled_graph._fx_graph_cache_key = cache_key
                mb_compiled_graph._fx_graph_cache_debug_lines = debug_lines
                (
                    triton_bundle,
                    triton_bundler_meta,
                ) = TritonBundler.collect()
                mb_compiled_graph.set_triton_bundle(triton_bundle)
            except (ShortenTraceback, SkipFrame):
                raise
            except Exception as e:
                raise InductorError(e, currentframe()).with_traceback(
                    e.__traceback__
                ) from None
            finally:
                TritonBundler.end_compile()
            if triton_bundler_meta is not None:
                cache_info["triton_bundler_meta"] = str(triton_bundler_meta)
            cache_info["time_taken_ns"] = mb_compiled_graph._time_taken_ns
            log.debug("Saving compiled graph to FX cache with key: %s", cache_key)
            FxGraphCache._save_graph(
                cache_key,
                mb_compiled_graph,
                example_inputs,
                local,
                remote_cache,
            )

        # CACHE HIT: not much to really do, just make sure the cache key
        # is recorded on the graph
        else:
            assert cache_info["cache_state"] == "hit"
            assert mb_compiled_graph is not None
            assert key_info is not None
            (cache_key, debug_lines) = key_info
            log.debug("FX cache hit with key: %s", cache_key)
            mb_compiled_graph._fx_graph_cache_key = cache_key
            mb_compiled_graph._fx_graph_cache_debug_lines = debug_lines

        assert mb_compiled_graph is not None
        compiled_graph = mb_compiled_graph

        # Logging and observability: we log a single chromium event
        # and a tlparse log for every cache action.
        # In the event of a bypass, we also logged to the remote table earlier
        # with log_cache_bypass.
        cache_state = (
            cache_info["cache_state"] if cache_info is not None else "disabled"
        )
        # Here for grepping:
        # fx_graph_cache_hit
        # fx_graph_cache_miss
        # fx_graph_cache_bypass
        # fx_graph_cache_disabled
        CompileEventLogger.instant(
            f"fx_graph_cache_{cache_state}",
            metadata=cache_info or {},
            time_ns=start_time,
        )
        # Add event data about cache hits/miss
        # TODO: add remote cache get/put timings here too
        CompileEventLogger.pt2_compile(
            "inductor_compile",
            cache_state=cache_state,
            cache_event_time=start_time,
            key=cache_info.get("key") if cache_info else None,
            components=cache_info.get("components") if cache_info else None,
            cache_bypass_reason=(
                cache_info.get("cache_bypass_reason")
                if cache_info
                else "cache not enabled"
            ),
            remote_cache_enabled=remote,
            local_cache_enabled=local,
        )

        # Don't clog up the main tlparse output with disabled cache
        if cache_info is not None:
            trace_structured(
                "artifact",
                metadata_fn=lambda: {
                    "name": f"fx_graph_cache_{cache_state}",
                    "encoding": "json",
                },
                payload_fn=lambda: json.dumps(cache_info),
            )
        compiled_graph.post_compile(example_inputs, constants, graph_kwargs)

    log.debug("FX codegen and compilation took %.3fs", time.time() - start)

    # Dump provenance artifacts for debugging trace
    provenance_info = V.debug.log_inductor_triton_kernel_to_post_grad_node_info()
    # provenance_info might be None if config.trace.enabled is not set
    if provenance_info:
        (
            debug_info,
            node_mappings,
        ) = provenance_info
        trace_structured(
            "artifact",
            metadata_fn=lambda: {
                "name": "inductor_triton_kernel_to_post_grad_nodes",
                "encoding": "json",
            },
            payload_fn=lambda: json.dumps(debug_info),
        )
        trace_structured(
            "artifact",
            metadata_fn=lambda: {
                "name": "inductor_provenance_tracking_node_mappings",
                "encoding": "json",
            },
            payload_fn=lambda: json.dumps(node_mappings),
        )

    # This message is for printing overview information of inductor mm counts, shapes,etc after lowering
    if log.isEnabledFor(logging.INFO):
        mm_table_data = []
        for key, value in counters["aten_mm_info"].items():
            m, n, k = key.split("_")[-3:]
            name = "_".join(key.split("_")[:-3])
            mm_table_data.append([name, m, n, k, value])
        log.info("Overview info of inductor aten mms: ")
        log.info(
            "{:<20} | {:<20} | {:<20} | {:<20} | {:<20}".format(  # noqa: G001
                "Name", "M", "N", "K", "Count"
            )
        )
        log.info("-" * 100)
        for row in mm_table_data:
            log.info("{:<20} | {:<20} | {:<20} | {:<20} | {:<20}".format(*row))  # noqa: G001
            log.info("-" * 100)

    # Not strictly necessary, but good to clean up straggling futures
    # that are unused to reclaim memory.
    torch._inductor.async_compile.CompiledTritonKernels.cache_clear()

    _step_logger()(
        logging.INFO,
        "torchinductor done compiling "
        f"{'BACKWARDS' if graph_kwargs['is_backward'] else 'FORWARDS'} "
        f"graph {graph_kwargs['graph_id']}",
    )
    return compiled_graph


class _FxCompileStat:
    # Count of successful compiles of this type
    codegen_and_compile: int = 0

    def __repr__(self) -> str:
        return f"codegen_and_compile: {self.codegen_and_compile}"


class FxCompile(ABC):
    """
    An FxCompile represents a mechanism that can turn a GraphModule into an
    OutputCode.
    """

    # Some stats for logging/debugging
    _compile_stats: dict[type[FxCompile], _FxCompileStat] = defaultdict(_FxCompileStat)

    # TODO: We should probably eventually add some kind of async version of this
    # so we can kick off a compile and then go do other things - but we'll need
    # to know what kind of API we want for that first.
    @abstractmethod
    def codegen_and_compile(
        self,
        gm: GraphModule,
        example_inputs: Sequence[InputType],
        inputs_to_check: Sequence[int],
        graph_kwargs: _CompileFxKwargs,
    ) -> OutputCode: ...

    @classmethod
    def _reset_stats(cls) -> None:
        cls._compile_stats.clear()


class _InProcessFxCompile(FxCompile):
    @override
    def codegen_and_compile(
        self,
        gm: GraphModule,
        example_inputs: Sequence[InputType],
        inputs_to_check: Sequence[int],
        graph_kwargs: _CompileFxKwargs,
    ) -> OutputCode:
        # Sorry about the mess, we need graph_kwargs to continue to be able
        # to propagate it further on
        # TODO: _CompileFxKwargs actually has stronger types than in the
        # signature, need to tighten it up

        assert "cudagraphs" in graph_kwargs and graph_kwargs["cudagraphs"] is not None
        cudagraphs: BoxedBool = graph_kwargs["cudagraphs"]
        static_input_idxs: Sequence[int] = graph_kwargs.get("static_input_idxs", ())
        is_backward: bool = graph_kwargs.get("is_backward", False)
        graph_id: Optional[int] = graph_kwargs.get("graph_id", None)
        cpp_wrapper: bool = graph_kwargs.get("cpp_wrapper", False)
        aot_mode: bool = V.aot_compilation
        is_inference: bool = graph_kwargs.get("is_inference", False)
        extern_node_serializer: Optional[Callable[[list[ExternKernelNode]], Any]] = (
            graph_kwargs.get("extern_node_serializer", None)
        )

        with (
            _WaitCounter("pytorch.wait_counter.actual_codegen_and_compile").guard(),
            dynamo_utils.preserve_rng_state(),
        ):
            if (sleep_sec := config.sleep_sec_TESTING_ONLY) is not None:
                import time

                log.warning(
                    "Sleeping for %s since sleep_sec_TESTING_ONLY is set", sleep_sec
                )
                time.sleep(sleep_sec)

            if is_tf32_warning_applicable(gm):
                _warn_tf32_disabled()

            inductor_counters = counters["inductor"].copy()

            # lift the maximum depth of the Python interpreter stack
            # to adapt large/deep models
            sys.setrecursionlimit(max(sys.getrecursionlimit(), 2000))

            _step_logger()(
                logging.INFO,
                "torchinductor compiling "
                f"{'BACKWARDS' if is_backward else 'FORWARDS'} "
                f"graph {graph_id}",
            )

            fd = io.StringIO()
            torch._dynamo.repro.after_aot.save_graph_repro(
                fd, gm, example_inputs, "inductor", save_dir=None
            )
            runnable_graph_str = fd.getvalue()

            trace_structured(
                "artifact",
                metadata_fn=lambda: {
                    "name": "fx_graph_runnable",
                    "encoding": "string",
                },
                payload_fn=lambda: runnable_graph_str,
            )

            V.debug.fx_graph(gm, example_inputs)
            # TODO: Should we actually dump this?  It should be redundant with the aot
            # structured logs...
            # trace_structured("inductor_input_graph", payload_fn=lambda: gm.print_readable(print_output=False))

            shape_env = shape_env_from_inputs(example_inputs)

            # Convert view to reshape in the graph. This is necessary primarily for
            # layout optimization. Do it unconditionally for uniformity.
            #
            # It's needed because when we do layout optimization, an contiguous tensor
            # in eager mode may becomes a channels last tensor. A view op previously
            # can be applied to the contiguous tensor may not be able to be applied
            # on the channels tensor any more. An error like
            #   RuntimeError: view size is not compatible with input tensor's size and stride
            #   (at least one dimension spans across two contiguous subspaces). Use .reshape(...) instead.
            # will be printed.
            #
            # Replace view op to reshape op in this case.
            # As an example, timm_resnest/botnet26t_256/convnext_base etc. will fail if we don't do this.
            #
            # Also this has to be done before FakeTensorProp below to avoid the failed
            # .view() call.
            view_to_reshape(gm)

            with dynamo_timed(
                "additional_fake_tensor_prop", log_pt2_compile_event=True
            ):
                # It is safe to run FakeTensorProp under no_grad because by the time
                # we're in inductor, we assume that AOTAutograd has already "taken care"
                # of autograd, so there should be no more autograd-related API's in the
                # graph.
                with torch.no_grad():
                    fake_mode = fake_tensor_prop(gm, example_inputs)

            record_original_output_strides(gm)

            # pattern matcher passes might not preserve striding information
            # on node.meta["val"]. if in the future we rely on these being
            # correct we will need to fix.
            trace_structured(
                "artifact",
                metadata_fn=lambda: {
                    "name": "before_post_grad_graph",
                    "encoding": "string",
                },
                payload_fn=lambda: gm.print_readable(
                    print_output=False, include_stride=True, include_device=True
                ),
            )
            with V.set_fake_mode(fake_mode):
                # has some issues with memory in training
                cuda_context = get_cuda_device_context(gm)
                with cuda_context:
                    _recursive_post_grad_passes(gm, is_inference=is_inference)
                V.debug.fx_graph_transformed(gm, example_inputs)
                post_grad_graphs_log.debug(
                    "%s",
                    lazy_format_graph_code(
                        "AFTER POST GRAD",
                        gm,
                        include_stride=True,
                        include_device=True,
                        colored=True,
                    ),
                )

                # We're printing the graph to be used as a cache key - so a
                # printer which is a little less readable but faster is
                # appropriate.
                inductor_post_grad_graph_str = gm.print_readable(
                    print_output=False,
                    include_stride=True,
                    include_device=True,
                    fast_sympy_print=True,
                )
                trace_structured(
                    "artifact",
                    metadata_fn=lambda: {
                        "name": "after_post_grad_graph",
                        "encoding": "string",
                    },
                    payload_fn=lambda: inductor_post_grad_graph_str,
                )
                if config.trace.enabled:
                    provenance_tracking_json = (
                        torch.fx.traceback.get_graph_provenance_json(gm.graph)
                    )
                    trace_structured(
                        "artifact",
                        metadata_fn=lambda: {
                            "name": "inductor_post_to_pre_grad_nodes",
                            "encoding": "json",
                        },
                        payload_fn=lambda: json.dumps(provenance_tracking_json),
                    )
                    torch._inductor.debug._inductor_post_to_pre_grad_nodes = (
                        provenance_tracking_json
                    )

                metrics_context = get_metrics_context()
                if metrics_context.in_progress():
                    # TODO: Remove this when 3.9 is no longer supported
                    if sys.version_info < (3, 10):
                        num_graph_breaks = sum(counters["graph_break"].values())
                    else:
                        num_graph_breaks = counters["graph_break"].total()
                    CompileEventLogger.compilation_metric(
                        overwrite=True, num_graph_breaks=num_graph_breaks
                    )
                if config.is_fbcode():
                    try:
                        log_optimus_to_scuba(
                            extra_logging={
                                "pt2_configs": str(get_patched_config_dict())
                            }
                        )
                    except Exception:
                        # TODO(T216453900): need to work around for now to support vllm
                        # See details in vllm/compilation/pass_manager.py.
                        log.warning("failed to log pt2_configs")

            with (
                V.set_fake_mode(fake_mode),
                maybe_disable_comprehensive_padding(example_inputs),
                maybe_disable_graph_partition(cpp_wrapper, aot_mode),
            ):
                const_output_index = None
                const_graph = None
                const_wrapper_code = None
                const_kernel_code = None

                if aot_mode and config.aot_inductor.use_runtime_constant_folding:
                    # torchbind objects have name that starts with _torchbind_obj
                    # See caffe2/torch/fx/_symbolic_trace.py?lines=406
                    const_gm, const_output_index = split_const_gm(
                        gm,
                        skip_folding_node_fn=lambda node: node.op == "get_attr"
                        and isinstance(node.target, str)
                        and (
                            node.target.startswith("_torchbind_obj")
                            or isinstance(node.meta.get("val", None), FakeScriptObject)
                        ),
                    )

                    const_graph = GraphLowering(
                        const_gm,
                        example_inputs=[],
                        shape_env=shape_env,
                        graph_id=graph_id,
                        cpp_wrapper=cpp_wrapper,
                        aot_mode=aot_mode,
                        extern_node_serializer=extern_node_serializer,
                        is_inference=is_inference,
                        is_backward=is_backward,
                        is_const_graph=True,
                    )
                    with V.set_graph_handler(const_graph):
                        assert cpp_wrapper, "AOT mode only supports C++ wrapper"
                        const_graph.run()
                        const_wrapper_code, const_kernel_code = (
                            const_graph.codegen_with_cpp_wrapper()
                        )

                graph = GraphLowering(
                    gm,
                    # example_inputs will be used by AOTInductor to dry-run the generated code for Triton kernel tuning.
                    # For the forward pass, we have the real inputs to be used as example_inputs. For the backward pass,
                    # we currently use fake tensors and defake them later.
                    example_inputs=example_inputs,
                    shape_env=shape_env,
                    graph_id=graph_id,
                    cpp_wrapper=cpp_wrapper,
                    aot_mode=aot_mode,
                    extern_node_serializer=extern_node_serializer,
                    is_inference=is_inference,
                    is_backward=is_backward,
                    const_output_index=const_output_index,
                    const_wrapper_code=(
                        const_wrapper_code.value if const_wrapper_code else None
                    ),
                    const_kernel_code=(
                        const_kernel_code.value if const_kernel_code else None
                    ),
                    const_module=const_graph,
                    inputs_to_check=inputs_to_check,
                )
                metrics_helper = metrics.CachedMetricsHelper()

                # We are going to start code generating runtime asserts, so make sure
                # you don't start adding new ones in the lowering process
                graph.freeze_runtime_asserts()
                with V.set_graph_handler(graph):
                    graph.run(*example_inputs)
                    output_strides: list[Optional[tuple[_StrideExprStr, ...]]] = []
                    if graph.graph_outputs is not None:
                        # We'll put the output strides in the compiled graph so we
                        # can later return them to the caller via TracingContext
                        p = SymExprPrinter()
                        for out in graph.graph_outputs:
                            if (
                                isinstance(out, IRNode)
                                and out.has_tensor_output()
                                and len(free_unbacked_symbols(out.get_stride())) == 0
                            ):
                                # Convert to string for eval on the load path
                                output_strides.append(
                                    tuple(p.doprint(s) for s in out.get_layout().stride)
                                )
                            else:
                                output_strides.append(None)

                    _check_triton_bf16_support(graph)

                    # TODO: The switching between AOT mode and not here is a bit
                    # messy, but it's localized to the block of code below so I'm
                    # not going to touch it for now

                    compiled_fn: Any
                    compiled_fn_runner = None
                    with dynamo_timed(
                        "GraphLowering.compile_to_fn", log_pt2_compile_event=True
                    ):
                        if graph.aot_mode:
                            from .codecache import AotCodeCompiler

                            assert graph.cpp_wrapper, (
                                "AOT mode only supports C++ wrapper"
                            )
                            wrapper_code, kernel_code = graph.codegen_with_cpp_wrapper()
                            output_code_log.debug(
                                "Output wrapper code: \n%s", wrapper_code.value
                            )
                            if kernel_code.value:
                                output_code_log.debug(
                                    "Output kernel code:\n%s", kernel_code.value
                                )

                            serialized_extern_kernel_nodes = None
                            if graph.extern_kernel_nodes:
                                serialized_extern_kernel_nodes = (
                                    graph.extern_node_serializer(
                                        graph.extern_kernel_nodes
                                    )
                                )
                                output_code_log.debug(
                                    "Serialized Extern Kernel Nodes: \n%s",
                                    serialized_extern_kernel_nodes,
                                )

                            with dynamo_timed(
                                "AotCodeCompiler.compile", log_pt2_compile_event=True
                            ):
                                # Directly return the file path with the compiled code
                                compiled_fn = AotCodeCompiler.compile(
                                    graph,
                                    wrapper_code.value,
                                    kernel_code.value,
                                    serialized_extern_kernel_nodes,
                                    device_type=graph.device_type,
                                    additional_files=[
                                        *dict.fromkeys(
                                            graph.wrapper_code.additional_files
                                            + (
                                                const_graph.wrapper_code.additional_files
                                                if const_graph
                                                else []
                                            )
                                        )
                                    ],
                                )
                        else:
                            compiled_module = graph.compile_to_module()
                            compiled_fn = compiled_module.call
                            compiled_fn_runner = getattr(
                                compiled_module, "runner", None
                            )

                    num_bytes, nodes_num_elem, node_runtimes = graph.count_bytes()
                    metrics.num_bytes_accessed += num_bytes
                    metrics.node_runtimes += node_runtimes
                    metrics.nodes_num_elem += nodes_num_elem

                    if (
                        cudagraphs
                        and config.triton.cudagraph_skip_dynamic_graphs
                        and not V.graph.disable_cudagraphs_reason
                        and torch._inductor.utils.any_is_symbolic(*example_inputs)
                    ):
                        stack_trace = None
                        for node in gm.graph.nodes:
                            meta_val = node.meta.get("val", None)
                            if (
                                node.op == "placeholder"
                                or not isinstance(meta_val, torch.Tensor)
                                or not torch._inductor.utils.any_is_symbolic(meta_val)
                            ):
                                continue

                            if stack_trace := node.meta.get("stack_trace", None):
                                break
                        disable = "graph with symbolic shapes inputs and config.triton.cudagraph_skip_dynamic_graphs=True."
                        if stack_trace:
                            disable = f"{disable} Found from {stack_trace}\n"
                        else:
                            disable = f"{disable}\n"
                        V.graph.disable_cudagraphs_reason = disable

                    if cudagraphs and not V.graph.disable_cudagraphs_reason:
                        maybe_incompat_node = get_first_incompatible_cudagraph_node(gm)
                        if maybe_incompat_node:
                            disable = f"disabling cudagraphs due to incompatible op {maybe_incompat_node.target}"
                            if stack_trace := maybe_incompat_node.meta.get(
                                "stack_trace", None
                            ):
                                disable = f"{disable} Found from {stack_trace}\n"
                            V.graph.disable_cudagraphs_reason = disable

                    if V.aot_compilation:
                        assert isinstance(compiled_fn, (str, list))
                        return CompiledAOTI(compiled_fn)

                    # TODO: Hoist this above V.aot_compilation
                    if cudagraphs and not V.graph.disable_cudagraphs_reason:
                        from torch._inductor.cudagraph_utils import (
                            check_lowering_disable_cudagraph,
                        )

                        V.graph.disable_cudagraphs_reason = (
                            check_lowering_disable_cudagraph(
                                V.graph.device_node_mapping
                            )
                        )

                    self._compile_stats[type(self)].codegen_and_compile += 1

                    return CompiledFxGraph(
                        compiled_fn,
                        graph,
                        gm,
                        output_strides,
                        V.graph.disable_cudagraphs_reason,
                        metrics_helper.get_deltas(),
                        counters["inductor"] - inductor_counters,
                        cudagraphs,
                        example_inputs,
                        static_input_idxs,
                        graph_kwargs,
                        inputs_to_check,
                        runnable_graph_str,
                        inductor_post_grad_graph_str,
                        compiled_fn_runner,
                    )


def fx_codegen_and_compile(
    gm: GraphModule,
    example_inputs: Sequence[InputType],
    # This is derivable from the other inputs to this function, but we pass it
    # in explicitly because it's nontrivial to compute
    inputs_to_check: Sequence[int],
    **graph_kwargs: Unpack[_CompileFxKwargs],
) -> OutputCode:
    scheme: FxCompile

    if fx_compile_mode == FxCompileMode.NORMAL:
        scheme = _InProcessFxCompile()
    elif fx_compile_mode == FxCompileMode.SERIALIZE:
        from .compile_fx_ext import _DebugSerdeFxCompile

        scheme = _DebugSerdeFxCompile()
    elif fx_compile_mode == FxCompileMode.SUBPROCESS:
        from .compile_fx_subproc import _SubprocessFxCompile

        scheme = _SubprocessFxCompile()

    if fx_compile_async:
        from .compile_fx_async import _AsyncFxCompile
        from .compile_fx_ext import _OutOfProcessFxCompile

        assert isinstance(scheme, _OutOfProcessFxCompile), (
            "async is only valid with an out-of-process compile mode"
        )
        scheme = _AsyncFxCompile(scheme)

    return scheme.codegen_and_compile(gm, example_inputs, inputs_to_check, graph_kwargs)


def get_input_idxs_to_check(
    inputs: Sequence[InputType],
    static_input_idxs: Sequence[int],
) -> Sequence[int]:
    """
    This function runs at compile time, and generates a list of indices for which we
    might need to do a copy to preserve alignment requirements.
    """
    ids_to_check = []

    for i, input in enumerate(inputs):
        if not isinstance(input, torch.Tensor):
            # non-tensors don't need alignment
            continue
        if not is_gpu(input.device.type):
            # right now we only care for gpu tensors
            continue
        with maybe_get_suppress_shape_guards_ctx():
            # suppress guards so that tensor_is_aligned and should_assume_input_aligned
            # do not add guards on input's storage offset
            if i in static_input_idxs and tensor_is_aligned(input):
                continue
            if not should_assume_input_aligned(input):
                continue

        # if we get here, then
        # (a) our triton code assumes that the input is aligned
        # (b) we can't be sure ahead of time that the input will actually be aligned.
        # therefore, at runtime, we'll need to check that the input is aligned
        # (and if not, clone it to make it aligned.)
        ids_to_check.append(i)

    return ids_to_check


def cudagraphify(
    model: Callable[..., Any],
    static_input_idxs: Sequence[int] = (),
    *,
    device_index: int,
    stack_traces: list[Optional[str]],
    is_backward: bool,
    is_inference: bool,
    constants: tuple[torch.Tensor, ...] = (),
    placeholders: Sequence[PlaceholderInfo] = (),
    mutated_input_idxs: tuple[int, ...] = (),
) -> Callable[..., Any]:
    from torch._inductor.cudagraph_trees import (
        cudagraphify_impl as new_cudagraphify_impl,
    )

    cudagraphify_fn: Callable[..., Any]
    if config.triton.cudagraph_trees:
        cudagraphify_fn = functools.partial(
            new_cudagraphify_impl,
            device_index=device_index,
            stack_traces=stack_traces,
            is_backward=is_backward,
            is_inference=is_inference,
            constants=constants,
            placeholders=placeholders,
            mutated_input_idxs=mutated_input_idxs,
            compile_id=torch._guards.CompileContext.current_compile_id(),
        )
    else:
        cudagraphify_fn = cudagraphify_impl

    compiled_fn = None

    def run(new_inputs: Sequence[InputType]) -> Any:
        nonlocal compiled_fn
        if compiled_fn is None:
            with dynamo_utils.preserve_rng_state():
                compiled_fn = cudagraphify_fn(model, new_inputs, static_input_idxs)
        return compiled_fn(new_inputs)

    return run


def static_input(x: torch.Tensor) -> torch.Tensor:
    """
    Copy and input while preserving strides
    """
    return torch.empty_strided(x.size(), x.stride(), dtype=x.dtype, device=x.device)


def index_expanded_dims_and_copy_(
    dst: torch.Tensor,
    src: torch.Tensor,
    expanded_dims: list[int],
) -> None:
    "Index into expanded dimensions of both dst and src then copy_"
    dst = index_expanded_dims(dst, expanded_dims)
    src = index_expanded_dims(src, expanded_dims)
    dst.copy_(src)


def cudagraphify_impl(
    model: Callable[..., Any],
    inputs: list[torch.Tensor],
    static_input_idxs: Sequence[int] = (),
) -> Callable[[list[InputType]], Any]:
    """
    Assumes inputs[static_input_idxs[i]] are always the same memory address
    """
    check_input_idxs = get_input_idxs_to_check(inputs, static_input_idxs)  # type: ignore[arg-type]
    static_input_idxs: OrderedSet[int] = OrderedSet(
        remove_unaligned_input_idxs(inputs, static_input_idxs)  # type: ignore[arg-type]
    )
    copy_misaligned_inputs(inputs, check_input_idxs)  # type: ignore[arg-type]

    assert isinstance(inputs, list)

    inps_expanded_dims = [
        get_expanded_dims(x) if idx not in static_input_idxs else []
        for idx, x in enumerate(inputs)
    ]

    # allocate static tensor inputs
    static_inputs = [
        (
            x
            if not isinstance(x, torch.Tensor)
            else static_input(x)
            if idx not in static_input_idxs
            else x.detach()
        )
        for idx, x in enumerate(inputs)
    ]

    # copy over input values for fresh allocations
    for idx, (x, expanded_dims) in enumerate(zip(inputs, inps_expanded_dims)):
        if isinstance(x, torch.Tensor) and idx not in static_input_idxs:
            index_expanded_dims_and_copy_(static_inputs[idx], x, expanded_dims)

    # warmup
    torch.cuda.synchronize()
    stream = torch.cuda.Stream()
    stream.wait_stream(torch.cuda.current_stream())
    # copy static_inputs because it will be cleared in model
    with torch.cuda.stream(stream):
        model(list(static_inputs))
    stream.synchronize()
    torch.cuda.current_stream().wait_stream(stream)
    torch.cuda.synchronize()

    # record
    graph = torch.cuda.CUDAGraph()
    with torch.cuda.graph(graph, stream=stream, capture_error_mode="thread_local"):
        static_outputs = model(list(static_inputs))
    if not isinstance(static_outputs, (list, tuple)):
        static_outputs = (static_outputs,)

    if config.size_asserts:

        def run(new_inputs: list[InputType]) -> Callable[[list[InputType]], Any]:
            assert len(static_inputs) == len(new_inputs)
            for idx, (dst, src, expanded_dims) in enumerate(
                zip(static_inputs, new_inputs, inps_expanded_dims)
            ):
                if not isinstance(dst, torch.Tensor):
                    continue
                assert isinstance(src, torch.Tensor)
                if idx in static_input_idxs:
                    assert dst.data_ptr() == src.data_ptr()
                else:
                    # TODO - could make one single op of multiple slices
                    # and avoid dispatch.
                    # Could also pre-index the `dst` tensors
                    index_expanded_dims_and_copy_(dst, src, expanded_dims)
            new_inputs.clear()
            graph.replay()
            return static_outputs

    else:
        copy_indices = [
            idx for idx in range(len(static_inputs)) if idx not in static_input_idxs
        ]

        def run(new_inputs: list[InputType]) -> Callable[[list[InputType]], Any]:
            for idx in copy_indices:
                expanded_dims = inps_expanded_dims[idx]
                src = new_inputs[idx]
                assert isinstance(src, torch.Tensor)
                index_expanded_dims_and_copy_(static_inputs[idx], src, expanded_dims)
            new_inputs.clear()
            graph.replay()
            return static_outputs

    return align_inputs_from_check_idxs(run, check_input_idxs)


def compile_fx_aot(
    model_: GraphModule,
    example_inputs_: list[InputType],
    inner_compile: _CompileFxCallable = compile_fx_inner,
    config_patches: Optional[dict[str, str]] = None,
) -> Union[list[str], str]:
    assert isinstance(model_, GraphModule), model_

    # [See NOTE] Unwrapping subclasses AOT
    unwrap_tensor_subclass_parameters(model_)

    config_patches: dict[str, Any] = (
        {"cpp_wrapper": True}
        if config_patches is None
        else {**config_patches, "cpp_wrapper": True}
    )

    output_path = config_patches.get(
        "aot_inductor.output_path", config.aot_inductor.output_path
    )

    if output_path:
        assert not output_path.endswith(".pt2"), (
            "The output path for aot_compile should not have an extension with .pt2 "
            "this is for specifying the output path for the .so in AOTInductor. "
            "If you would like to package the AOTInductor generated files "
            "into a pt2, please call `torch._inductor.aoti_compile_and_package`."
        )
    else:
        config_patches = {
            **config_patches,
            "aot_inductor.output_path": code_hash(model_.code),
        }

    extern_node_serializer = config_patches.pop("extern_node_serializer", None)
    saved_compile_id = model_.meta.get("dynamo_compile_id", None)
    saved_compile_context = torch._guards.CompileContext(saved_compile_id)
    with (
        V.set_aot_compilation(True),
        torch._guards.compile_context(saved_compile_context),
        chromium_event_timed(
            "compile_fx_aot",
            log_pt2_compile_event=True,
            reset_event_log_on_exit=True,
        ),
        get_metrics_context(),
    ):
        compiled_artifacts = compile_fx(
            model_,
            example_inputs_,
            inner_compile=functools.partial(
                inner_compile,
                extern_node_serializer=extern_node_serializer,
            ),
            config_patches=config_patches,
        )

        assert isinstance(compiled_artifacts, CompiledAOTI)

        return compiled_artifacts.filename


_graph_counter = count(0)


def fw_compiler_freezing(
    aot_autograd_model: GraphModule,
    aot_example_inputs: Sequence[InputType],
    dynamo_model: GraphModule,
    num_example_inputs: int,
    inner_compile: Callable[..., Any],
    cudagraphs: BoxedBool,
    graph_id: int,
    forward_device: BoxedDeviceIndex,
) -> Callable[[list[object]], Sequence[torch.Tensor]]:
    from torch._inductor.freezing import convert_conv_weights_to_channels_last, freeze

    # partition_fn won't be called
    _recursive_joint_graph_passes(aot_autograd_model)

    layout_opt = GraphLowering.decide_layout_opt(aot_autograd_model, is_inference=True)
    if layout_opt:
        # make sure meta['val'] is properly setup
        fake_tensor_prop(aot_autograd_model, aot_example_inputs, True)
        convert_conv_weights_to_channels_last(aot_autograd_model)

    opt_model, preserved_arg_indices = freeze(
        dynamo_model,
        aot_autograd_model,
        aot_example_inputs,  # type: ignore[arg-type]
    )

    aot_example_inputs = [aot_example_inputs[ind] for ind in preserved_arg_indices]

    fake_mode = detect_fake_mode(aot_example_inputs)

    # for freezing, all graph outputs should be user visible
    *_, model_outputs_node = opt_model.graph.nodes
    model_outputs = model_outputs_node.args[0]
    model_outputs_node.meta["user_visible_output_idxs"] = [
        idx for idx, n in enumerate(model_outputs) if isinstance(n, torch.fx.Node)
    ]

    static_input_idxs = []
    # constant params will be real tensors, not fake
    tracing_context = torch._guards.TracingContext.try_get()
    unwrapped_args_offsets = [0]
    max_offset_idx = 0
    if tracing_context is not None:
        assert tracing_context.params_flat_unwrap_subclasses is not None
        params_flat_unwrap = tracing_context.params_flat_unwrap_subclasses
        max_offset_idx = max(0, len(params_flat_unwrap) - 1)
        preserved_indices_params_flat = OrderedSet[int]()
        unwrapped_idxs = tracing_context.params_unwrapped_to_flat_index
        assert unwrapped_idxs is not None
        current_offset = 0
        if len(params_flat_unwrap) > 0:
            unwrapped_args_offsets = []

        for i in range(len(params_flat_unwrap)):
            if i not in preserved_arg_indices:
                params_flat_unwrap[i] = None
                if i > 0 and unwrapped_idxs[i] == unwrapped_idxs[i - 1]:
                    current_offset += 1
            else:
                preserved_indices_params_flat.add(unwrapped_idxs[i])
            unwrapped_args_offsets.append(current_offset)

        # Deallocate wrapped params, if all subelements were deallocated
        assert tracing_context.params_flat is not None
        for i in range(len(tracing_context.params_flat)):
            if i not in preserved_indices_params_flat:
                tracing_context.params_flat[i] = None

        if tracing_context.fw_metadata:
            static_input_idxs = tracing_context.fw_metadata.static_input_indices

    with mock.patch.object(fake_mode, "allow_non_fake_inputs", True):
        optimized_function = inner_compile(
            opt_model,
            aot_example_inputs,
            static_input_idxs=static_input_idxs,
            cudagraphs=cudagraphs,
            graph_id=graph_id,
            is_inference=True,
            boxed_forward_device_index=forward_device,
            layout_opt=layout_opt,
        )

    # aot_inductor codegens a call that takes in just the inputs, so we don't return a wrapper
    # that drops constant-ified params
    if V.aot_compilation:
        return optimized_function

    def wrapper(args: list[object]) -> Sequence[torch.Tensor]:
        args_new = [
            args[i - unwrapped_args_offsets[min(i, max_offset_idx)]]
            for i in preserved_arg_indices
        ]
        args.clear()
        return optimized_function(args_new)

    wrapper._boxed_call = True  # type: ignore[attr-defined]

    return wrapper


def get_cpp_wrapper_config() -> dict[str, object]:
    if config.triton.cudagraphs:
        log_cudagraph_skip_and_bump_counter(
            format_default_skip_message("cpp wrapper enabled")
        )

    return {
        # Set autotune_at_compile_time to True as default if the option is not explicitly set
        "triton.autotune_at_compile_time": (
            config.triton.autotune_at_compile_time
            if config.triton.autotune_at_compile_time is not None
            else has_triton()
        ),
        "triton.autotune_cublasLt": False,
        "triton.cudagraphs": False,  # TODO: to be removed
        "triton.store_cubin": True,
    }


def get_all_devices(gm: torch.fx.GraphModule) -> OrderedSet[torch.device]:
    placeholder_nodes = gm.graph.find_nodes(op="placeholder")
    input_devices: OrderedSet[torch.device] = OrderedSet(
        node.meta["val"].device
        for node in placeholder_nodes
        if isinstance(node.meta.get("val"), torch.Tensor)
    )

    out_devices: OrderedSet[torch.device] = OrderedSet(
        arg.meta["val"].device
        for arg in output_node(gm).args[0]  # type: ignore[union-attr]
        if isinstance(arg, fx.Node) and isinstance(arg.meta.get("val"), torch.Tensor)
    )
    return input_devices | out_devices


def get_cuda_device_context(gm: torch.fx.GraphModule) -> AbstractContextManager[None]:
    """
    Returns a cuda device context manager if there is a single device in the graph
    """
    if not torch.cuda.is_available():
        return contextlib.nullcontext()

    cuda_devices: OrderedSet[torch.device] = OrderedSet(
        device for device in get_all_devices(gm) if device.type == "cuda"
    )

    return (
        torch.cuda.device(next(iter(cuda_devices)))  # type: ignore[return-value]
        if len(cuda_devices) == 1
        else contextlib.nullcontext()
    )


def compile_fx(
    model_: GraphModule,
    example_inputs_: Sequence[InputType],
    inner_compile: Callable[..., OutputCode] = compile_fx_inner,
    config_patches: Optional[dict[str, Any]] = None,
    decompositions: Optional[dict[OpOverload, Callable[..., Any]]] = None,
    ignore_shape_env: bool = False,
) -> Union[Callable[[list[object]], Sequence[torch.Tensor]], str, list[str]]:
    """
    Main entry point for compiling given FX graph.  Despite the fact that this
    lives in :mod:`torch._inductor`, this function is responsible for calling
    into AOT Autograd (and we will eventually get a callback to
    ``inner_compile`` to perform actual compilation.  In other words, this
    function orchestrates end-to-end compilation for the inductor backend when
    you use :func:`torch.compile`.

    NB: This function TAKES OWNERSHIP of the input ``model_`` and can potentially
    mutate it!  Make a copy if you need to preserve the original GraphModule.
    """

    # Some arguments trigger a recursive call to compile_fx.  Handle these
    # short circuits first, before anything else

    if config_patches:
        with config.patch(config_patches):
            return compile_fx(
                model_,
                example_inputs_,
                # need extra layer of patching as backwards is compiled out of scope
                inner_compile=config.patch(config_patches)(inner_compile),
                decompositions=decompositions,
                ignore_shape_env=ignore_shape_env,
            )

    # TODO: This probably shouldn't be a recursive call
    if config.cpp_wrapper:
        with (
            config.patch(
                {
                    "cpp_wrapper": False,  # reset to break recursive call to compile_fx
                    **get_cpp_wrapper_config(),
                }
            ),
            V.set_real_inputs(example_inputs_),
        ):
            inputs_: Sequence[InputType] = example_inputs_

            if isinstance(model_, GraphModule):
                fake_inputs = [
                    node.meta.get("val")
                    for node in model_.graph.nodes
                    if node.op == "placeholder"
                ]
                # Replace non-tensor (constant) inputs with Nones, since these are not being
                # used anyways by the graph
                fake_inputs = [
                    inp if isinstance(inp, torch.Tensor) else None
                    for inp in fake_inputs
                ]

                if any(v is not None for v in fake_inputs):
                    # Validate devices before switching to fake tensors.
                    for idx, fi, i in zip(count(), fake_inputs, inputs_):
                        if fi is not None:
                            assert isinstance(i, torch.Tensor)
                            if fi.device != i.device:
                                raise ValueError(
                                    f"Device mismatch between fake input and example input at position #{idx}: "
                                    f"{fi.device} vs {i.device}. If the model was exported via torch.export(), "
                                    "make sure torch.export() and torch.aot_compile() run on the same device."
                                )
                    inputs_ = fake_inputs  # type: ignore[assignment]
            from torch._export.non_strict_utils import _fakify_script_objects

            fake_mode = detect_fake_mode(inputs_)
            with _fakify_script_objects(model_, inputs_, {}, fake_mode) as (
                patched_mod,
                fake_args,
                _,
                _,
                _,
            ):
                return compile_fx(
                    patched_mod,
                    fake_args,
                    inner_compile=functools.partial(inner_compile, cpp_wrapper=True),
                    decompositions=decompositions,
                    ignore_shape_env=ignore_shape_env,
                )

    recursive_compile_fx = functools.partial(
        compile_fx,
        inner_compile=inner_compile,
        decompositions=decompositions,
        ignore_shape_env=ignore_shape_env,
    )

    if not graph_returns_tuple(model_):
        return make_graph_return_tuple(
            model_,
            example_inputs_,
            recursive_compile_fx,
        )

    if isinstance(model_, GraphModule) and isinstance(
        model_.graph._codegen, _PyTreeCodeGen
    ):
        # this graph is the result of dynamo.export()
        return handle_dynamo_export_graph(
            model_,
            example_inputs_,
            recursive_compile_fx,
        )

    # Do the actual work

    with (
        _use_lazy_graph_module(dynamo_config.use_lazy_graph_module),
        enable_python_dispatcher(),
        torch.fx.traceback.preserve_node_meta(config.trace.enabled),
    ):
        # Pre-grad passes cannot be run if we weren't given a GraphModule.
        # Dynamo will always produce a GraphModule, but this handles cases
        # where a user directly passes a plain Module with the intention of
        # having AOTAutograd trace it.
        # TODO: Get rid of this?
        if isinstance(model_, GraphModule):
            trace_structured(
                "artifact",
                metadata_fn=lambda: {
                    "name": "before_pre_grad_graph",
                    "encoding": "string",
                },
                payload_fn=lambda: model_.print_readable(
                    print_output=False, include_stride=True, include_device=True
                )
                + f"\n\n # graph id: {id(model_.graph)}",
            )
            pre_grad_graphs_log.debug(
                "%s",
                lazy_format_graph_code(
                    "BEFORE PRE GRAD",
                    model_,
                    include_stride=True,
                    include_device=True,
                    colored=True,
                ),
            )
            torch._inductor.debug._pre_grad_graph_id = id(model_.graph)

            model_ = _recursive_pre_grad_passes(model_, example_inputs_)
            trace_structured(
                "artifact",
                metadata_fn=lambda: {
                    "name": "after_pre_grad_graph",
                    "encoding": "string",
                },
                payload_fn=lambda: model_.print_readable(
                    print_output=False, include_stride=True, include_device=True
                )
                + f"\n\n # graph id: {id(model_.graph)}",
            )

        # TODO: Move this before recursive pre-grad passes
        # NB: This short circuit never occurs for Dynamo produced graphs
        # (which are pre-flattened)
        if any(isinstance(x, (list, tuple, dict)) for x in example_inputs_):
            return flatten_graph_inputs(
                model_,
                example_inputs_,
                recursive_compile_fx,
            )

        assert not config._raise_error_for_testing

        num_example_inputs = len(example_inputs_)

        # Although cudagraphs may have been enabled via config, various
        # conditions (which are tested within the bowels of Inductor) may
        # force cudagraphs to be disabled.  This mutable box lets us retrieve
        # the final determination if cudagraphs actually can be used or not.
        cudagraphs = BoxedBool(config.triton.cudagraphs)

        # See [Backward Generation Handling]
        forward_device = BoxedDeviceIndex(None)

        # TODO: The modern style is to use CompileId from TracingContext to
        # identify Inductor compilation.  However, this CompileId cannot
        # uniquely identify multiple Inductor compilations that arise from
        # DDPOptimizer
        graph_id = next(_graph_counter)

        decompositions = (
            decompositions if decompositions is not None else select_decomp_table()
        )

        def fw_compiler_base(
            gm: GraphModule,
            example_inputs: Sequence[InputType],
            is_inference: bool,
        ) -> OutputCode:
            with dynamo_utils.dynamo_timed("compile_fx.<locals>.fw_compiler_base"):
                if is_inference:
                    # partition_fn won't be called
                    _recursive_joint_graph_passes(gm)

                fixed = torch._inductor.utils.num_fw_fixed_arguments(
                    num_example_inputs, len(example_inputs)
                )

                model_outputs_node = output_node(gm)
                if config.keep_output_stride:
                    model_outputs = pytree.arg_tree_leaves(*model_outputs_node.args)
                    num_model_outputs = len(model_outputs)

                    context = torch._guards.TracingContext.try_get()
                    # See Note [User Outputs in the inductor graph]
                    if context is not None and context.fw_metadata and not is_inference:
                        original_output_start_index = (
                            context.fw_metadata.num_mutated_inp_runtime_indices
                        )
                    else:
                        original_output_start_index = 0

                    if isinstance(model_, GraphModule):
                        *_, orig_model_outputs_node = model_.graph.nodes
                        assert orig_model_outputs_node.op == "output"
                        orig_model_outputs, _ = pytree.tree_flatten(
                            orig_model_outputs_node.args
                        )
                        num_orig_model_outputs = len(orig_model_outputs)
                    else:
                        num_orig_model_outputs = num_model_outputs

                    assert num_orig_model_outputs <= num_model_outputs

                    # Note [User Outputs in the inductor graph]
                    # We makes the following assumption
                    # For inference
                    #   len(orig_model_outputs) == len(model_outputs)
                    # For training
                    #   len(orig_model_outputs) <= len(model_outputs)
                    # During training, most of the time the model_outputs starts with
                    # original module's outputs followed by saved activations.
                    # But this can be not true if the model have inplace updated tensors.
                    # AOTAutograd will make those tensors being returned before the original
                    # module's output.
                    # To make things safe, we'll use original_output_start_index field
                    # set by AOTAutograd to decide where the original module outputs start.
                    orig_output_end_idx = (
                        original_output_start_index + num_orig_model_outputs
                    )
                    # Sanity check: we are about to splice out the "user" outputs from the full set
                    # of "graph" outputs. Make sure we're within bounds.
                    assert orig_output_end_idx <= num_model_outputs

                    model_outputs_node.meta["user_visible_output_idxs"] = [
                        idx
                        for idx in range(
                            original_output_start_index, orig_output_end_idx
                        )
                        if isinstance(model_outputs[idx], torch.fx.Node)
                    ]
                else:
                    model_outputs_node.meta["user_visible_output_idxs"] = []

                return inner_compile(
                    gm,
                    example_inputs,
                    static_input_idxs=get_static_input_idxs(fixed),
                    cudagraphs=cudagraphs,
                    graph_id=graph_id,
                    is_inference=is_inference,
                    boxed_forward_device_index=forward_device,
                )

        fw_compiler: Callable[[GraphModule, Sequence[InputType]], OutputCode] = (
            functools.partial(fw_compiler_base, is_inference=False)
        )
        fw_compiler = SerializableAOTDispatchCompiler(OutputCode, fw_compiler)

        if config.freezing and not torch.is_grad_enabled():
            inference_compiler: Callable[..., Any] = functools.partial(
                fw_compiler_freezing,
                dynamo_model=model_,
                num_example_inputs=num_example_inputs,
                inner_compile=inner_compile,
                cudagraphs=cudagraphs,
                graph_id=graph_id,
                forward_device=forward_device,
            )
        else:
            inference_compiler = functools.partial(fw_compiler_base, is_inference=True)
            inference_compiler = SerializableAOTDispatchCompiler(
                OutputCode, inference_compiler
            )

        def partition_fn(
            gm: GraphModule,
            joint_inputs: Sequence[object],
            **kwargs: object,
        ) -> tuple[GraphModule, GraphModule]:
            cuda_context = get_cuda_device_context(gm)
            with cuda_context:
                # We can skip the invoke_subgraph because the
                # entire_partition_fn is called recursively for invoke_subgraph
                # in partitioning.
                _recursive_joint_graph_passes(gm, skip_invoke_subgraph=True)

            static_lifetime_input_indices: Optional[list[int]] = kwargs.pop(  # type: ignore[assignment]
                "static_lifetime_input_indices", None
            )

            with dynamo_utils.dynamo_timed(
                "min_cut_rematerialization_partition", log_pt2_compile_event=True
            ):
                return min_cut_rematerialization_partition(
                    gm,
                    joint_inputs,
                    compiler="inductor",
                    static_lifetime_input_indices=static_lifetime_input_indices,
                    **kwargs,
                )

        @compile_time_strobelight_meta(phase_name="backward")
        def bw_compiler(
            gm: GraphModule, example_inputs: Sequence[InputType]
        ) -> OutputCode:
            from torch._dynamo.convert_frame import compile_lock

            with (
                dynamo_utils.dynamo_timed("compile_fx.<locals>.bw_compiler"),
                compile_lock,
            ):
                model_outputs_node = output_node(gm)
                if config.bw_outputs_user_visible:
                    model_outputs = pytree.arg_tree_leaves(*model_outputs_node.args)
                    model_outputs_node.meta["user_visible_output_idxs"] = [
                        idx
                        for idx, n in enumerate(model_outputs)
                        if isinstance(n, torch.fx.Node)
                    ]
                else:
                    model_outputs_node.meta["user_visible_output_idxs"] = []

                fixed = count_tangents(gm)
                with (
                    config.patch(get_cpp_wrapper_config())
                    if config.cpp_wrapper
                    else contextlib.nullcontext()
                ):
                    return inner_compile(
                        gm,
                        example_inputs,
                        static_input_idxs=list(range(fixed)),
                        cudagraphs=cudagraphs,
                        is_backward=True,
                        graph_id=graph_id,
                        boxed_forward_device_index=forward_device,
                    )

        bw_compiler = SerializableAOTDispatchCompiler(OutputCode, bw_compiler)

        fake_mode = detect_fake_mode(
            example_inputs_
        ) or torch._subclasses.FakeTensorMode(allow_non_fake_inputs=True)
        tracing_context = (
            torch._guards.TracingContext.try_get()
            or torch._guards.TracingContext(fake_mode)
        )

        if V.aot_compilation:
            with functorch_config.patch(unlift_effect_tokens=True):
                gm, graph_signature = aot_export_module(
                    model_,
                    example_inputs_,
                    trace_joint=False,
                    decompositions=decompositions,
                )

                from torch._export.utils import _detect_fake_mode_from_gm

                fake_mode = _detect_fake_mode_from_gm(gm)
                # aot_export_module doesn't account for constant tensor attributes
                # so we end up having tensors that don't have fake vals attached.
                # This can happen when upstream export is non-strict where we
                # preserve the original module params/buffers. Once AOTI switches
                # to ep.run_decompositions() flow to lower to post-autograd opset
                # this will go away.
                for node in gm.graph.nodes:
                    if node.op == "get_attr" and "val" not in node.meta:
                        target = attrgetter(node.target)(gm)
                        if isinstance(target, torch.Tensor):
                            node.meta["val"] = fake_mode.from_tensor(
                                target, static_shapes=True
                            )
                        elif isinstance(target, torch.ScriptObject):
                            node.meta["val"] = (
                                torch._library.fake_class_registry.maybe_to_fake_obj(
                                    fake_mode, target
                                )
                            )
                        elif isinstance(target, FakeScriptObject):
                            node.meta["val"] = target

            unlifted_gm = _unlift_graph(model_, gm, graph_signature)
            if "dynamo_flat_name_to_original_fqn" in model_.meta:
                unlifted_gm.meta["dynamo_flat_name_to_original_fqn"] = model_.meta[
                    "dynamo_flat_name_to_original_fqn"
                ]

            if "dynamo_compile_id" in model_.meta:
                unlifted_gm.meta["dynamo_compile_id"] = model_.meta["dynamo_compile_id"]

            # Disable amp as in aot_dispatch_autograd (https://github.com/pytorch/pytorch/pull/86515)
            # In inference_compiler (fw_compiler_base), _recursive_joint_graph_passes will call into
            # _sfdp_init() to register patterns.
            # When fallback_random is set to True, the sdpa patterns will be traced during runtime.
            # If amp is turned on, the traced FP32 patterns will have prims.convert_element_type which
            # will be the same as the generated FP16 patterns.
            disable_amp = torch._C._is_any_autocast_enabled()
            context = (
                torch._C._DisableAutocast if disable_amp else contextlib.nullcontext
            )
            with V.set_fake_mode(fake_mode), compiled_autograd._disable(), context():
                return inference_compiler(unlifted_gm, example_inputs_)

        with (
            V.set_fake_mode(fake_mode),
            torch._guards.tracing(tracing_context),
            compiled_autograd._disable(),
            functorch_config.patch(unlift_effect_tokens=True),
        ):
            try:
                return aot_autograd(
                    fw_compiler=fw_compiler,
                    bw_compiler=bw_compiler,
                    inference_compiler=inference_compiler,
                    decompositions=decompositions,
                    partition_fn=partition_fn,
                    keep_inference_input_mutations=True,
                    cudagraphs=cudagraphs,
                    boxed_forward_device_index=forward_device,
                    ignore_shape_env=ignore_shape_env,
                )(model_, example_inputs_)
            except ShortenTraceback as e:
                # We will also shorten the traceback inside dynamo.
                # This is only useful if inductor is called directly with an FX graph.
                raise e.remove_dynamo_frames() from None  # see TORCHDYNAMO_VERBOSE=1


def graph_returns_tuple(gm: GraphModule) -> bool:
    """True if a FX graph returns a tuple"""
    if not isinstance(gm, GraphModule):
        return True  # can't check this, assume true
    (rv,) = output_node(gm).args
    if isinstance(rv, (list, tuple)):
        return True
    if (
        isinstance(rv, torch.fx.node.Node)
        and hasattr(rv.target, "_schema")
        and len(rv.target._schema.returns) > 1
        and all(str(ret.type) == "Tensor" for ret in rv.target._schema.returns)
    ):
        # for graphs whose result is one node with multiple outputs
        return True
    return False


def make_graph_return_tuple(
    gm: GraphModule,
    inputs: Sequence[InputType],
    compile_gm: Callable[..., Any],
) -> Callable[..., Any]:
    """
    Mutate gm so it returns a tuple.  This is only needed for graphs
    not created by torchdynamo that return non-tuples.
    """
    node = output_node(gm)
    (rv,) = node.args
    rv, spec = pytree.tree_flatten(rv)
    with gm.graph.inserting_before(node):
        gm.graph.output(rv)
    gm.graph.erase_node(node)
    assert graph_returns_tuple(gm)

    compiled_fn = compile_gm(gm, inputs)

    @functools.wraps(compiled_fn)
    def wrapper(*args: Any, **kwargs: Any) -> Any:
        return pytree.tree_unflatten(compiled_fn(*args, **kwargs), spec)

    return wrapper


def handle_dynamo_export_graph(
    gm: GraphModule,
    inputs: Sequence[InputType],
    compile_gm: Callable[..., Any],
) -> Callable[..., Any]:
    """
    `torch._dynamo.export` embeds pytrees in the FX graph codegen object,
    convert that to a normal FX graph so inductor can compile it.
    """
    codegen = gm.graph._codegen
    gm.graph._codegen = torch.fx.graph.CodeGen()
    gm.recompile()

    compiled_fn = compile_gm(gm, codegen.process_inputs(*inputs))

    @functools.wraps(compiled_fn)  # type: ignore[misc]
    def wrapper(*args: Any) -> Any:
        return codegen.process_outputs(compiled_fn(*codegen.process_inputs(*args)))

    return wrapper


def _check_triton_bf16_support(graph: GraphLowering) -> None:
    def warn_and_skip(device: Optional[torch.device]) -> Never:
        from torch._dynamo.exc import SkipFrame

        assert device is not None

        device_interface = get_interface_for_device(device.type)
        device_props = device_interface.get_device_properties(device)
        warnings.warn(
            f"{device_props.name} does not support bfloat16 compilation natively, skipping"
        )
        raise SkipFrame("BF16 is not supported")

    for node in itertools.chain(graph.graph_inputs.values(), graph.graph_outputs):
        if not isinstance(node, IRNode):
            continue
        device_type = get_device_type(node)
        if (
            not device_type
            or not is_gpu(device_type)
            or node.get_dtype() != torch.bfloat16
        ):
            continue
        # Print warning and skip frame if attempting to compile for bfloat16
        # on device without hardware support for dtype
        device_interface = get_interface_for_device(device_type)
        if device_interface.is_bf16_supported(including_emulation=False):
            return
        warn_and_skip(node.get_device())


def _aoti_flatten_inputs(
    gm: torch.fx.GraphModule,
    args: Union[list[Any], tuple[Any, ...]],
    kwargs: Optional[dict[str, Any]] = None,
    *,
    options: Optional[dict[str, Any]] = None,
) -> tuple[list[Any], dict[str, Any]]:
    """
    Flatten the inputs to the graph module and return the flat inputs and options.
    Add "aot_inductor.serialized_in_spec" and "aot_inductor.serialized_out_spec" to the options.
    """
    from .compile_fx import graph_returns_tuple

    assert graph_returns_tuple(gm), (
        "Graph output must be a tuple(). This is so that we can avoid "
        "pytree processing of the outputs. Please change the module to "
        "have tuple outputs."
    )

    # We will serialize the pytree info into the .so as constant strings
    in_spec = None
    out_spec = None
    if isinstance(gm.graph._codegen, torch.fx.graph._PyTreeCodeGen):
        codegen = gm.graph._codegen
        gm.graph._codegen = torch.fx.graph.CodeGen()
        gm.recompile()

        if codegen.pytree_info.in_spec is not None:
            in_spec = codegen.pytree_info.in_spec
        if codegen.pytree_info.out_spec is not None:
            out_spec = codegen.pytree_info.out_spec

    else:
        if hasattr(gm, "_in_spec"):
            in_spec = gm._in_spec
        if hasattr(gm, "_out_spec"):
            out_spec = gm._out_spec

    serialized_in_spec = pytree.treespec_dumps(in_spec) if in_spec is not None else ""
    serialized_out_spec = (
        pytree.treespec_dumps(out_spec) if out_spec is not None else ""
    )

    flat_args_with_path, received_spec = pytree.tree_flatten_with_path(
        (args, kwargs or {})
    )

    if any(isinstance(x[1], torch.ScriptObject) for x in flat_args_with_path):
        from torch._dynamo.exc import UserError, UserErrorType

        raise UserError(
            UserErrorType.INVALID_INPUT,
            "TorchBind objects found in inputs. TorchBind object inputs are not supported in AOTInductor. "
            "TorchBind objects can only be attributes.",
        )

    # Replace non-tensor (constant) inputs with Nones, since these are not being
    # used anyways by the graph
    flat_example_inputs = [
        x[1] if isinstance(x[1], torch.Tensor) else None for x in flat_args_with_path
    ]

    if in_spec is not None and received_spec != in_spec:
        raise ValueError(  # noqa: B904
            "Trying to flatten user inputs with exported input tree spec: \n"
            f"{in_spec}\n"
            "but actually got inputs with tree spec of: \n"
            f"{received_spec}"
        )

    options = (
        {
            "aot_inductor.serialized_in_spec": serialized_in_spec,
            "aot_inductor.serialized_out_spec": serialized_out_spec,
        }
        if options is None
        else {
            **options,
            "aot_inductor.serialized_in_spec": serialized_in_spec,
            "aot_inductor.serialized_out_spec": serialized_out_spec,
        }
    )
    return flat_example_inputs, options<|MERGE_RESOLUTION|>--- conflicted
+++ resolved
@@ -399,37 +399,6 @@
     return unlifted_gm
 
 
-<<<<<<< HEAD
-def _get_subgraph_names(gm: GraphModule) -> Generator[str, None, None]:
-    for node in sorted(
-        itertools.chain(
-            gm.graph.find_nodes(op="call_function", target=torch.ops.higher_order.cond),
-            gm.graph.find_nodes(
-                op="call_function", target=torch.ops.higher_order.while_loop
-            ),
-            gm.graph.find_nodes(op="call_function", target=torch.ops.higher_order.scan),
-            gm.graph.find_nodes(
-                op="call_function", target=torch.ops.higher_order.map_impl
-            ),
-        )
-    ):
-        if node.target == torch.ops.higher_order.cond:
-            true_subgraph_name = node.args[1].name
-            false_subgraph_name = node.args[2].name
-            yield true_subgraph_name
-            yield false_subgraph_name
-        elif node.target == torch.ops.higher_order.while_loop:
-            cond_subgraph_name = node.args[0].name
-            body_subgraph_name = node.args[1].name
-            yield cond_subgraph_name
-            yield body_subgraph_name
-        elif node.target == torch.ops.higher_order.scan:
-            combine_subgraph_name = node.args[0].name
-            yield combine_subgraph_name
-        elif node.target == torch.ops.higher_order.map_impl:
-            map_subgraph_name = node.args[0].name
-            yield map_subgraph_name
-=======
 def _get_subgraph_names(
     gm: GraphModule, skip_invoke_subgraph: bool = False
 ) -> Generator[str, None, None]:
@@ -452,7 +421,6 @@
             fx_subgraph_names.discard(node.args[0].target)
 
     yield from fx_subgraph_names
->>>>>>> de9fc63b
 
 
 def _recursive_pre_grad_passes(
