--- conflicted
+++ resolved
@@ -396,46 +396,6 @@
 def _get_subgraph_names(
     gm: GraphModule, skip_invoke_subgraph: bool = False
 ) -> Generator[str, None, None]:
-<<<<<<< HEAD
-    # invoke_subgraph can call the same subgraph multiple times, so this set
-    # ensures that we don't run redundant passes.
-    seen_invoke_subgraph_names: OrderedSet[str] = OrderedSet()
-    for node in sorted(
-        itertools.chain(
-            gm.graph.find_nodes(op="call_function", target=torch.ops.higher_order.cond),
-            gm.graph.find_nodes(
-                op="call_function", target=torch.ops.higher_order.while_loop
-            ),
-            gm.graph.find_nodes(op="call_function", target=torch.ops.higher_order.scan),
-            gm.graph.find_nodes(
-                op="call_function", target=torch.ops.higher_order.invoke_subgraph
-            ),
-        )
-    ):
-        if node.target == torch.ops.higher_order.cond:
-            true_subgraph_name = node.args[1].name
-            false_subgraph_name = node.args[2].name
-            yield true_subgraph_name
-            yield false_subgraph_name
-        elif node.target == torch.ops.higher_order.while_loop:
-            cond_subgraph_name = node.args[0].name
-            body_subgraph_name = node.args[1].name
-            yield cond_subgraph_name
-            yield body_subgraph_name
-        elif node.target == torch.ops.higher_order.scan:
-            combine_subgraph_name = node.args[0].name
-            yield combine_subgraph_name
-        elif (
-            not skip_invoke_subgraph
-            and node.target == torch.ops.higher_order.invoke_subgraph
-        ):
-            get_attr_node = node.args[0]
-            assert get_attr_node.op == "get_attr"
-            subgraph_name = get_attr_node.target
-            if subgraph_name not in seen_invoke_subgraph_names:
-                seen_invoke_subgraph_names.add(subgraph_name)
-                yield subgraph_name
-=======
     all_subgraph_names: OrderedSet[str] = OrderedSet(
         x.target for x in gm.graph.find_nodes(op="get_attr")
     )
@@ -455,7 +415,6 @@
             fx_subgraph_names.discard(node.args[0].target)
 
     yield from fx_subgraph_names
->>>>>>> dbb4444c
 
 
 def _recursive_pre_grad_passes(
@@ -491,11 +450,7 @@
         # AOTAutograd has access to partition_fn, which internally calls the
         # `_recursive_joint_graph_passes` for the subgraph. So, skip recursing
         # skip_invoke_subgraph.
-<<<<<<< HEAD
-        for subgraph_name in _get_subgraph_names(gm, skip_invoke_subgraph=True):
-=======
         for subgraph_name in _get_subgraph_names(gm, skip_invoke_subgraph):
->>>>>>> dbb4444c
             subgraph = getattr(gm, subgraph_name)
             _recursive_joint_graph_passes(subgraph, skip_invoke_subgraph)
         joint_graph_passes(gm)
