from __future__ import annotations

import contextlib
import functools
import itertools
import json
import logging
import operator
import os
import re
import sys
import time
from collections import defaultdict
from contextlib import contextmanager
from typing import Any, Callable, NoReturn, Optional, TYPE_CHECKING, Union

import sympy
from sympy import Expr

import torch
import torch._logging
import torch.fx
from torch import device, Tensor
from torch._decomp import get_decompositions
from torch._dynamo.utils import defake, dynamo_timed
from torch._library.fake_class_registry import FakeScriptObject
from torch._logging import LazyString, trace_structured
from torch._prims_common import (
    compute_required_storage_length,
    make_channels_last_strides_for,
)
from torch._subclasses.fake_tensor import FakeTensor
from torch.fx.experimental._backward_state import BackwardState
from torch.fx.experimental.sym_node import magic_methods, method_to_operator
from torch.fx.experimental.symbolic_shapes import (
    free_unbacked_symbols,
    has_free_symbols,
    resolve_unbacked_bindings,
    RuntimeAssert,
    ShapeEnv,
    SympyBoolean,
    SymTypes,
)
from torch.fx.node import Node
from torch.utils._mode_utils import no_dispatch
from torch.utils._ordered_set import OrderedSet
from torch.utils._sympy.numbers import int_oo

from . import config, ir, metrics
from .codegen.common import (
    BackendFeature,
    DeviceOpOverrides,
    get_backend_features,
    get_device_op_overrides,
    get_wrapper_codegen_for_device,
    init_backend_registration,
    WorkspaceArg,
)
from .exc import (
    CppWrapperCodegenError,
    LoweringException,
    MissingOperatorWithDecomp,
    MissingOperatorWithoutDecomp,
)
from .ir import (
    Constant,
    DonatedBuffer,
    FixedLayout,
    get_device_type,
    GraphPartitionSignature,
    InputBuffer,
    Pointwise,
    Reduction,
    StorageBox,
    TensorBox,
    TorchBindObject,
)
from .lowering import (
    constrain_to_fake_tensors,
    constrain_to_fx_strides,
    FALLBACK_ALLOW_LIST,
    fallback_handler,
    fallback_node_due_to_unsupported_type,
    lowerings,
    make_fallback,
    maybe_layout_constraints,
    needs_realized_inputs,
    require_contiguous,
    unsupported_output_tensor,
)
from .runtime import autotune_cache
from .runtime.autotune_cache import AutotuneCacheBundler
from .sizevars import SizeVarAllocator
from .utils import (
    convert_shape_to_inductor,
    gather_origins,
    get_cloned_parameter_buffer_name,
    get_donated_idxs,
    get_sympy_Expr_dtype,
    is_same_tensor,
    maybe_get_suppress_shape_guards_ctx,
    normalize_name,
    should_assume_input_aligned,
)
from .virtualized import NullHandler, V


if TYPE_CHECKING:
    from collections.abc import Iterable, Iterator, Sequence
    from types import ModuleType

    from torch._higher_order_ops.effects import _EffectType
    from torch.fx import GraphModule
    from torch.fx.graph import Graph
    from .codegen.wrapper import PythonWrapperCodegen
    from .scheduler import BaseSchedulerNode

from torch._inductor.codecache import output_code_log


log = logging.getLogger(__name__)
perf_hint_log = torch._logging.getArtifactLogger(__name__, "perf_hints")

aten = torch.ops.aten

_post_grad_graph_counter = itertools.count()

if config.is_fbcode():
    from torch._inductor.fb.utils import log_module_code
else:

    def log_module_code(*args: Any, **kwargs: Any) -> None:
        pass


def may_get_constant_buffer_dtype(constant_buffer: sympy.Expr) -> Optional[torch.dtype]:
    assert isinstance(
        constant_buffer, (sympy.Symbol, sympy.Expr, sympy.core.numbers.Integer)
    ), (
        "get_constant_buffer_dtype only supports input of sympy.Symbol, sympy.Expr or sympy.core.numbers.Integer"
    )
    if isinstance(constant_buffer, sympy.core.numbers.Integer):
        return torch.int64

    if isinstance(constant_buffer, sympy.Expr):
        return get_sympy_Expr_dtype(constant_buffer)

    if constant_buffer.is_integer:
        return torch.int64
    elif constant_buffer.is_float:
        return torch.float32
    else:
        return None


def is_magic_method(op: Any) -> bool:
    magic_ops = OrderedSet(method_to_operator(m) for m in magic_methods)
    return op in magic_ops


def getattr_recursive(
    obj: GraphModule, target: str
) -> Union[Tensor, torch._C.ScriptObject, GraphModule]:
    target_atoms = target.split(".")
    attr_itr = obj
    for i, atom in enumerate(target_atoms):
        if not hasattr(attr_itr, atom):
            raise RuntimeError(
                f"Node referenced nonexistent target {'.'.join(target_atoms[:i])}"
            )
        attr_itr = getattr(attr_itr, atom)
    return attr_itr


def get_user_visible_output_strides(g: Graph) -> dict[Node, tuple[int, ...]]:
    ret: dict[Node, tuple[int, ...]] = {}
    output_node = g.find_nodes(op="output")[0]

    if "user_visible_output_idxs" not in output_node.meta:
        return ret

    for idx, node in enumerate(output_node.args[0]):
        if idx in output_node.meta["user_visible_output_idxs"]:
            ret[node] = output_node.meta["original_output_strides"][idx]
    return ret


def mark_nodes_dislike_padding(
    g: Graph, user_visible_output_strides: dict[Node, tuple[int, ...]]
) -> None:
    """
    Nodes like convolution/convolution_backward want its input to be dense.
    If we pad their inputs, we result in extra calls to copy kernels!  On the other hand, padding usually helps reduction.

    The pass finds nodes that dislike padding. These are nodes that can be reached
    from a convolution/convolution_backward in the backward direction without
    going thru a reduction.
    """
    if not config.comprehensive_padding:
        return
    ops_dislike_padding = OrderedSet(
        [
            aten.convolution,
            aten.convolution_backward,
            aten._scaled_mm,
        ]
    )
    # what's a better way to collect the reduction ops?
    ops_like_padding = OrderedSet(
        [
            aten.var_mean,
            aten.sum,
            aten.mean,
            aten.prod,
            aten.any,
            aten.amin,
            aten.amax,
            aten.min,
            aten.max,
            aten.argmin,
            aten.argmax,
            aten.scatter_reduce,
        ]
    )

    def _get_overload_packet(
        node: torch.fx.Node,
    ) -> Optional[torch._ops.OpOverloadPacket]:
        return (
            node.target._overloadpacket
            if node.op == "call_function"
            # hasattr on OpOverloadPacket is slow, do isinstance first
            and isinstance(node.target, torch._ops.OpOverload)
            and hasattr(node.target, "_overloadpacket")
            else None
        )

    for cur in reversed(g.nodes):
        if isinstance(
            cur.target,
            torch._higher_order_ops.triton_kernel_wrap.TritonKernelWrapperMutation,
        ):
            cur.meta["dislike_padding"] = True
            continue

        op = _get_overload_packet(cur)
        if not op:
            continue
        if op in ops_dislike_padding:
            cur.meta["dislike_padding"] = True

        if cur.meta.get("dislike_padding", False):
            # propagate
            for prior in cur.all_input_nodes:
                prior_op = _get_overload_packet(prior)
                if not prior_op:
                    continue
                if prior_op not in ops_like_padding:
                    prior.meta["dislike_padding"] = True
        # We only want to mark output nodes. So, move it after the above prior nodes process.
        if not config.pad_outputs and cur in user_visible_output_strides:
            cur.meta["dislike_padding"] = True


class GraphLowering(torch.fx.Interpreter):
    graph_outputs: list[ir.IRNode]

    def __init__(
        self,
        gm: torch.fx.GraphModule,
        example_inputs: Optional[Sequence[object]] = None,
        shape_env: Optional[ShapeEnv] = None,
        graph_id: Optional[int] = None,
        cpp_wrapper: bool = False,
        aot_mode: bool = False,
        layout_opt: Optional[bool] = None,
        extern_node_serializer: Optional[
            Callable[[list[ir.ExternKernelNode]], Any]
        ] = None,
        is_inference: bool = False,
        is_backward: bool = False,
        is_const_graph: bool = False,
        const_output_index: Optional[dict[str, int]] = None,
        const_code: Optional[str] = None,
        const_module: Optional[GraphLowering] = None,
        name: Optional[str] = None,
        inputs_to_check: Optional[Sequence[int]] = None,
    ) -> None:
        super().__init__(gm)
        self.example_inputs = example_inputs
        self.layout_opt = (
            layout_opt
            if layout_opt is not None
            else self.decide_layout_opt(gm, is_inference=is_inference)
        )
        self.num_channels_last_conv = 0
        self.is_inference = is_inference
        self.is_backward = is_backward
        self.is_const_graph = is_const_graph
        self.const_code = const_code
        self.const_module = const_module
        self.inputs_to_check = inputs_to_check

        self.extra_traceback = False  # we do our own error wrapping
        if shape_env is None:
            shape_env = ShapeEnv()
            self.reuse_shape_env = False
        else:
            self._shape_env = shape_env
            self.reuse_shape_env = True
        self._shape_env = shape_env
        # We're going to mutate ras_by_symbol as we finish generating them
        self.ras_by_symbol: dict[Optional[sympy.Symbol], list[RuntimeAssert]] = (
            shape_env.deferred_runtime_asserts.copy()
        )
        self.bound_unbacked_symbols = OrderedSet[sympy.Symbol]()
        self.sizevars = SizeVarAllocator(shape_env)
        self.graph_input_names: list[str] = []
        self.graph_inputs: dict[str, Union[TensorBox, TorchBindObject, sympy.Expr]] = {}
        self.graph_inputs_original: dict[str, InputBuffer] = {}
        self.zero_dim_cpu_tensor_list = OrderedSet[str]()
        self.device_types: OrderedSet[str] = (
            const_module.device_types if const_module else OrderedSet()
        )
        self.device_idxs: OrderedSet[int] = (
            const_module.device_idxs if const_module else OrderedSet()
        )
        self.device_type = "cpu"

        # Inplace padding may require Inductor to allocate slightly larger
        # tensor for padding.
        self.buffer_to_padded_size: dict[str, list[int]] = {}

        self.buffers: list[ir.Buffer] = []
        self.operations: list[ir.Operation] = []
        self.const_output_index: dict[str, int] = (
            const_output_index if const_output_index else {}
        )
        self.folded_constants: OrderedSet[str] = (
            OrderedSet(const_output_index.keys())
            if const_output_index
            else OrderedSet()
        )
        self.constants: dict[str, torch.Tensor] = (
            const_module.constants if const_module else {}
        )
        self.torchbind_constants: dict[str, torch._C.ScriptObject] = {}
        self.seen_subgraphs: dict[str, ir.Subgraph] = {}
        self.constant_reprs: dict[str, str] = {}
        self.removed_operations = OrderedSet[str]()
        self.removed_buffers = OrderedSet[str]()
        self.removed_inplace_buffers = OrderedSet[str]()
        self.mutated_buffers = OrderedSet[str]()
        self.never_reuse_buffers = OrderedSet[str]()
        self.inplaced_to_remove = OrderedSet[str]()
        self.device_ops: DeviceOpOverrides = None  # type: ignore[assignment]
        self.wrapper_code: PythonWrapperCodegen = None  # type: ignore[assignment]
        # See `ProxyExecutor Design Note` in ir.py for more details
        self.extern_kernel_nodes: list[ir.ExternKernelNode] = []

        from torch._inductor.extern_node_serializer import extern_node_json_serializer

        self.extern_node_serializer: Callable[[list[ir.ExternKernelNode]], Any] = (
            extern_node_serializer
            if config.is_fbcode() and extern_node_serializer
            else extern_node_json_serializer
        )

        self.current_node: torch.fx.Node = None  # type: ignore[assignment]
        self.lists: dict[str, list[str]] = {}
        self.mutated_inputs = OrderedSet[str]()
        self.mutated_input_idxs: list[int] = []
        self.name_to_buffer: dict[str, ir.Buffer] = {}
        self.name_to_users: defaultdict[str, list[ir.IRNode]] = defaultdict(list)
        self.name_to_op: dict[str, ir.Operation] = {}
        self.creation_time = time.time()
        self.name = name  # type: ignore[assignment]
        self.cpp_wrapper = cpp_wrapper

        # record multi_kernel choice for cpp_wrapper so the second pass knows
        # which sub-kernel is picked. Copy cpp_wrapper to another variable
        # since cpp_wrapper flag is OrderedSet to false for the first pass of codegen.
        self.record_multi_kernel_choice = cpp_wrapper
        self.multi_kernel_to_choice: dict[str, str] = {}

        self.aot_mode = aot_mode
        self.graph_id = graph_id
        self.post_grad_graph_id = next(_post_grad_graph_counter)
        self.scheduler: torch._inductor.scheduler.Scheduler = None  # type: ignore[assignment]

        # current_device is set only during codegen of a device-specific kernel
        # a graph can have many devices
        self.current_device: Optional[torch.device] = None

        self.nodes_prefer_channels_last = (
            self.find_nodes_prefer_channels_last() if self.layout_opt else OrderedSet()
        )
        self._warned_fallback = OrderedSet(["aten.convolution_backward"])
        self.user_visible_output_strides = get_user_visible_output_strides(gm.graph)
        mark_nodes_dislike_padding(gm.graph, self.user_visible_output_strides)
        self.cache_key: str = ""  # This is the cache key for the compiled artifact
        self.cache_path: str = ""  # This is the path in the filesystem where the compiled artifact is stored
        self.cache_linemap: list[
            tuple[int, str]
        ] = []  # This is the linemap used by the profiler to mark custom compiled kernels getting run
        # Used if lowering encounters cases where cudagraphs are not supported
        self.disable_cudagraphs_reason: Optional[str] = None

        # only keeping one node per device for stack trace purposes
        self.device_node_mapping: dict[torch.device, torch.fx.Node] = {}
        self.orig_gm: torch.fx.GraphModule = gm.__copy__()
        self.dynamo_flat_name_to_original_fqn = self.module.meta.get(  # type: ignore[operator, union-attr]
            "dynamo_flat_name_to_original_fqn", {}
        )
        self.allocated_constant_name: dict[str, str] = (
            const_module.allocated_constant_name if const_module is not None else {}
        )
        init_backend_registration()
        self.get_backend_features = functools.lru_cache(None)(get_backend_features)

        self.effectful_ops: dict[_EffectType, ir.Buffer] = {}
        self.aligned_inputs: OrderedSet[str] = OrderedSet()
        self.no_fuse_buffer_names = OrderedSet[str]()

        self.low_precision_codegen_ops: OrderedSet[str] = OrderedSet()
        # more aggressive prologue fusion
        self.invoke_quant_ops: OrderedSet[str] = OrderedSet()

        # Below field is related to printing debug intermediate tensor values info for debugging
        self.all_codegen_kernel_names = OrderedSet[str]()

        # state used by for Kernel.workspace
        self.workspace_id = itertools.count()

        # track the current placeholder index that we are processing
        self.placeholder_idx = -1

        self.bw_donated_idxs = get_donated_idxs()

    def freeze_runtime_asserts(self) -> None:
        self._shape_env.freeze_runtime_asserts()

    def symbolic_sizes_strides(
        self, ex: torch.Tensor
    ) -> tuple[Sequence[Union[int, Expr]], Sequence[Union[int, Expr]]]:
        """
        Support dynamic shapes and dynamic strides by assigning variables
        to each dimension.  We duck-shape tensors, so if two tensors
        have the same size they get assigned the same symbolic variable.
        """
        if self.reuse_shape_env:
            return convert_shape_to_inductor(ex.size()), convert_shape_to_inductor(
                ex.stride()
            )
        else:
            from torch._dynamo.source import ConstantSource

            # TODO: this should not be needed once #93059 lands
            # https://github.com/pytorch/pytorch/pull/94031#discussion_r1096044816
            # TODO: make a dedicated UnknownSource for this?
            # NB: This is using the legacy default behavior from
            # create_symbolic_sizes_strides_storage_offset but we hope we can
            # just delete this entirely
            source = ConstantSource(
                f"__inductor_unknown_tensor_{len(self._shape_env.var_to_val)}"
            )
            (
                size,
                stride,
                _,
            ) = self._shape_env.create_symbolic_sizes_strides_storage_offset(
                ex,
                source,
            )

        r_size = [i.node.expr if isinstance(i, torch.SymInt) else i for i in size]
        r_stride = [i.node.expr if isinstance(i, torch.SymInt) else i for i in stride]
        return r_size, r_stride

    def static_sizes_strides(
        self, ex: torch.Tensor
    ) -> tuple[list[sympy.Expr], list[sympy.Expr]]:
        """
        Primarily used to weights
        """
        size = [sympy.Integer(i) for i in ex.size()]
        stride = [sympy.Integer(i) for i in ex.stride()]
        return size, stride

    def get_allocation_size(
        self,
        node: Union[
            ir.TensorBox, ir.StorageBox, ir.Buffer, WorkspaceArg, ir.TorchBindObject
        ],
    ) -> Sequence[Expr]:
        if isinstance(node, ir.TensorBox):
            node = node.data  # type: ignore[assignment]
        if isinstance(node, ir.StorageBox):
            node = node.data  # type: ignore[assignment]
        if (
            isinstance(node, ir.ComputedBuffer)
            and node.name in self.buffer_to_padded_size
        ):
            return self.buffer_to_padded_size[node.name]
        else:
            return node.get_size()

    def get_allocation_storage_size(
        self, node: Union[ir.Buffer, WorkspaceArg, ir.TorchBindObject]
    ) -> Expr:
        layout = node.get_layout()
        size = self.get_allocation_size(node)  # consider inplace padding
        stride = layout.stride
        offset = layout.offset
        return compute_required_storage_length(size, stride, offset)  # type: ignore[arg-type]

    def has_feature(
        self,
        device: Union[torch._inductor.ir.IRNode, device, None],
        feature: BackendFeature,
    ) -> bool:
        assert isinstance(feature, BackendFeature), feature
        return feature in self.get_backend_features(get_device_type(device))

    def get_current_device_or_throw(self) -> torch.device:
        if device := self.current_device:
            return device
        else:
            raise RuntimeError("No current device")

    @contextlib.contextmanager
    def set_current_device(self, device: torch.device) -> Iterator[None]:
        prior = self.current_device
        self.current_device = device
        try:
            yield
        finally:
            self.current_device = prior

    def get_training_phase(self) -> str:
        if self.is_inference:
            return "inference"
        if self.is_backward:
            return "backward"
        return "forward"

    @staticmethod
    def decide_layout_opt(gm: GraphModule, *, is_inference: bool) -> bool:
        """
        Decide if we should enable layout optimization for this graph based on
        heuristics.
        """
        if not config.layout_optimization:
            return False

        if config.force_layout_optimization:
            return True

        conv_nodes = [
            n for n in gm.graph.nodes if n.target == torch.ops.aten.convolution.default
        ]
        nconv = len(conv_nodes)

        if nconv == 0:
            return False

        # For cpu backend and mkldnn enabled, we always use channels_last for better performance.
        if (
            torch.backends.mkldnn.enabled
            and torch.backends.mkldnn.is_available()
            and all(
                n.args[idx].meta["val"].device == torch.device("cpu")
                for n in conv_nodes
                for idx in [0, 1]
            )
        ):
            return True

        # Following models are skipped due to this:
        # jx_nest_base
        # volo_d1_224
        if len(list(gm.graph.nodes)) >= 300 * nconv:
            log.debug("Skipped layout opt because only a few conv")
            return False

        if any(
            has_free_symbols(n.args[idx].meta["val"])
            for n in conv_nodes
            for idx in [0, 1]
        ):
            log.debug(
                "See perf regression with dynamic shape. Follow up in https://github.com/pytorch/pytorch/issues/102670"
            )
            return False

        def is_grouped(n: Any) -> bool:
            meta_val = n.args[1].meta["val"]  # type: ignore[union-attr, operator]
            assert isinstance(meta_val, torch.Tensor)
            return n.args[-1] > 1 and meta_val.size(1) > 1  # type: ignore[union-attr, operator]

        def is_in_out_channel(n: torch.fx.Node) -> bool:
            return (
                n.args[1].meta["val"].size(0) * 2 <= n.args[1].meta["val"].size(1)  # type: ignore[union-attr, operator]
                and n.args[1].meta["val"].size(2) > 1  # type: ignore[union-attr, operator]
            )

        def is_small_channel(n: torch.fx.Node) -> bool:
            return (
                n.args[1].meta["val"].size(0) <= 64  # type: ignore[union-attr, operator]
                and n.args[1].meta["val"].size(1) <= 64  # type: ignore[union-attr, operator]
            )

        # only grouped convolutions benchmarked as slower in conv samples for inference only
        if is_inference:
            from torch.utils.flop_counter import FlopCounterMode

            flop_counts: dict[str, float] = defaultdict(float)
            for node in conv_nodes:
                success, args, kwargs = torch._inductor.fx_utils.get_fake_args_kwargs(
                    node
                )

                if success:
                    with FlopCounterMode(display=False) as flop_counter_mode:
                        with V.fake_mode:
                            node.target(*args, **kwargs)

                    counted_flops = flop_counter_mode.get_total_flops()
                    if is_grouped(node):
                        node_type = "grouped"
                    elif is_small_channel(node):
                        node_type = "small"
                    elif is_in_out_channel(node):
                        node_type = "in_out"
                    else:
                        node_type = "default"

                    flop_counts[node_type] += counted_flops
                else:
                    log.debug("Conv inputs meta not found")

            # average benchmarked channels last speedup / slowdown, < 1 is speedup.
            # taken from the set of convolution inputs in benchmarks/dynamo/microbenchmarks/operator_inp_logs/torchbench_train/
            # To regenerate these numbers follow https://gist.github.com/eellison/55d7a6ed6f39829d68ac56f95f4df5bb
            GROUPED_MULTIPLIER = 1.358
            DEFAULT_MULTIPLIER = 0.823
            IN_OUT_MULTIPLIER = 0.725
            SMALL_MULTIPLIER = 0.783

            total_flops = sum(flop_counts.values())
            # TODO - get different values per hardware
            weighted_flops = (
                flop_counts["grouped"] * GROUPED_MULTIPLIER
                + flop_counts["small"] * SMALL_MULTIPLIER
                + flop_counts["in_out"] * IN_OUT_MULTIPLIER
                + flop_counts["default"] * DEFAULT_MULTIPLIER
            )
            do_layout_opt = weighted_flops <= total_flops
            if not do_layout_opt:
                log.debug(
                    "Skipped layout opt in inference because weighted flops indicate slowdown, default: %d, channels last: %d",
                    total_flops,
                    weighted_flops,
                )
            return do_layout_opt

        # Channels last layout can dramatically hurt grouped conv perf. E.g.
        # Conv with arguments like
        #   {"input_shape": [32, 224, 112, 112], "weight_shape": [224, 112, 3, 3],
        #    "stride": [2, 2], "padding": [1, 1], "groups": 2}
        # slows down 31x using channels last..

        # But a lot of timm models use depthwise separable convolution which will
        # result in grouped convolution with in-channel size == 1.
        # For those grouped convolution, channels last still helps a lot.
        # E.g.
        # Conv with arguments
        #   {"input_shape": [128, 58, 56, 56], "weight_shape": [58, 1, 3, 3],
        #    "stride": [2, 2], "padding": [1, 1], "groups": 58}
        # get 1.86x speedup with channels last layout.
        #
        # The following heuristics skip using channels-last if the model contains
        # grouped convolution with in-channels > 1.
        if any(map(is_grouped, conv_nodes)):
            log.debug(
                "Skip layout opt because found grouped convolution with >1 in_channels!"
            )
            return False

        # For some models that contain convolution with larger in-channel than out-channel, applying
        # channels last hurts performance.
        # Following models are skipped due to this:
        # - pytorch_unet
        # - phlippe_densenet (slightly worse)
        # - Background_Matting (1.22x -> 0.821x)
        # - pytorch_CycleGAN_and_pix2pix (1.597x -> 1.294x)
        if any(map(is_in_out_channel, conv_nodes)):
            log.debug(
                "Skip layout opt because some convolutions have smaller out_channel"
            )
            return False

        # Following models are skipped due to this:
        # - functorch_maml_omniglot
        if all(map(is_small_channel, conv_nodes)):
            log.debug("Skip layout opt because all convolution channels are too small")
            return False

        return True

    def qualify_name(self, name: str) -> str:
        """Prepend the given name with the graph name if any."""
        if self.name is not None:
            return f"{self.name}_{name}"
        return name

    def make_subgraph(
        self,
        gm: torch.fx.GraphModule,
        example_inputs: list[torch.Tensor],
        subgraph_name: str,
    ) -> SubgraphLowering:
        """
        Make a subgraph of the current graph with all inherited parts, except
        the graph module (`gm`) and `example_inputs`.  The subgraphs are lowered
        separately and lifted into a separate function in the parent output
        wrapper code.  The subgraph name is qualified by the parent graph's
        name. Note that the lifting of subgraph is supported for python wrapper
        only. For cpp wrapper, we inline the subgraphs in the parent wrapper.
        """
        return SubgraphLowering(
            parent=self,
            gm=gm,
            example_inputs=example_inputs,
            shape_env=self._shape_env,
            cpp_wrapper=self.cpp_wrapper,
            aot_mode=self.aot_mode,
            extern_node_serializer=self.extern_node_serializer,
            is_inference=self.is_inference,
            is_backward=self.is_backward,
            name=self.qualify_name(subgraph_name),
        )

    def find_nodes_prefer_channels_last(self) -> OrderedSet[Node]:
        """
        The rule to decide if an node prefer channels last is simple.
        1. if it's input/output of a convolution
        2. if one of its user prefers channels last

        We have rule 1 because cudnn runs a faster convolution kernel for channels last inputs;
        Rule 2 is also important. It makes sure that indirect inputs to convolution also prefers
        channels last.

        Consider the scenario: conv -> batch-norm -> relu -> conv
        Without rule 2, batch-norm output may use a contiguous layout. That will cause 2 extra copies:
        1. the output of batch-norm should be channels last initially since its input is a conv's output.
           Forcing the batch-norm's output to be contiguous results in the first copy
        2. The second conv's input is initially contiguous. This layout is propagated from the batch-norm's output.
           We need convert it to channels last layout which results in the second copy.
        With rule 2, we makes sure all the tensors in the chain uses channels last layout. So both copies
        can be saved.
        """
        output_set = OrderedSet[Node]()
        for n in reversed(self.module.graph.nodes):  # type: ignore[arg-type, union-attr]
            if n.target == torch.ops.aten.convolution.default:
                output_set.add(n)
                continue

            for user in n.users:
                if user in output_set:
                    output_set.add(n)
                    break

        # need a second pass to add downstream nodes of those channel last nodes to the sets.
        # This pass is especially needed to avoid mix-layout kernel inputs in backward pass.
        #
        # Let's say a conv-batchnorm 's output is passed to relu whose output is in turn returned
        # from the fwd graph. Without this second pass, we will force relu's output to be contiguous.
        # Then in the kernel in backward pass, the contiguous output of relu may be mix with other channels last
        # tensors and passed to a kernel.
        #
        # This pass improve yolov3 training speedup from 1.116x (worse than disabling layout optimization speedup 1.196x) to 1.457x.
        # It also improves dla102 training speedup from 1.240x (worse than disabling layout optimization speedup 1.523x) to 1.835x .
        # This also helps the following models:
        # - res2net101_26w_4s
        # - res2net50_14w_8s
        # - sebotnet33ts_256
        for n in self.module.graph.nodes:  # type: ignore[union-attr]
            if n in output_set:
                output_set.update(n.users)

        return output_set

    def warn_fallback(self, name: str) -> None:
        if name not in self._warned_fallback:
            self._warned_fallback.add(name)
            perf_hint_log.info("Using FallbackKernel: %s", name)

    def add_device_info(self, device: torch.device) -> None:
        self.device_types.add(device.type)
        if device.index is not None:
            self.device_idxs.add(device.index)
        if V.graph.current_node and device not in self.device_node_mapping:
            self.device_node_mapping[device] = V.graph.current_node

    @property
    def fake_mode(self) -> torch._subclasses.fake_tensor.FakeTensorMode:
        return V.fake_mode

    def try_get_buffer(
        self, buffer_name: str
    ) -> Optional[Union[ir.TensorBox, ir.Buffer, ir.TorchBindObject]]:
        if buffer_name in self.name_to_buffer:
            return self.name_to_buffer[buffer_name]
        if buffer_name in self.graph_inputs:
            return self.graph_inputs[buffer_name]
        if buffer_name in self.constants:
            data = V.graph.constants[buffer_name]
            return ir.ConstantBuffer(
                name=buffer_name,
                layout=ir.FixedLayout(
                    data.device, data.dtype, *V.graph.static_sizes_strides(data)
                ),
            )

        return None

    def add_symbol_graph_input(self, symbol: sympy.Expr) -> None:
        raise RuntimeError("Should not be called for the main graph")

    def get_buffer(
        self, buffer_name: str
    ) -> Union[ir.TensorBox, ir.Buffer, ir.TorchBindObject]:
        buf = self.try_get_buffer(buffer_name)
        if buf is not None:
            return buf
        raise RuntimeError(f"Failed to find buffer matching name {buffer_name}")

    def get_dtype(self, buffer_name: str) -> torch.dtype:
        if buffer_name in self.constants:
            return self.constants[buffer_name].dtype
        # For a mutation op we should return the dtype of the buffer being mutated
        if (
            hasattr(self.scheduler, "mutation_real_name")
            and buffer_name in self.scheduler.mutation_real_name
        ):
            mutated_buf = self.scheduler.mutation_real_name[buffer_name]
            if mutated_buf in self.name_to_buffer:
                return self.name_to_buffer[mutated_buf].get_dtype()
            if mutated_buf in self.graph_inputs:
                return self.graph_inputs[mutated_buf].get_dtype()
        if buffer_name in self.name_to_buffer:
            return self.name_to_buffer[buffer_name].get_dtype()
        if buffer_name in self.graph_inputs:
            return self.graph_inputs[buffer_name].get_dtype()
        m = re.match(r"(as_strided|reinterpret_tensor)\(([a-zA-Z0-9_]+),", buffer_name)
        if m:
            return self.get_dtype(m.group(1))
        raise KeyError(f"could not find {buffer_name}")

    def get_numel(self, buffer_name: str) -> Union[int, Expr]:
        if buffer_name in self.constants:
            return self.constants[buffer_name].numel()
        if buffer_name in self.name_to_buffer:
            buf = self.name_to_buffer[buffer_name]
            if not buf.has_tensor_output():
                return 1
            return buf.get_numel()
        if buffer_name in self.graph_inputs:
            return self.graph_inputs[buffer_name].get_numel()
        raise KeyError(f"could not find {buffer_name}")

    def run(self, *args: Any) -> Any:  # type: ignore[override]
        with dynamo_timed("GraphLowering.run"):
            return super().run(*args)

    def register_operation(self, op: ir.Operation) -> str:
        assert op.operation_name is None, f"Operation registered twice: {op}"
        assert isinstance(op, ir.Operation)
        name = self.qualify_name(f"op{len(self.operations)}")
        self.operations.append(op)
        self.name_to_op[name] = op
        op.operation_name = name
        return name

    def register_buffer(self, buffer: ir.Buffer, *, set_name: bool = False) -> str:
        name = self.qualify_name(f"buf{len(self.buffers)}")
        self.buffers.append(buffer)
        self.name_to_buffer[name] = buffer
        device = buffer.get_device()
        if (
            # Skip empty CPU tensor so that CUDA graphs can succeed, see https://github.com/pytorch/pytorch/pull/114144
            device is not None
            and not (
                isinstance(buffer, ir.ComputedBuffer)
                and buffer.is_zero_elements()
                and device == torch.device("cpu")
            )
        ):
            self.add_device_info(device)

        if set_name:
            buffer.name = name
        return name

    def register_operation_list(self, operation_names: list[str]) -> str:
        name = self.qualify_name("list_" + "_".join(operation_names))
        self.lists[name] = operation_names
        return name

    def register_users_of(
        self, node_output: Union[Iterable[ir.IRNode], ir.IRNode]
    ) -> None:
        def register(value: Union[Iterable[ir.IRNode], ir.IRNode]) -> None:
            if isinstance(value, (list, tuple)):
                for x in value:
                    register(x)
            if isinstance(value, ir.TensorBox):
                for read_name in value.get_read_names():
                    self.name_to_users[read_name].append(value)

        register(node_output)

    def mark_buffer_mutated(self, name: str) -> None:
        """
        When a buffer is mutated we need to make sure all the reads to
        the old version are realized before the mutation happens.
        """
        assert isinstance(name, str)
        self.mutated_buffers.add(name)

        if name not in self.name_to_users:
            return

        for user in self.name_to_users[name]:
            user.realize()

    def get_original_value_of_constant(self, name: str) -> torch.Tensor:
        """
        In AOTI, module buffers may have been mutated during the tracing and compilation.
        Thus we need to read from previously stored original buffers, to make sure the
        generated model.so uses correct initial values.
        """
        assert name in self.allocated_constant_name and name in self.constants, (
            "Can not find the original value for " + name
        )
        orig_name = get_cloned_parameter_buffer_name(self.allocated_constant_name[name])
        return (
            self.module.meta[orig_name]  # type: ignore[index]
            if orig_name in self.module.meta  # type: ignore[operator]
            else self.constants[name]
        )

    def allocate_non_dup_const_name(
        self, name: Optional[str], data: Union[Tensor]
    ) -> str:
        if not config.aot_inductor.use_runtime_constant_folding:
            for constant_name, value in self.constants.items():
                if is_same_tensor(data, value):
                    return constant_name

        if name is None:
            name = f"constant{len(self.constants)}"
        orig_name = name
        if name[0].isdigit():
            name = f"constant_{name}"
        name = self.qualify_name(name)
        # We may generate a var name for each constant in the codegen.
        # Let's only keep sane characters.
        prefix = normalize_name(name)
        name = prefix
        cnt = 0
        while name in self.constants:
            name = f"{prefix}_{cnt}"
            cnt += 1
        self.constants[name] = data
        self.constant_reprs[name] = (
            f"{data.device!r} {data.dtype!r} "
            f"{tuple(data.size())!r} {tuple(data.stride())!r} "
            f"{hash(data):x}"
        )
        self.allocated_constant_name[name] = orig_name  # type: ignore[assignment]
        return name

    def add_tensor_constant(
        self, data: Tensor, name: Optional[str] = None
    ) -> TensorBox:
        new_name = self.allocate_non_dup_const_name(name, data)
        return TensorBox.create(
            ir.ConstantBuffer(
                name=new_name,
                layout=FixedLayout(
                    data.device, data.dtype, *self.static_sizes_strides(data)
                ),
            )
        )

    def constant_name(self, name: str, device_override: Optional[torch.device]) -> str:
        """
        We AOT copy constants to the devices they are needed on.
        If device_override doesn't match the constant's device, then
        copy it and return a different name.
        """
        if self.constants[name].device == device_override or device_override is None:
            return name
        with torch.utils._python_dispatch._disable_current_modes():
            # caller might have OrderedSet fake tensor mode which will create a fake tensor
            # when calling .to, so unset modes here
            return self.allocate_non_dup_const_name(
                f"{name}_{device_override.type}{device_override.index or 0}",
                self.constants[name].to(device_override),
            )

    def placeholder(
        self,
        target: str,  # type: ignore[override]
        args: tuple[object],  # type: ignore[override]
        kwargs: dict[str, object],
    ) -> Union[Expr, TensorBox, None]:
        self.placeholder_idx += 1
        example = super().placeholder(target, args, kwargs)  # type: ignore[arg-type]
        target = self.qualify_name(target)
        if isinstance(example, SymTypes):
            expr = example.node.expr
            self.graph_inputs[target] = expr
            self.graph_input_names.append(target)
            return expr
        elif isinstance(example, (int, bool, float)):
            expr = sympy.sympify(example)
            self.graph_inputs[target] = expr
            self.graph_input_names.append(target)
            return expr
        elif isinstance(example, FakeScriptObject):
            obj = TorchBindObject(name=target, value=example)
            self.graph_inputs[target] = obj
            self.graph_input_names.append(target)
            return obj
        elif example is None:
            self.graph_input_names.append(target)
            return None
        if isinstance(example, BackwardState):
            # Ignored arg, must be unused
            # Alternately we could filter this out in AotAutograd
            self.graph_input_names.append(target)
            return None
        # See note: Note: [Generator arguments in AOTDispatcher]
        elif isinstance(example, torch.Generator):
            assert (
                len(V.graph.current_node.users) == 1
                and next(iter(V.graph.current_node.users)).target
                is torch._prims.rng_prims.graphsafe_run_with_rng_state
            )
            gen = ir.GeneratorState(name=target, device=example.device)
            self.graph_inputs[target] = gen  # type: ignore[assignment]
            self.graph_input_names.append(target)
            return gen

        assert isinstance(example, torch.Tensor), example
        # todo(chilli): We can remove the last check once we turn buffers into
        # static shape tensors. That's a hack to workaround Inductor believing
        # the buffer should be static but us passing in a fake tensor with
        # symbolic shapes.
        if not example._has_symbolic_sizes_strides:
            # the first N inputs are weights
            sizes, strides = self.static_sizes_strides(example)
        else:
            sizes, strides = self.symbolic_sizes_strides(example)  # type: ignore[assignment]

        if (
            self.is_backward
            and self.bw_donated_idxs
            and self.placeholder_idx in self.bw_donated_idxs
        ):
            tensor = TensorBox.create(
                DonatedBuffer(
                    name=target,
                    layout=FixedLayout(example.device, example.dtype, sizes, strides),
                )
            )
        else:
            # TODO(jansel): handle input aliasing
            tensor = TensorBox.create(
                InputBuffer(
                    name=target,
                    layout=FixedLayout(example.device, example.dtype, sizes, strides),
                )
            )

        self.graph_inputs[target] = tensor
        self.graph_input_names.append(target)
        self.graph_inputs_original[target] = tensor.data.data
        if self.current_node.users:  # cudagraphs should work with an unused CPU input
            self.add_device_info(example.device)

        # Note: [Input Alignment handling in Inductor]
        # Alignment matters for generating efficient code. Some operations,
        # e.g. vectorized loads, can only be performed on aligned inputs.
        #
        # But if we codegen assuming aligned inputs and then get unaligned
        # inputs at runtime, then we are forced to clone - which is bad for
        # both perf and memory usage.
        #
        # One option would be to guard on storage_offset%ALIGNMENT, and then
        # codegen based on this. But storage_offset guards turned out to be
        # expensive and cause recompiles; Instead, we're generating code
        # based on the alignment of the example input without guarding.
        with maybe_get_suppress_shape_guards_ctx():
            if should_assume_input_aligned(example):
                self.aligned_inputs.add(target)
        return tensor

    def call_function(self, target: Callable, args: Any, kwargs: dict[str, Any]) -> Any:  # type: ignore[type-arg, override]
        if target is operator.getitem and isinstance(args[0], (list, tuple, dict)):
            return super().call_function(target, args, kwargs)

        # hasattr on OpOverloadPacket is slow, check isinstance first
        if not isinstance(target, torch._ops.OpOverloadPacket) and hasattr(
            target, "_inductor_lowering_function"
        ):
            # passthrough lowerings from .pattern_matcher
            return target(*args, **kwargs)

        if target not in lowerings:
            assert isinstance(target, torch._ops.OpOverload), (
                f"{target} is not an OpOverload"
            )
            base_name = target.name().split(".")[0]
            if base_name in FALLBACK_ALLOW_LIST:
                make_fallback(target, warn=False, override_decomp=True)
            elif config.implicit_fallbacks:
                error = (
                    MissingOperatorWithDecomp
                    if get_decompositions([target])
                    else MissingOperatorWithoutDecomp
                )
                log.info(
                    "Creating implicit fallback for:\n%s",
                    error.operator_str(target, args, kwargs),
                )

                decided_constraint = require_contiguous

                # use contiguous unless the (custom) op asks something else
                # explicitly
                if torch._C.Tag.needs_fixed_stride_order in target.tags:
                    decided_constraint = constrain_to_fx_strides  # type: ignore[assignment]
                elif torch._C.Tag.flexible_layout in target.tags:
                    decided_constraint = None  # type: ignore[assignment]

                # for implicitly fallback ops, we conservatively requires
                # contiguous input since some eager kernels does not
                # support non-contiguous inputs. They may silently cause
                # accuracy problems. Check https://github.com/pytorch/pytorch/issues/140452
                make_fallback(target, layout_constraint=decided_constraint)

            elif get_decompositions([target]):
                # There isn't a good way to dynamically patch this in
                # since AOT Autograd already ran.  The error message tells
                # the user how to fix it.
                raise MissingOperatorWithDecomp(target, args, kwargs)
            else:
                raise MissingOperatorWithoutDecomp(target, args, kwargs)

        try:
            log.debug("  via %s", lowerings[target])  # type: ignore[index]

            n = self.current_node
            layout_constraints = maybe_layout_constraints(target)
            if layout_constraints:
                old_args, old_kwargs = args, kwargs
                args, kwargs = layout_constraints(n, *args, **kwargs)

            out = lowerings[target](*args, **kwargs)  # type: ignore[index]

            if layout_constraints:
                # layout_constraints are allowed to make new copies of the inputs.
                # if they do, and if the target is mutable, then we need to
                # write the new values back into the original inputs.
                self.propagate_mutation(n, old_args, old_kwargs, args, kwargs)  # type: ignore[possibly-undefined]

            return out
        except Exception as e:
            raise LoweringException(e, target, args, kwargs).with_traceback(
                e.__traceback__
            ) from None

    @staticmethod
    def can_inline_constant(t: torch.Tensor) -> bool:
        """
        True if this is a small constant attr that will be inlined.
        """
        return len(t.shape) == 1 and t.shape[0] <= 8

    def get_attr(
        self,
        target: str,  # type: ignore[override]
        args: tuple[()],  # type: ignore[override]
        kwargs: dict[str, object],
    ) -> Union[Constant, TensorBox, ir.Subgraph, TorchBindObject]:
        # this is a constant
        value = getattr_recursive(self.module, target)  # type: ignore[arg-type]

        if isinstance(value, torch.fx.GraphModule):
            # Reuse the existing subgraph if we have seen it before already.
            if target in self.seen_subgraphs:
                return self.seen_subgraphs[target]

            out = ir.Subgraph(name=target, graph_module=value)
            self.seen_subgraphs[target] = out
            return out

        if isinstance(value, torch._C.ScriptObject):
            self.torchbind_constants[target] = value
            self.constant_reprs[target] = ""
            return TorchBindObject(name=target, value=value)
        elif isinstance(value, FakeScriptObject):
            self.torchbind_constants[target] = value.real_obj
            self.constant_reprs[target] = ""
            return TorchBindObject(name=target, value=value.real_obj)

        assert isinstance(value, torch.Tensor)
        if (
            config.aot_inductor.use_runtime_constant_folding
            or config.always_keep_tensor_constants
            or unsupported_output_tensor(value)
        ):
            return self.add_tensor_constant(value, target)

        with no_dispatch():
            if value.shape == ():
                return Constant(
                    value=value.item(), dtype=value.dtype, device=value.device
                )
            if self.can_inline_constant(value):
                log.debug("Inlining constant: %s ", str(target))
                # tensor lowering has constant inlining logic
                from .lowering import tensor

                return tensor(value.tolist(), dtype=value.dtype, device=value.device)

        return self.add_tensor_constant(value, target)

    def call_module(self, target: Any, args: Any, kwargs: Any) -> NoReturn:
        raise AssertionError

    def call_method(self, target: Any, args: Any, kwargs: Any) -> NoReturn:
        raise AssertionError

    def output(
        self,
        target: str,  # type: ignore[override]
        args: tuple[object],  # type: ignore[override]
        kwargs: dict[str, object],
    ) -> None:
        result = super().output(target, args, kwargs)  # type: ignore[arg-type]
        if not isinstance(result, (tuple, list)):
            # nested subgraphs can have singleton outputs
            result = (result,)
        assert isinstance(result, (tuple, list)), type(result)
        assert all(
            isinstance(
                x,
                (
                    TensorBox,
                    ir.Constant,
                    type(None),
                    ir.ConstantBuffer,
                    sympy.Expr,
                    sympy.logic.boolalg.Boolean,
                    int,
                    ir.EffectfulKernel,
                ),
            )
            for x in result
        ), result

        fx_node_args = V.graph.current_node.args[0]  # type: ignore[arg-type]
        if not isinstance(fx_node_args, (tuple, list)):
            # nested subgraphs can have singleton outputs
            fx_node_args = (fx_node_args,)
        result = [ir.ExternKernel.realize_input(x) for x in result]
        result_correct_strides = []

        assert len(fx_node_args) == len(result)
        for r, fx_node in zip(result, fx_node_args):
            if not isinstance(r, (ir.TensorBox, ir.BaseView)):
                result_correct_strides.append(r)
            elif isinstance(r.get_output_spec(), ir.CommBufferLayout):
                # Active references to persistent comm buffers are not allowed
                # outside of graphs
                result_correct_strides.append(ir.ExternKernel.copy_input(r))
            else:
                # AOT Autograd tries to detect stride divergence of inductor from output metadata.
                # Here, we try to avoid spurious divergence by matching insignificant strides such as

                # should have already been realized
                assert torch._inductor.ir.is_storage_and_layout(r)
                meta_strides = [
                    s.node.expr if isinstance(s, torch.SymInt) else s
                    for s in fx_node.meta["val"].stride()
                ]
                result_correct_strides.append(
                    ir.try_match_insignificant_strides(r, meta_strides)
                )

        self.graph_outputs = result_correct_strides
        value: ir.IRNode
        for name, value in self.graph_inputs.items():
            if isinstance(value, TorchBindObject):
                continue
<<<<<<< HEAD
            assert isinstance(value, (TensorBox, sympy.Expr)), (
                f"Unsupported inductor graph input type: {type(value)}"
            )
=======
            assert isinstance(
                value, (TensorBox, sympy.Expr, torch._inductor.ir.GeneratorState)
            ), f"Unsupported inductor graph input type: {type(value)}"
>>>>>>> 1db3c58f
            if not isinstance(value, TensorBox):
                continue
            value.realize()
            assert isinstance(value, TensorBox)
            value = value.data
            assert isinstance(value, ir.StorageBox)
            value_storage_box = value
            value = value.data
            if not isinstance(value, InputBuffer) or value.get_name() != name:
                # one of our inputs was mutated, need to turn that into a copy
                ir.MutationLayoutSHOULDREMOVE.realize_into(
                    value, self.graph_inputs_original[name]
                )
                # replace output with mutated input
                try:
                    ind = self.graph_outputs.index(value_storage_box)
                    self.graph_outputs[ind] = self.graph_inputs_original[name]
                except ValueError:
                    pass

        self.finalize()
        log.debug(
            "Force channels last inputs for %d conv for the current graph with id %d",
            self.num_channels_last_conv,
            self.graph_id if self.graph_id is not None else -1,
        )

    def finalize(self) -> None:
        for buf in self.buffers:
            buf.decide_layout()

    @contextmanager
    def set_current_node(self, node: torch.fx.Node):  # type: ignore[no-untyped-def]
        old = self.current_node
        try:
            self.current_node = node
            yield
        finally:
            self.current_node = old

    @contextmanager
    def set_current_wrapper_code(self) -> Iterator[None]:
        old = self.wrapper_code
        try:
            yield
        finally:
            self.wrapper_code = old

    def propagate_mutation(
        self,
        fx_node: torch.fx.Node,
        old_args: tuple[Any],
        old_kwargs: dict[str, Any],
        new_args: tuple[Any],
        new_kwargs: dict[str, Any],
    ) -> None:
        """Propagate mutations on new_args/new_kwargs back to old_args/old_kwargs.

        Assumes we may have cloned old_args/old_kwargs into new_args/new_kwargs
        and then called fx_node(*new_args, **new_kwargs).

        If fx_node mutates any of new_args/new_kwargs, and they are different from
        old_args/old_kwargs, then we need to update the original tensor.
        """
        assert len(old_args) == len(new_args)
        assert len(old_kwargs) == len(new_kwargs)

        if fx_node.target is torch.ops.higher_order.triton_kernel_wrapper_mutation:
            kwargs = fx_node.kwargs["kwargs"]
            assert isinstance(kwargs, dict)
            mutated = torch._higher_order_ops.triton_kernel_wrap.get_mutated_tensors(
                old_kwargs["kernel_idx"],
                old_kwargs["constant_args_idx"],
                {
                    k: v.meta["val"] if isinstance(v, torch.fx.Node) else v
                    for k, v in kwargs.items()
                },
            )
            for name in mutated:
                old_arg = old_kwargs["kwargs"][name]
                new_arg = new_kwargs["kwargs"][name]
                if old_arg is new_arg:
                    continue

                self.call_function(torch.ops.aten.copy_.default, (old_arg, new_arg), {})
            return

        assert isinstance(fx_node.target, torch._ops.OpOverload)

        def maybe_propagate(
            schema_arg: torch._C.Argument, old_arg: ir.IRNode, new_arg: ir.IRNode
        ) -> None:
            if old_arg is new_arg:
                return
            if schema_arg.alias_info is not None and schema_arg.alias_info.is_write:
                # The lowering for copy_ is smart enough to "replace" old_arg with
                # new_arg in all future uses so a copy_ kernel never gets emitted.
                # old_arg, new_arg may be immutable_list
                if isinstance(old_arg, ir.IRNode):
                    old_arg = (old_arg,)  # type: ignore[assignment]
                    new_arg = (new_arg,)  # type: ignore[assignment]

                for old_arg_item, new_arg_item in zip(old_arg, new_arg):  # type: ignore[call-overload]
                    if old_arg_item is new_arg_item:
                        continue
                    self.call_function(
                        torch.ops.aten.copy_.default, (old_arg_item, new_arg_item), {}
                    )

        schema = fx_node.target._schema
        for idx, (old_arg, new_arg) in enumerate(zip(old_args, new_args)):
            schema_arg = schema.arguments[idx]
            maybe_propagate(schema_arg, old_arg, new_arg)

        schema_kwargs = {arg.name: arg for arg in schema.arguments}

        for key in old_kwargs.keys():
            old_arg = old_kwargs[key]
            new_arg = new_kwargs[key]
            schema_arg = schema_kwargs[key]
            maybe_propagate(schema_arg, old_arg, new_arg)

    def run_node(self, n: torch.fx.Node) -> object:
        def debug(msg: str) -> None:
            log.debug("lowering %s %s", LazyString(n.format_node), msg)

        from torch._inductor.compiler_bisector import CompilerBisector

        buffer_watermark = len(self.buffers)
        operation_watermark = len(self.operations)

        # origins: OrderedSet[Union[Node, ir.IRNode]] = OrderedSet([n])
        origins: OrderedSet[Any] = OrderedSet([n])
        is_call_function = n.op == "call_function"
        if is_call_function:
            args, kwargs = self.fetch_args_kwargs_from_env(n)
            origins |= gather_origins(args, kwargs)
        with (
            ir.IRNode.current_origins(origins),
            self.set_current_node(n),
            V.set_current_node(n),
        ):
            if (
                n.op == "call_function"
                and n.target is not operator.getitem
                and (
                    fallback_node_due_to_unsupported_type(n)
                    or CompilerBisector.disable_subsystem(
                        "inductor", "lowerings", lambda: repr(n)
                    )
                )
            ):
                debug("fallback_handler")
                result = fallback_handler(n.target, add_to_fallback_set=False)(
                    *args,  # type: ignore[possibly-undefined]
                    **kwargs,  # type: ignore[possibly-undefined]
                )
            elif (
                n.op == "call_function"
                and n.target is torch.ops.higher_order.triton_kernel_wrapper_mutation
                and config.triton_kernel_default_layout_constraint != "flexible_layout"
            ):
                debug("user_defined_triton_kernel_layout_constraints")
                if (
                    config.triton_kernel_default_layout_constraint
                    == "needs_fixed_stride_order"
                ):
                    old_args = args  # type: ignore[possibly-undefined]
                    old_kwargs = kwargs  # type: ignore[possibly-undefined]

                    if arg_kwarg_vals := n.meta.get("arg_kwarg_vals"):
                        inp_args = arg_kwarg_vals[0]
                        inp_kwargs = arg_kwarg_vals[1]
                        args, kwargs = constrain_to_fake_tensors(
                            args, kwargs, inp_args, inp_kwargs
                        )
                    else:
                        args, kwargs = constrain_to_fx_strides(n, *args, **kwargs)  # type: ignore[index]
                    result = self.call_function(n.target, args, kwargs)  # type: ignore[arg-type]
                    self.propagate_mutation(n, old_args, old_kwargs, args, kwargs)  # type: ignore[possibly-undefined]
                else:
                    raise RuntimeError(
                        f"Unknown triton_kernel_default_layout_constraint: {config.triton_kernel_default_layout_constraint}"
                    )
            elif is_magic_method(n.target):
                # TODO: this is sus, it probably should be handled in the
                # lowerings themselves similarly to sym_size/sym-stride
                # https://github.com/pytorch/pytorch/issues/127789
                debug("is_magic_method")
                if isinstance(
                    n.meta["val"], (torch.SymInt, torch.SymFloat, torch.SymBool)
                ):
                    result = n.meta["val"].node.expr
                else:
                    result = super().run_node(n)
            else:
                debug("")
                result = super().run_node(n)

            # require the same stride order for dense outputs,
            # 1. user-land view() will not throw because inductor
            # output different strides than eager
            # long term the solution is to make view() always succeed
            # with infallible strides.
            # 2: as_strided ops, we need make sure its input has same size/stride with
            # eager model to align with eager behavior.
            as_strided_ops = [
                torch.ops.aten.as_strided.default,
                torch.ops.aten.as_strided_.default,
                torch.ops.aten.as_strided_scatter.default,
                torch.ops.aten.resize.default,
                torch.ops.aten.resize_as.default,
            ]
            is_output = any(user.op == "output" for user in n.users)
            is_user_visible = n in self.user_visible_output_strides
            is_input_for_as_strided = any(
                user.target in as_strided_ops for user in n.users
            )

            if n.meta.get("inductor_realize_to_strides", False) and isinstance(
                result, TensorBox
            ):
                result.realize()
                strides = n.meta["val"].stride()
                sym_strides = torch._inductor.utils.any_is_symbolic(*strides)
                if result.maybe_get_stride() != strides and not sym_strides:
                    stride_order = ir.get_stride_order(strides)
                    result = ir.ExternKernel.require_stride_order(result, stride_order)
            if (
                is_output
                and isinstance(result, TensorBox)
                and isinstance(result.data, ir.BaseView)
            ):
                # Realize so that outputs are correctly aliased
                result.realize()

            if (is_output or is_input_for_as_strided) and isinstance(
                n.meta["val"], torch.Tensor
            ):
                if is_user_visible:
                    strides = self.user_visible_output_strides.get(n)
                else:
                    strides = n.meta["val"].stride()

                if strides is not None and len(strides) > 0:
                    allow_padding = (
                        config.pad_outputs or not is_user_visible
                    ) and not is_input_for_as_strided
                    dense = torch._prims_common.is_non_overlapping_and_dense(
                        n.meta["val"]
                    )
                    unbacked_symbols_in_strides = (
                        len(free_unbacked_symbols(strides)) > 0
                    )
                    if (
                        not unbacked_symbols_in_strides
                        and dense
                        and len(result.get_size()) == 4
                        and n in self.nodes_prefer_channels_last
                        and not is_user_visible
                        and not is_input_for_as_strided
                    ):
                        strides = ir.FlexibleLayout.stride_ordered_for_memory_format(
                            result.get_size(), torch.channels_last
                        )
                    if not unbacked_symbols_in_strides and len(strides):
                        # To avoid converting possible view ops to a copy kernel, we use the previous
                        # require_exact_strides to handle views. But ultimately it's better to require
                        # the right strides at the tensor definition.
                        if n.meta["val"]._is_view() or isinstance(
                            result.data, ir.BaseView
                        ):
                            result = ir.ExternKernel.require_stride_order(
                                result,
                                ir.get_stride_order(strides),
                                allow_padding=allow_padding,
                            )
                        else:
                            strides = [
                                s.node.expr if isinstance(s, torch.SymInt) else s
                                for s in strides
                            ]
                            result = ir.ExternKernel.require_exact_strides(
                                result, strides, allow_padding=allow_padding
                            )

            # Realize if (1) any user need inputs realized, or (2) there is
            # already too many reads and rematerializing can be bad.
            num_users = len(OrderedSet(n.users))
            if num_users > 1 and isinstance(result, TensorBox):
                for user in n.users:
                    if user.target in needs_realized_inputs:
                        result.realize_hint()
                        # This inclusion is somewhat controversial (from
                        # discussion between Horace, Natalia, and Elias).
                        # Currently, it's not very clear why this is helpful.
                        # The general idea here is that even though a node may
                        # have FlexibleLayout, we still often *treat* it as if
                        # it was contiguous. This appears to sometimes result in
                        # suboptimal behavior.
                        #
                        # When we do a better job selecting layout, we should
                        # revisit this.
                        need_fixed_layout = [
                            torch.ops.aten.convolution_backward.default,
                            torch.ops.aten.mm.default,
                            torch.ops.aten._int_mm.default,
                        ]
                        need_fixed_channels_last_layout = []
                        if not self.layout_opt:
                            need_fixed_layout.append(torch.ops.aten.convolution.default)
                        if torch._C._has_mkldnn:
                            need_fixed_layout += [
                                torch.ops.mkldnn._linear_pointwise.default,
                                torch.ops.mkldnn._linear_pointwise.binary,
                                torch.ops.aten.mkldnn_rnn_layer.default,
                                torch.ops.onednn.qlinear_pointwise.default,
                                torch.ops.onednn.qlinear_pointwise.tensor,
                                torch.ops.onednn.qlinear_pointwise.binary,
                                torch.ops.onednn.qlinear_pointwise.binary_tensor,
                            ]
                            need_fixed_channels_last_layout += [
                                torch.ops.mkldnn._convolution_pointwise.default,
                                torch.ops.mkldnn._convolution_pointwise.binary,
                                torch.ops.mkldnn._convolution_pointwise_.binary,
                                torch.ops.mkldnn._convolution_transpose_pointwise.default,
                                torch.ops.onednn.qconv2d_pointwise.default,
                                torch.ops.onednn.qconv2d_pointwise.binary,
                            ]
                            if torch._C.has_mkl:
                                need_fixed_layout += [torch.ops.mkl._mkl_linear.default]
                        if user.target in need_fixed_layout:
                            result = ir.ExternKernel.require_stride_order(
                                result,
                                ir.get_stride_order(n.meta["val"].stride()),
                                allow_padding=True,
                            )
                        if (
                            user.target in need_fixed_channels_last_layout
                            and n is user.args[0]
                        ):
                            result = ir.ExternKernel.require_stride_order(
                                result,
                                ir.get_stride_order(
                                    make_channels_last_strides_for(n.meta["val"].shape)
                                ),
                            )
                    if user.op == "output":
                        if isinstance(result.data.data, (Pointwise, Reduction)):
                            result.realize()

                # TODO(jansel): introduce a store vs inline choice
                result.mark_reuse(len(n.users))

            # Realize if the IRNode already has accumulated lots of reads
            if isinstance(result, TensorBox) and result.has_exceeded_max_reads():
                # Prevent excessive accumulation in a computed buffer, when
                # there are multiple branches each with small number of memory
                # reads, but they converge to a user.
                result.realize_hint()

            # Realize if a Pointwise has too much stuff to be inlined.
            # As this may cause RecursionError during Inductor's evaluation.
            if isinstance(result, TensorBox) and isinstance(result.data, StorageBox):
                curr = result.data.data
                if isinstance(curr, Pointwise):
                    # Use inner fn as a rough proxy. Good enough.
                    if curr.has_large_inner_fn(threshold=100):
                        result.realize()

        # This is not complete, but it doesn't have to be: origin_node
        # tracking is best effort.  The logic here critically relies on direct
        # TensorBox -> StorageBox denoting a non-view; we don't bother trying
        # to get views to work.  Feel free to add any extra cases as needed.
        #
        # Note: we can't YOLO tree_map over this result, because if there are
        # buffers or a view involved, we might not be able to validly assign
        # the origin_node here.
        if isinstance(result, TensorBox) and isinstance(result.data, ir.StorageBox):
            if isinstance(result.data.data, ir.Loops):
                result.data.data._post_init_setattr("origin_node", n)
            elif isinstance(result.data.data, ir.Buffer):
                result.data.data._post_init_setattr("origin_node", n)
                if isinstance(result.data.data, ir.ComputedBuffer) and isinstance(
                    result.data.data.data, ir.Loops
                ):
                    result.data.data.data._post_init_setattr("origin_node", n)
                # Not really multi-output, can straightforwardly recurse in
                elif (
                    isinstance(result.data.data, ir.MultiOutput)
                    and not result.data.data.indices
                ):
                    if isinstance(result.data.data.inputs[0], ir.Buffer):
                        result.data.data.inputs[0]._post_init_setattr("origin_node", n)

        self.register_users_of(result)

        new_unbacked_defs = OrderedSet[sympy.Symbol]()
        for buf in self.buffers[buffer_watermark:]:
            new_unbacked_defs |= buf.get_unbacked_symbol_defs()
        for op in self.operations[operation_watermark:]:
            new_unbacked_defs |= op.get_unbacked_symbol_defs()

        def format_new_defs() -> str:
            r = [
                f"unbacked_symbol_defs={buf.get_unbacked_symbol_defs()} in:\n{buf}\n"
                for buf in self.buffers[buffer_watermark:]
            ]
            r.extend(
                f"unbacked_symbol_defs={op.get_unbacked_symbol_defs()} in:\n{op}\n"
                for op in self.operations[operation_watermark:]
            )
            return "***\n".join(r)

        if n.op != "placeholder":
            # Note [Backwards runtime asserts]
            # Backwards poses an interesting problem for deferred runtime
            # asserts.  In the easy case, we may solely close over data
            # dependent sized tensors, and there are no binding sites for
            # unbacked SymInts.  In this case, we can just drop all the
            # runtime asserts on the floor: no non-placeholder bindings, no
            # problem.
            #
            # However, it is *possible* for a fresh runtime assert to show up
            # between forwards and backwards.  Right now, the freezing process
            # that happens when we lower forwards means that we will freeze
            # runtime asserts, and then the moment the backwards lowering
            # process attempts to add a new deferred runtime assert, we will
            # fail.  Let's say you remove that assert.  Now when we get here,
            # we need to make sure we actually emit these asserts (because we
            # can't emit them in forwards, we already compiled it).  So we
            # have to do something here.  But we don't want to reemit ALL
            # deferred runtime asserts, we only want to emit the NEW ones.
            # Therefore needing some sort of stratification in the ShapeEnv.
            # This is all doable, it just hasn't been done yet.
            shape_env = V.graph.sizevars.shape_env

            def make_assert(expr: SympyBoolean, msg: str) -> None:
                assert_op = ir.AssertScalar(expr, msg)
                self.register_buffer(assert_op, set_name=True)
                self.register_operation(assert_op)

            for i0 in new_unbacked_defs:
                ras = self.ras_by_symbol.pop(i0, [])
                # NB: size-like not needed, we won't retrace
                vr = shape_env.var_to_range[i0]
                if not shape_env._default_unspecified_value_range().issubset(vr):

                    def is_convertible(s: Expr) -> bool:
                        if s in (int_oo, -int_oo):
                            return False
                        try:
                            int(s)
                            return True
                        except TypeError:
                            return False

                    if is_convertible(vr.lower):
                        make_assert(i0 >= vr.lower, f"{i0} >= {vr.lower}")
                    if is_convertible(vr.upper):
                        make_assert(i0 <= vr.upper, f"{i0} <= {vr.upper}")

                for ra in ras:
                    fvs = free_unbacked_symbols(ra.expr)
                    missing = fvs - self.bound_unbacked_symbols
                    if missing:
                        i1 = min(missing, key=str)
                        self.ras_by_symbol.setdefault(i1, []).append(ra)
                    else:
                        make_assert(ra.expr, f"{ra.expr}")

            self.bound_unbacked_symbols |= new_unbacked_defs

            unbacked_bindings = resolve_unbacked_bindings(
                V.graph.sizevars.shape_env, n.meta.get("unbacked_bindings", {})
            )
            assert unbacked_bindings is not None
            # When we do lowering, it is possible we reallocate unbacked SymInts.
            # So we need to line up the unbacked SymInts when performing the test
            # here
            #
            # In principle, we could permit lowering to introduce MORE unbacked
            # SymInts: as long as all the old unbacked ones are accounted for,
            # it's fine for inductor to introduce extra calls to item()/unbacked()
            # whatever.  This actually happens in practice when an unbacked SymInt
            # gets memoized away; naively, when Inductor reprocesses a kernel, it
            # doesn't know that the memo still applies, and ends up allocating a
            # new symbol.  However, this is generally a bad thing: we may still
            # end up needing to test equalities on the symbols, and a fresh
            # symbol is likely to hit lots of GuardOnDataDependent errors that
            # we already know facts for.
            renamed_unbacked_bindings = OrderedSet(
                V.fake_mode.shape_env.unbacked_renamings.get(s, s)
                for s in unbacked_bindings.keys()
            )
            assert new_unbacked_defs >= renamed_unbacked_bindings, (
                f"failed {new_unbacked_defs} >= {renamed_unbacked_bindings} (inductor >= fx)\n"
                f"fx node is: {n.format_node()}\n"
                f"new operations are:\n\n{format_new_defs()}"
            )

        return result

    def validate_can_generate_cpp_wrapper(self) -> None:
        if config.disable_cpp_codegen:
            raise CppWrapperCodegenError("C++ codegen is disabled")

        if sys.platform not in ("linux", "darwin", "win32"):
            raise CppWrapperCodegenError(f"Unsupported platform {sys.platform}")

    def init_wrapper_code(
        self,
        is_subgraph: bool = False,
        subgraph_name: Optional[str] = None,
        parent_wrapper_code: Optional[PythonWrapperCodegen] = None,
        partition_signatures: Optional[GraphPartitionSignature] = None,
    ) -> None:
        device_types = self.device_types.copy()
        device_types.discard("cpu")
        device_types.discard("meta")
        # TODO(Eikan): Only support mixing cpu and other device now.
        assert len(device_types) <= 1, "Does not support mixing {}".format(
            "+".join(device_types)
        )
        only_cpu = len(device_types) == 0
        self.device_type = "cpu" if only_cpu else device_types.pop()

        if self.cpp_wrapper:
            self.validate_can_generate_cpp_wrapper()

        self.device_ops = get_device_op_overrides(self.device_type)
        wrapper_code_gen_cls = get_wrapper_codegen_for_device(
            self.device_type, self.cpp_wrapper
        )
        assert wrapper_code_gen_cls is not None, (
            f"Device {self.device_type} not supported"
        )
        self.wrapper_code = wrapper_code_gen_cls.create(
            is_subgraph,
            subgraph_name,
            parent_wrapper_code,
            partition_signatures,
        )

        if self.const_module:
            # If we have const module, we could reuse the kernels
            # This could avoid duplication and save time on doing recompilation (if Triton.)
            self.wrapper_code._names_iter = self.const_module.wrapper_code._names_iter
            self.wrapper_code.src_to_kernel = (
                self.const_module.wrapper_code.src_to_kernel
            )

    def codegen_with_cpp_wrapper(self) -> tuple[str, list[tuple[int, Node]]]:
        """
        For GPU, Triton kernels are autotuned and stored as cubin files
        """
        if any(device in self.device_types for device in ["cuda", "xpu"]):
            if config.triton.autotune_at_compile_time:
                # If autotune_at_compile_time is True, we can do the codegen in one-pass
                # TODO: once autotune_at_compile_time is stable, we should delete the else branch
                return self.codegen()
            else:
                # first pass
                self.cpp_wrapper = False
                compiled = self.compile_to_module().call

                def materialize(
                    x: Union[torch.SymInt, torch.SymFloat, torch.Tensor],
                ) -> Union[int, float, torch.Tensor]:
                    if x is None:
                        return None
                    elif isinstance(x, (torch.SymInt, torch.SymFloat)):
                        # Need concrete value to run dynamic shapes and tune the result
                        return x.node.hint
                    elif isinstance(x, FakeTensor):
                        return defake(x)
                    else:
                        assert isinstance(x, torch.Tensor), (
                            "Unknown type when creating real inputs" + str(type(x))
                        )
                        return x

                tracing_context = torch._guards.TracingContext.try_get()
                if tracing_context is not None and not isinstance(
                    V.real_inputs, NullHandler
                ):
                    if tracing_context.output_strides:
                        tracing_context.output_strides.clear()

                    params_flat = [
                        param
                        for param in tracing_context.params_flat  # type: ignore[union-attr]
                        if param is not None
                    ]
                    real_inputs = [
                        materialize(x)
                        for x in itertools.chain(params_flat, V.real_inputs)
                    ]
                else:
                    # In the backward pass, V.real_inputs is not OrderedSet.
                    # Generating random inputs based on self.example_inputs sometimes can be problematic,
                    # e.g. illegal memory access. A comprehensive fix is to autotune in a separate process.
                    real_inputs = [
                        materialize(x)  # type:ignore[arg-type]
                        for x in (
                            self.example_inputs  # type:ignore[union-attr]
                            if isinstance(V.real_inputs, NullHandler)
                            else V.real_inputs
                        )
                    ]

                if self.mutated_inputs:
                    from .compile_fx import clone_preserve_strides

                    mutated_input_idxs = [
                        idx
                        for idx, name in enumerate(self.graph_inputs)
                        if name in self.mutated_inputs
                        and isinstance(real_inputs[idx], torch.Tensor)
                    ]
                    for idx in mutated_input_idxs:
                        # clone mutated Tensor inputs to avoid mutating them in
                        # the first pass of the CPP wrapper-based compilation, as
                        # this will lead to a side effect on the example inputs:
                        # e.g. if torch.compile(f)(x) if called on input-mutating
                        # f, the inputs x will be mutated twice in the process:
                        # once here, and again when running the compiled model;
                        # this will also lead to a numerically incorrect output
                        mutated_inp = real_inputs[idx]
                        assert isinstance(mutated_inp, torch.Tensor)
                        real_inputs[idx] = clone_preserve_strides(mutated_inp)
                        del mutated_inp

                with torch.utils._python_dispatch._disable_current_modes():
                    compiled(real_inputs)
                del real_inputs

                # second pass
                self.cpp_wrapper = True
                self.removed_buffers.clear()
                self.removed_operations.clear()
                self.inplaced_to_remove.clear()
                V.graph.sizevars.precomputed_replacements.clear()
                V.graph.sizevars.inv_precomputed_replacements.clear()
                metrics.reset()
                with config.patch({"triton.autotune_at_compile_time": False}):
                    return self.codegen()
        else:
            # cpu
            return self.codegen()

    def _update_scheduler(self) -> None:
        """
        (Re)initializes the scheduler member.  When initializing the scheduler, no CUBIN
        files should be generated (to avoid biasing any benchmarks and pessimizing
        fusion decisions).
        """
        from .scheduler import Scheduler

        with config.patch("triton.store_cubin", False):
            self.scheduler = Scheduler(self.operations)

    def codegen(self) -> tuple[str, list[tuple[int, Node]]]:
        with dynamo_timed("GraphLowering.codegen", log_pt2_compile_event=True):
            self.init_wrapper_code()

            self._update_scheduler()
            V.debug.draw_orig_fx_graph(self.orig_gm, self.scheduler.nodes)

            self.wrapper_code.push_codegened_graph(self)
            self.scheduler.codegen()

            log.debug(
                "Finished codegen for all nodes. The list of kernel names available: %s",
                V.graph.all_codegen_kernel_names,
            )
            # Dump provenance artifacts for debugging trace
            provenance_info = (
                V.debug.log_inductor_triton_kernel_to_post_grad_node_info()
            )
            # provenance_info might be None if config.trace.enabled is not set
            if provenance_info:
                (
                    debug_info,
                    node_mappings,
                ) = provenance_info
                trace_structured(
                    "artifact",
                    metadata_fn=lambda: {
                        "name": "inductor_triton_kernel_to_post_grad_nodes",
                        "encoding": "json",
                    },
                    payload_fn=lambda: json.dumps(debug_info),
                )
                trace_structured(
                    "artifact",
                    metadata_fn=lambda: {
                        "name": "inductor_provenance_tracking_node_mappings",
                        "encoding": "json",
                    },
                    payload_fn=lambda: json.dumps(node_mappings),
                )

            result = self.wrapper_code.generate(self.is_inference)
            self.wrapper_code.pop_codegened_graph()
            return result

    def codegen_subgraph(self, parent_graph: GraphLowering) -> None:
        """
        This is a more compact version of the `codegen()` above
        where we codegen this graph as a subgraph of some parent
        graph. The parent graph is passed as an argument: the
        intention is to inline codegening of the subgraph in
        the parent graph's wrapper code (including the generated
        kerenls). The wrapper code is not finalized (via `.generate()`
        call), as this will be done in the parent graph's `codegen()`.
        """
        with dynamo_timed("GraphLowering.codegen_subgraph", log_pt2_compile_event=True):
            self.wrapper_code = parent_graph.wrapper_code
            self.device_ops = parent_graph.device_ops
            self.cpp_wrapper = parent_graph.cpp_wrapper

            self._update_scheduler()
            self.scheduler.codegen()

    def count_bytes(
        self,
    ) -> tuple[
        int, list[tuple[BaseSchedulerNode, int]], list[tuple[BaseSchedulerNode, float]]
    ]:
        total_bytes = 0
        node_counts = []
        node_runtimes = []
        for node in self.scheduler.nodes:
            num_bytes = node.get_read_write_buffers_sizes()
            total_bytes += num_bytes
            node_counts.append((node, num_bytes // 4))
            node_runtimes.append((node, node.get_estimated_runtime()))

        return total_bytes, node_counts, node_runtimes

    # No-op to be patched for unit tests
    save_output_code: Optional[Callable[[str], None]] = None

    def compile_to_module(self) -> ModuleType:
        with dynamo_timed(
            "GraphLowering.compile_to_module",
            phase_name="code_gen",
            log_pt2_compile_event=True,
            dynamo_compile_column_us="inductor_code_gen_cumulative_compile_time_us",
        ):
            return self._compile_to_module()

    def _compile_to_module(self) -> ModuleType:
        from .codecache import PyCodeCache

        code, linemap = (
            self.codegen_with_cpp_wrapper() if self.cpp_wrapper else self.codegen()
        )
        if config.triton.autotune_at_compile_time:
            tuning_code = (
                '"""\n'
                + "Compile-time auto-tuning block: \n"
                + self.wrapper_code.kernel_autotune_defs.getvalue()
                + self.wrapper_code.kernel_autotune_calls.getvalue()
                + '"""\n'
            )
            code = tuning_code + code
        if GraphLowering.save_output_code is not None:
            GraphLowering.save_output_code(code)
        output_code_log.debug("Output code: \n%s", code)

        inductor_meta = autotune_cache.inductor_meta_from_config()
        AutotuneCacheBundler.begin_compile(inductor_meta, code=code)

        try:
            linemap = [(line_no, node.stack_trace) for line_no, node in linemap]  # type: ignore[misc]
            key, path = PyCodeCache.write(code)
            output_code_log.debug("Output code written to: %s", path)
        except Exception:
            trace_structured(
                "inductor_output_code",
                # Just omit the filename, I still want the code though!
                payload_fn=lambda: code,
            )
            raise
        else:
            trace_structured(
                "inductor_output_code",
                lambda: {"filename": path},
                payload_fn=lambda: code,
            )
        with dynamo_timed("PyCodeCache.load_by_key_path", log_pt2_compile_event=True):
            mod = PyCodeCache.load_by_key_path(
                key,
                path,
                linemap=linemap,  # type: ignore[arg-type]
                attrs={**self.constants, **self.torchbind_constants},
            )
        self.cache_key = key
        self.cache_path = path
        self.cache_linemap = linemap  # type: ignore[assignment]

        if config.benchmark_harness and config.profile_bandwidth_output:
            # run the inputs code gen to get the bandwidth info
            mod.benchmark_compiled_module(times=1, repeat=1)
        # Logged twice as per https://github.com/pytorch/pytorch/pull/99038#discussion_r1167826029
        # TODO. Revisit this once the logging API is more mature
        assert mod.__file__ is not None

        log_module_code(mod.__file__)
        log.debug("Output code written to: %s", mod.__file__)
        output_code_log.info("Output code written to: %s", mod.__file__)
        if config.benchmark_kernel:
            print(f"Compiled module path: {mod.__file__}", file=sys.stderr)
        V.debug.output_code(mod.__file__)
        V.debug.copy(os.path.splitext(mod.__file__)[0] + ".debug")
        return mod

    def get_output_names(self) -> list[str]:
        names = []
        shape_counter = itertools.count(0)
        none_counter = itertools.count(0)
        for node in self.graph_outputs:
            if isinstance(node, ir.NoneAsConstantBuffer):
                names.append(f"{self.name}_none{next(none_counter)}")
            elif isinstance(node, ir.ShapeAsConstantBuffer):
                names.append(f"{self.name}_shape{next(shape_counter)}")
            else:
                names.append(node.get_name())
        return names

    def is_unspec_arg(self, name: str) -> bool:
        # dynamo wraps unspec variable as 0d CPU tensor,
        # need to convert to scalar during codegen (triton only)
        return (
            name in self.graph_inputs.keys()
            and self.graph_inputs[name].get_numel() == 1
            and len(self.graph_inputs[name].get_size()) == 0
            and get_device_type(self.graph_inputs[name]) == "cpu"
        ) or name in self.zero_dim_cpu_tensor_list


class SubgraphLowering(GraphLowering):
    """
    Mostly a helper class for the subgraph lowering. The main goal is to call
    init_wrapper_code with the subgraph related arguments.
    """

    def __init__(self, parent: GraphLowering, *args: Any, **kwargs: Any) -> None:
        self.parent = parent
        super().__init__(*args, **kwargs)

    def init_wrapper_code(
        self,
        is_subgraph: bool = False,
        subgraph_name: Optional[str] = None,
        parent_wrapper_code: Optional[PythonWrapperCodegen] = None,
        partition_signatures: Optional[GraphPartitionSignature] = None,
    ) -> None:
        super().init_wrapper_code(
            is_subgraph=True,
            subgraph_name=self.name,
            parent_wrapper_code=self.parent.wrapper_code,
        )<|MERGE_RESOLUTION|>--- conflicted
+++ resolved
@@ -1308,15 +1308,9 @@
         for name, value in self.graph_inputs.items():
             if isinstance(value, TorchBindObject):
                 continue
-<<<<<<< HEAD
-            assert isinstance(value, (TensorBox, sympy.Expr)), (
-                f"Unsupported inductor graph input type: {type(value)}"
-            )
-=======
             assert isinstance(
                 value, (TensorBox, sympy.Expr, torch._inductor.ir.GeneratorState)
             ), f"Unsupported inductor graph input type: {type(value)}"
->>>>>>> 1db3c58f
             if not isinstance(value, TensorBox):
                 continue
             value.realize()
