--- conflicted
+++ resolved
@@ -228,12 +228,8 @@
     {{store_output(("idx_m", "idx_n"), "acc", "mask")}}
 """
     ),
-<<<<<<< HEAD
-    cache_codegen=True,
-    all_inputs_loaded=True,
-=======
     cache_codegen_enabled_for_template=True,
->>>>>>> 676719b2
+    prologue_loads_all_inputs=True,
 )
 
 persistent_tma_mm_template = TritonTemplate(
