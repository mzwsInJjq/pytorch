# mypy: allow-untyped-defs
import logging
from collections.abc import Sequence
from typing import cast

from torch.utils._ordered_set import OrderedSet

from ...._dynamo.utils import counters
from ... import config
from ...codecache import code_hash, get_path
from ...ir import Buffer, ComputedBuffer, CUDATemplateBuffer, Pointwise
from ...scheduler import (
    BaseSchedulerNode,
    BaseScheduling,
    FusedSchedulerNode,
    SchedulerNode,
    WhyNoFuse,
)
from ...utils import get_fused_kernel_name, get_kernel_metadata, sympy_product
from ...virtualized import V
from ..common import BackendFeature, IndentedBuffer


log = logging.getLogger(__name__)


class WhyNoFuseNames(WhyNoFuse):
    def __init__(self, name1: str, name2: str) -> None:
        self.name1 = name1
        self.name2 = name2


class CUDACPPScheduling(BaseScheduling):
    """
    Partial Scheduling implementation for CUDA C++ Kernels.
    This class is intended to be used in combination with TritonScheduling,
    and delegated to by CUDACombinedScheduling.

    It handles fusion decisions and CUDA C++ specific template code generation.
    """

    @classmethod
    def get_backend_features(cls, device) -> OrderedSet[BackendFeature]:
        return OrderedSet()

    def group_fn(self, sizes):
        return tuple(V.graph.sizevars.simplify(sympy_product(s)) for s in sizes)

    @staticmethod
    def is_cuda_cpp_template(node: BaseSchedulerNode) -> bool:
        return isinstance(node, SchedulerNode) and isinstance(
            node.node, CUDATemplateBuffer
        )

    def is_cuda_cpp_fused_template(self, node: BaseSchedulerNode) -> bool:
        return isinstance(node, FusedSchedulerNode) and self.is_cuda_cpp_template(node)

    def can_fuse_vertical(
        self, node1: BaseSchedulerNode, node2: BaseSchedulerNode
    ) -> bool:
        if self.is_cuda_cpp_template(node1) and isinstance(node2, SchedulerNode):
            assert node1.node, "node1.node should not be None"
            assert node2.node, "node2.node should not be None"
            return self._can_fuse_epilogue_impl(
                cast(CUDATemplateBuffer, node1.node),
                [],
                node2,  # type: ignore[arg-type]
            )
        elif self.is_cuda_cpp_fused_template(node1) and isinstance(
            node2, SchedulerNode
        ):
            assert node1.node, "node1.node should not be None"
            assert node2.node, "node2.node should not be None"
            fnode1 = cast(FusedSchedulerNode, node1)
            return self._can_fuse_epilogue_impl(
                fnode1.get_template_node(),  # type: ignore[arg-type]
                self._unwrap_epilogue_nodes(fnode1),
                node2,  # type: ignore[arg-type]
            )

        return False

    def define_kernel(self, src_code: str, node_schedule) -> str:
        wrapper = V.graph.wrapper_code
        if src_code in wrapper.src_to_kernel:
            kernel_name = wrapper.src_to_kernel[src_code]
        else:
            fused_name = (
                get_fused_kernel_name(node_schedule, config.triton.descriptive_names)
                if config.triton.descriptive_names
                else ""
            )
            kernel_name = "_".join(["cuda", fused_name, wrapper.next_kernel_suffix()])
            # use the original src_code as the key
            wrapper.src_to_kernel[src_code] = kernel_name
            src_code = src_code.replace("KERNEL_NAME", kernel_name)

            _, _, kernel_path = get_path(code_hash(src_code), "py")

            compile_wrapper = IndentedBuffer()
            compile_wrapper.writeline("async_compile.cuda(r'''")
            compile_wrapper.splice(src_code, strip=True)
            compile_wrapper.writeline(
                f"''', 'so', aot_compile={str(V.graph.aot_mode)})"
            )

            metadata_comment = f"# kernel path: {kernel_path}"
            origins, detailed_origins = get_kernel_metadata(node_schedule, wrapper)
            metadata_comment += "\n" + origins + "\n" + detailed_origins
            wrapper.define_kernel(
                kernel_name, compile_wrapper.getvalue(), metadata_comment
            )
        return kernel_name

    def codegen_template(
        self,
        template_node: BaseSchedulerNode,
        epilogue_nodes: Sequence[BaseSchedulerNode],
        prologue_nodes: Sequence[BaseSchedulerNode],
    ):
        """
        Codegen a CUDA template, possibly with fused epilogues
        """
        counters["inductor"]["cuda_epilogue_fusion_counter"] += len(epilogue_nodes)
        assert self.is_cuda_cpp_template(template_node), (
            "Template node passed to CUDAScheduler.codegen_template must be a SchedulerNode that wraps a CUDATemplateBuffer"
        )
        template_node = cast(SchedulerNode, template_node)
        _, (_numel, rnumel) = template_node.group
        assert rnumel == 1
        ctb: CUDATemplateBuffer = cast(CUDATemplateBuffer, template_node.node)
        epilogue_ir_nodes: list[Buffer] = [n.node for n in epilogue_nodes]  # type: ignore[misc]
        assert all(isinstance(n, ComputedBuffer) for n in epilogue_ir_nodes), (
            "Epilogue nodes must all be instances of ir.ComputedBuffer"
        )
        kernel, render = ctb.make_kernel_render(ctb, epilogue_nodes=epilogue_nodes)

        with kernel:
            for node in [template_node, *epilogue_nodes]:
                node.mark_run()
            src_code = render()

        with V.set_kernel_handler(kernel):
            node_schedule = [template_node, *epilogue_nodes]
            kernel_name = self.define_kernel(src_code, node_schedule)

        # debug printing values of intermediate tensors
        _, call_args, arg_signatures, _ = kernel.args.python_argdefs()
        debug_printer_manager = V.graph.wrapper_code.debug_printer
        debug_printer_manager.set_printer_args(
            call_args, kernel_name, arg_signatures, kernel
        )
        with debug_printer_manager:
            kernel.call_kernel(kernel_name, ctb)

        V.graph.removed_buffers |= kernel.removed_buffers
        self.free_buffers_in_scheduler()

    @staticmethod
    def _unwrap_epilogue_nodes(
        fused_node: FusedSchedulerNode,
    ) -> list[BaseSchedulerNode]:
        nodes = fused_node.get_nodes()
        template_node = fused_node.get_template_node()
        assert all(n.node is not None for n in nodes), (
            "All epilogue nodes should have an IRNode"
        )
        return cast(
            list[BaseSchedulerNode], [n for n in nodes if n.node is not template_node]
        )

    def _can_fuse_epilogue_impl(
        self,
        cuda_template_buffer: CUDATemplateBuffer,
        existing_epilogue_nodes: list[BaseSchedulerNode],
        node_to_fuse: BaseSchedulerNode,
    ) -> bool:
        """
        Check if the given node can be fused with the epilogue. At the moment, Kernels
        support fusion with Pointwise operations, wrapped in (named) ComputedBuffer nodes.

        Args:
            cuda_template_buffer : A CUDATemplateBuffer object representing the CUDA template and it's result buffer
            existing_epilogue_nodes : List[SchedulerNode]: The list of already fused epilogue nodes.
            node_to_fuse: The SchedulerNode node to be checked if it can be fused with the epilogue.
        Returns:
        - bool: True if the given node can be fused with the epilogue, False otherwise.

        """

        why = WhyNoFuseNames(cuda_template_buffer.get_name(), node_to_fuse.get_name())

        ir_node_to_fuse = node_to_fuse.node
        # for typing
        assert ir_node_to_fuse

        assert isinstance(cuda_template_buffer, CUDATemplateBuffer)
        if not isinstance(ir_node_to_fuse, ComputedBuffer):
            return False
        if not isinstance(ir_node_to_fuse.data, Pointwise):
            return False
        # We can fuse a Pointwise op that depends on the last fused epilogue node
        # if any. If there is no epilogue node yet, it needs to depend on the template
        # node
        node_name = ir_node_to_fuse.get_computed_buffer_name()  # type: ignore[attr-defined]
        if node_name is None:
            return False

        assert (
            len(existing_epilogue_nodes)
            or cuda_template_buffer.get_name() in ir_node_to_fuse.get_read_names()
        ), "First epilogue node must read from cuda template buffer"

        # dtype can differ, and strides can differ as long as they are broadcastable
        if ir_node_to_fuse.get_size() != cuda_template_buffer.get_size():
            why(
                f"{cuda_template_buffer.get_name()}'s size: {cuda_template_buffer.get_size()} \
differs from {node_name}'s size: {ir_node_to_fuse.get_size()}"
            )
<<<<<<< HEAD
            if last_epilogue_name not in additional_ir_node.get_read_names():
                return False

        if additional_ir_node.layout != cuda_template_buffer.layout:
=======
            return False
        elif node_to_fuse.has_aliasing_or_mutation():
            why(f"{node_name} has aliasing or mutation")
            return False
        elif node_to_fuse.is_reduction():
            why(f"{node_name} is a reduction which is not yet supported by EVT")
            return False
        elif not config.epilogue_fusion:
            why("epilogue fusion is not enabled")
>>>>>>> 68e2c886
            return False

        try:
            from torch._inductor.codegen.cuda.cutlass_python_evt import (
                CutlassEVTCodegen,
            )

            CutlassEVTCodegen.ir_to_evt_python_code(
                cuda_template_buffer.get_name(),
                existing_epilogue_nodes + [node_to_fuse],
            )

        except NotImplementedError as e:
            not_implemented_op = str(e)
            if not_implemented_op.startswith("_op_"):
                not_implemented_op = not_implemented_op[4:]
                why(
                    f"Cannot fuse epilogue node {node_to_fuse} into {cuda_template_buffer.name}, \
likely due to unsupported operation: {not_implemented_op}"  # noqa: G004, B950
                )
                return False
            else:  # Likely due to unsupported dtype.
                why(
                    f"Cannot fuse epilogue node {node_to_fuse} into {cuda_template_buffer.name}. \
Reason: {not_implemented_op}"  # noqa: G004, B950
                )
                return False

        return True<|MERGE_RESOLUTION|>--- conflicted
+++ resolved
@@ -217,12 +217,6 @@
                 f"{cuda_template_buffer.get_name()}'s size: {cuda_template_buffer.get_size()} \
 differs from {node_name}'s size: {ir_node_to_fuse.get_size()}"
             )
-<<<<<<< HEAD
-            if last_epilogue_name not in additional_ir_node.get_read_names():
-                return False
-
-        if additional_ir_node.layout != cuda_template_buffer.layout:
-=======
             return False
         elif node_to_fuse.has_aliasing_or_mutation():
             why(f"{node_name} has aliasing or mutation")
@@ -232,7 +226,6 @@
             return False
         elif not config.epilogue_fusion:
             why("epilogue fusion is not enabled")
->>>>>>> 68e2c886
             return False
 
         try:
