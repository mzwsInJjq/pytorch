# mypy: allow-untyped-defs
import hashlib
import logging
from collections.abc import Sequence
from typing import cast

<<<<<<< HEAD
from torch._inductor.utils import Placeholder
=======
from torch._inductor.codegen.cuda.cutlass_python_evt import (
    CutlassEVTCodegen,
    MockCutlassHandler,
)
>>>>>>> 5d77d07f
from torch.utils._ordered_set import OrderedSet

from ...._dynamo.utils import counters
from ... import config
from ...codecache import code_hash, get_path
from ...ir import Buffer, ComputedBuffer, CUDATemplateBuffer, Pointwise
from ...scheduler import (
    BaseSchedulerNode,
    BaseScheduling,
    FusedSchedulerNode,
    SchedulerNode,
    WhyNoFuse,
)
from ...utils import get_kernel_metadata, sympy_product
from ...virtualized import V
from ..common import BackendFeature, IndentedBuffer


log = logging.getLogger(__name__)


class WhyNoFuseNames(WhyNoFuse):
    def __init__(self, name1: str, name2: str) -> None:
        self.name1 = name1
        self.name2 = name2


class CUDACPPScheduling(BaseScheduling):
    """
    Partial Scheduling implementation for CUDA C++ Kernels.
    This class is intended to be used in combination with TritonScheduling,
    and delegated to by CUDACombinedScheduling.

    It handles fusion decisions and CUDA C++ specific template code generation.
    """

    @classmethod
    def get_backend_features(cls, device) -> OrderedSet[BackendFeature]:
        return OrderedSet()

    def group_fn(self, sizes):
        return tuple(V.graph.sizevars.simplify(sympy_product(s)) for s in sizes)

    @staticmethod
    def is_cuda_cpp_template(node: BaseSchedulerNode) -> bool:
        return isinstance(node, SchedulerNode) and isinstance(
            node.node, CUDATemplateBuffer
        )

    def is_cuda_cpp_fused_template(self, node: BaseSchedulerNode) -> bool:
        return isinstance(node, FusedSchedulerNode) and self.is_cuda_cpp_template(node)

    def can_fuse_vertical(
        self, node1: BaseSchedulerNode, node2: BaseSchedulerNode
    ) -> bool:
        if self.is_cuda_cpp_template(node1) and isinstance(node2, SchedulerNode):
            assert node1.node, "node1.node should not be None"
            assert node2.node, "node2.node should not be None"
            return self._can_fuse_epilogue_impl(
                cast(CUDATemplateBuffer, node1.node),
                [],
                node2,  # type: ignore[arg-type]
            )
        elif self.is_cuda_cpp_fused_template(node1) and isinstance(
            node2, SchedulerNode
        ):
            assert node1.node, "node1.node should not be None"
            assert node2.node, "node2.node should not be None"
            fnode1 = cast(FusedSchedulerNode, node1)
            return self._can_fuse_epilogue_impl(
                fnode1.get_template_node(),  # type: ignore[arg-type]
                self._unwrap_epilogue_nodes(fnode1),
                node2,  # type: ignore[arg-type]
            )

        return False

    def define_kernel(self, src_code: str, node_schedule) -> str:
        wrapper = V.graph.wrapper_code
        if src_code in wrapper.src_to_kernel:
            kernel_name = wrapper.src_to_kernel[src_code]
        else:
            # use the original src_code as the key
            kernel_hash = hashlib.sha256(src_code.encode("utf-8")).hexdigest()[:8]
            kernel_name = f"cutlass_{kernel_hash}"
            wrapper.src_to_kernel[src_code] = kernel_name
            src_code = src_code.replace(str(Placeholder.KERNEL_NAME), kernel_name)

            _, _, kernel_path = get_path(code_hash(src_code), "py")

            compile_wrapper = IndentedBuffer()
            compile_wrapper.writeline("async_compile.cuda(r'''")
            compile_wrapper.splice(src_code, strip=True)
            compile_wrapper.writeline(
                f"''', 'so', aot_compile={str(V.graph.aot_mode)})"
            )

            metadata_comment = f"# kernel path: {kernel_path}"
            origins, detailed_origins = get_kernel_metadata(node_schedule, wrapper)
            metadata_comment += "\n" + origins + "\n" + detailed_origins
            wrapper.define_kernel(
                kernel_name, compile_wrapper.getvalue(), metadata_comment
            )
        return kernel_name

    def codegen_template(
        self,
        template_node: BaseSchedulerNode,
        epilogue_nodes: Sequence[BaseSchedulerNode],
        prologue_nodes: Sequence[BaseSchedulerNode],
    ):
        """
        Codegen a CUDA template, possibly with fused epilogues
        """
        counters["inductor"]["cuda_epilogue_fusion_counter"] += len(epilogue_nodes)
        assert self.is_cuda_cpp_template(template_node), (
            "Template node passed to CUDAScheduler.codegen_template must be a SchedulerNode that wraps a CUDATemplateBuffer"
        )
        template_node = cast(SchedulerNode, template_node)
        _, (_numel, rnumel) = template_node.group
        assert rnumel == 1
        ctb: CUDATemplateBuffer = cast(CUDATemplateBuffer, template_node.node)
        epilogue_ir_nodes: list[Buffer] = [n.node for n in epilogue_nodes]  # type: ignore[misc]
        assert all(isinstance(n, ComputedBuffer) for n in epilogue_ir_nodes), (
            "Epilogue nodes must all be instances of ir.ComputedBuffer"
        )
        kernel, render = ctb.make_kernel_render(ctb, epilogue_nodes=epilogue_nodes)

        with kernel:
            for node in [template_node, *epilogue_nodes]:
                node.mark_run()

            # typically there is a codegen pass which runs after mark_run
            # for this kernel we've already generated the C++ code, but we still
            # need to let the kernel know about loads/stores that occur in the fused
            # kernel for memory planning to properly optimize allocations
            ctb.emulate_store_fn()
            for node in epilogue_ir_nodes:
                with V.set_ops_handler(MockCutlassHandler(V.get_ops_handler())):
                    assert isinstance(
                        node, ComputedBuffer
                    )  # Not sure why we need to do this again
                    node.get_store_function()(CutlassEVTCodegen.get_index_vars(node))
            src_code = render()

        with V.set_kernel_handler(kernel):
            node_schedule = [template_node, *epilogue_nodes]
            kernel_name = self.define_kernel(src_code, node_schedule)

        # debug printing values of intermediate tensors
        _, call_args, arg_signatures, _ = kernel.args.python_argdefs()
        debug_printer_manager = V.graph.wrapper_code.debug_printer
        debug_printer_manager.set_printer_args(
            call_args, kernel_name, arg_signatures, kernel
        )
        with debug_printer_manager:
            kernel.call_kernel(kernel_name, ctb)

        V.graph.removed_buffers |= kernel.removed_buffers
        self.free_buffers_in_scheduler()

    @staticmethod
    def _unwrap_epilogue_nodes(
        fused_node: FusedSchedulerNode,
    ) -> list[BaseSchedulerNode]:
        nodes = fused_node.get_nodes()
        template_node = fused_node.get_template_node()
        assert all(n.node is not None for n in nodes), (
            "All epilogue nodes should have an IRNode"
        )
        return cast(
            list[BaseSchedulerNode], [n for n in nodes if n.node is not template_node]
        )

    def _can_fuse_epilogue_impl(
        self,
        cuda_template_buffer: CUDATemplateBuffer,
        existing_epilogue_nodes: list[BaseSchedulerNode],
        node_to_fuse: BaseSchedulerNode,
    ) -> bool:
        """
        Check if the given node can be fused with the epilogue. At the moment, Kernels
        support fusion with Pointwise operations, wrapped in (named) ComputedBuffer nodes.

        Args:
            cuda_template_buffer : A CUDATemplateBuffer object representing the CUDA template and it's result buffer
            existing_epilogue_nodes : List[SchedulerNode]: The list of already fused epilogue nodes.
            node_to_fuse: The SchedulerNode node to be checked if it can be fused with the epilogue.
        Returns:
        - bool: True if the given node can be fused with the epilogue, False otherwise.

        """

        why = WhyNoFuseNames(cuda_template_buffer.get_name(), node_to_fuse.get_name())

        ir_node_to_fuse = node_to_fuse.node
        # for typing
        assert ir_node_to_fuse

        assert isinstance(cuda_template_buffer, CUDATemplateBuffer)
        if not isinstance(ir_node_to_fuse, ComputedBuffer):
            return False
        if not isinstance(ir_node_to_fuse.data, Pointwise):
            return False
        # We can fuse a Pointwise op that depends on the last fused epilogue node
        # if any. If there is no epilogue node yet, it needs to depend on the template
        # node
        node_name = ir_node_to_fuse.get_computed_buffer_name()  # type: ignore[attr-defined]
        if node_name is None:
            return False

        assert (
            len(existing_epilogue_nodes)
            or cuda_template_buffer.get_name() in ir_node_to_fuse.get_read_names()
        ), "First epilogue node must read from cuda template buffer"

        # dtype can differ, and strides can differ as long as they are broadcastable
        if ir_node_to_fuse.get_size() != cuda_template_buffer.get_size():
            why(
                f"{cuda_template_buffer.get_name()}'s size: {cuda_template_buffer.get_size()} \
differs from {node_name}'s size: {ir_node_to_fuse.get_size()}"
            )
            return False
        elif node_to_fuse.has_aliasing_or_mutation():
            why(f"{node_name} has aliasing or mutation")
            return False
        elif node_to_fuse.is_reduction():
            why(f"{node_name} is a reduction which is not yet supported by EVT")
            return False
        elif (
            not config.cuda.cutlass_epilogue_fusion_enabled
            or not config.epilogue_fusion
        ):
            why("cutlass epilogue fusion is not enabled")
            return False

        try:
            from torch._inductor.codegen.cuda.cutlass_python_evt import (
                CutlassEVTCodegen,
            )

            CutlassEVTCodegen.ir_to_evt_python_code(
                cuda_template_buffer.get_name(),
                existing_epilogue_nodes + [node_to_fuse],
            )

        except NotImplementedError as e:
            not_implemented_op = str(e)
            if not_implemented_op.startswith("_op_"):
                not_implemented_op = not_implemented_op[4:]
                why(
                    f"Cannot fuse epilogue node {node_to_fuse} into {cuda_template_buffer.name}, \
likely due to unsupported operation: {not_implemented_op}"  # noqa: G004, B950
                )
                return False
            else:  # Likely due to unsupported dtype.
                why(
                    f"Cannot fuse epilogue node {node_to_fuse} into {cuda_template_buffer.name}. \
Reason: {not_implemented_op}"  # noqa: G004, B950
                )
                return False

        return True<|MERGE_RESOLUTION|>--- conflicted
+++ resolved
@@ -4,14 +4,11 @@
 from collections.abc import Sequence
 from typing import cast
 
-<<<<<<< HEAD
-from torch._inductor.utils import Placeholder
-=======
 from torch._inductor.codegen.cuda.cutlass_python_evt import (
     CutlassEVTCodegen,
     MockCutlassHandler,
 )
->>>>>>> 5d77d07f
+from torch._inductor.utils import Placeholder
 from torch.utils._ordered_set import OrderedSet
 
 from ...._dynamo.utils import counters
