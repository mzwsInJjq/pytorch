--- conflicted
+++ resolved
@@ -270,7 +270,6 @@
                 self.named_nodes[name] = node
                 self.args.output_buffers[node.get_name()] = name
 
-<<<<<<< HEAD
         for epilogue_output in epilogue_outputs:
             if epilogue_output is not None:
                 self.named_nodes[epilogue_output.get_name()] = epilogue_output
@@ -278,10 +277,7 @@
                     epilogue_output.get_name()
                 )
 
-        arg_defs, *_ = self.args.cpp_argdefs()
-=======
         arg_defs, *_ = self.args.cpp_argdefs(dtype_to_cpp_type)
->>>>>>> 13966d0b
 
         self.init_layout_args()
         size_args = [
