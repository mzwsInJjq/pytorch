# mypy: allow-untyped-defs
import copy
import itertools
import logging
import types
from collections.abc import Sequence
from typing import Optional

import torch
import torch.nn as nn
from torch._dynamo.utils import counters, detect_fake_mode
from torch._logging import trace_structured
from torch.fx.experimental.optimization import (
    matches_module_pattern,
    replace_node_module,
)
from torch.fx.passes.graph_transform_observer import GraphTransformObserver
from torch.fx.passes.shape_prop import ShapeProp
from torch.nn import functional as F
from torch.nn.utils.fusion import fuse_conv_bn_eval, fuse_conv_bn_weights

from .. import config
from ..fx_utils import matches_module_function_pattern
from ..pattern_matcher import (
    init_once_fakemode,
    PatternMatcherPass,
    stable_topological_sort,
)
from ..utils import is_cpu_device, pass_execution_and_save
from .group_batch_fusion import group_batch_fusion_passes, PRE_GRAD_FUSIONS
from .misc_patterns import numpy_compat_normalization
from .split_cat import PRE_GRAD_PATTERNS


log = logging.getLogger(__name__)

efficient_conv_bn_eval_pass = PatternMatcherPass(
    pass_name="efficient_conv_bn_eval_pass"
)

fuse_split_linear_add_pass = PatternMatcherPass(
    pass_name="fuse_split_linear_add_pass",
)
fuse_chunk_squeeze_cat_pass = PatternMatcherPass(
    pass_name="fuse_chunk_squeeze_cat_pass",
)
remove_reshape_pass = PatternMatcherPass(
    pass_name="remove_reshape_pass",
)

# based on predispatch aten IR
normalization_pass_aten = PatternMatcherPass()
merge_splits_pass_aten = PatternMatcherPass()
split_cat_pass_aten = PatternMatcherPass()
unbind_stack_pass_aten = PatternMatcherPass()
merge_getitem_cat_pass_aten = PatternMatcherPass()
merge_stack_tahn_unbind_pass_aten = PatternMatcherPass()
mutate_cat_pass_aten = PatternMatcherPass()
remove_split_with_size_one_pass_aten = PatternMatcherPass()


def save_inductor_dict(pass_to_compare=None):
    if not pass_to_compare:
        pass_to_compare = list(config.pre_grad_fusion_options.keys()) + list(
            config.post_grad_fusion_options.keys()
        )
    return {p: dict(counters["inductor"]).get(p, 0) for p in pass_to_compare}


def is_same_dict(inductor_dict, optimus_dict):
    for pass_name, count in optimus_dict.items():
        if count != dict(inductor_dict).get(pass_name, 0):
            return False
    return True


def shape_prop(mod) -> None:
    return None


def normalize_node_kwargs_pass(graph):
    return None


def fuse_parallel_linear_pass(graph):
    return None


def remove_split_ops(graph, shape_prop):
    return None


def remove_split_ops_pass(graph):
    remove_split_ops(graph.owning_module, shape_prop)


def fuse_chunk_reshape_unsqueeze_concat_pass(graph):
    return None


def fuse_chunk_reshape_concat_pass(graph):
    return None


def remove_noop_pass(graph):
    return None


def stack_to_unsqueeze_pass(graph):
    return None


def merge_concats_pass(graph):
    return None


def relu_nan_to_num(graph):
    return None


def fuse_split_getitem_squeeze_cat(graph):
    return None


@init_once_fakemode
def lazy_init():
    from . import efficient_conv_bn_eval, split_cat  # noqa: F401

    if config.is_fbcode():
        from . import fb  # type: ignore[attr-defined]  # noqa: F401


def _get_pass_name_func(p):
    if isinstance(p, PatternMatcherPass):
        pass_name = p.pass_name
        pass_func = p.apply
    elif isinstance(p, types.FunctionType):
        pass_name = p.__name__
        pass_func = p
    else:
        pass_name = None
        pass_func = None

    return pass_name, pass_func


def _run_pre_dispatch_passes(
    gm: torch.fx.GraphModule,
    example_inputs: Sequence[object] = (),
    add_passes: Optional[str] = None,
    remove_passes: Optional[str] = None,
) -> None:
    # order matters
    default_pass_list = [
        # normalize passes, must be called as the first passes
        normalization_pass_aten,
        normalize_node_kwargs_pass,
        remove_noop_pass,
        relu_nan_to_num,
        fuse_chunk_reshape_concat_pass,
        group_batch_fusion_passes,
        normalize_node_kwargs_pass,
        fuse_chunk_squeeze_cat_pass,
        merge_concats_pass,
        fuse_split_linear_add_pass,
        remove_reshape_pass,
        fuse_parallel_linear_pass,
        remove_split_ops_pass,
        stack_to_unsqueeze_pass,  # run before fuse_chunk_reshape_unsqueeze_concat_pass
        fuse_chunk_reshape_unsqueeze_concat_pass,
    ]

    full_pass_list = default_pass_list + [
        fuse_split_getitem_squeeze_cat,
    ]

    log.info(
        f"pre_grad_passes: add_passes: {add_passes}, remove_pass: {remove_passes}"  # noqa: G004
    )
    add_passes_list = []
    remove_passes_list = []
    if add_passes:
        add_passes_list = add_passes.split(",")
    if remove_passes:
        remove_passes_list = remove_passes.split(",")

    shape_prop = lambda mod: ShapeProp(  # noqa: E731
        gm=mod,
        # pyre-fixme[16]: Module `torch._dynamo.utils` has no attribute `detect_fake_mode`
        fake_mode=detect_fake_mode(example_inputs),
    ).propagate(*tuple(example_inputs))

    for p in default_pass_list:
        pass_name, pass_func = _get_pass_name_func(p)
        # should not happen
        if pass_name is None or pass_func is None:
            continue
        if pass_name in remove_passes_list:
            continue
        pass_execution_and_save(
            pass_func,
            gm,
            example_inputs,
            f"[Pre grad(predispatch IR)] Apply {pass_name} pass",
        )

    for p in full_pass_list:
        pass_name, pass_func = _get_pass_name_func(p)
        if pass_name is None or pass_func is None:
            continue
        if pass_name in add_passes_list:
            pass_execution_and_save(
                pass_func,
                gm,
                example_inputs,
                f"[Pre grad(predispatch IR)] Apply {pass_name} pass",
            )

    # Remove noops at the end, which may be generated other passes.
    pass_execution_and_save(
        remove_noop_pass,
        gm,
        example_inputs,
        "[Pre grad(predispatch IR)]Apply remove_noop pass",
    )
    shape_prop(gm)


def pre_grad_passes(
    gm: torch.fx.GraphModule,
    example_inputs: Sequence[object] = (),
    add_passes: Optional[str] = None,
    remove_passes: Optional[str] = None,
) -> torch.fx.GraphModule:
    """
    Apply passes on the input FX graph using Torch IR.

    WARNING:
    The IR before grad is not functional or normalized, so it is harder
    to write passes on this IR.  Passes must be safe with respect to
    aliasing and mutation and need to handle all possible arg schemas.

    Consider adding a new pass to post_grad.py or joint_graph.py which
    are after functionalization and normalization.
    """
    if config.pattern_matcher:
        lazy_init()
        if hasattr(
            config, "fx_passes_numeric_check"
        ) and config.fx_passes_numeric_check.get("pre_grad", False):
            gm_before_fx_passes = gm.__copy__()
        # explicitly run with predispatch atenIR based passes
        if config.is_predispatch:
            _run_pre_dispatch_passes(gm, example_inputs, add_passes, remove_passes)
        else:
            # We only log the graph with changes to avoid the excessive compilation time
            # https://fb.workplace.com/groups/257735836456307/permalink/633533465543207/
            if example_inputs is not None:
                gm = fuse_fx(gm, example_inputs)
            numpy_compat_normalization(gm.graph)
            trace_structured(
                "artifact",
                metadata_fn=lambda: {
                    "name": "before_recompile_pre_grad",
                    "encoding": "string",
                },
                payload_fn=lambda: gm.print_readable(
                    print_output=False, include_stride=True, include_device=True
                ),
            )
            # We should always do the normalization_pass first
            if "normalization_pass" in config.pre_grad_fusion_options:
                pattern_matcher_pass = PRE_GRAD_PATTERNS["normalization_pass"]
                pattern_matcher_pass.apply(gm.graph)  # type: ignore[arg-type]
            group_batch_fusion_passes(gm.graph, pre_grad=True)
            for pass_name in config.pre_grad_fusion_options:
                # skip all patterns for group batch fusions
                if pass_name in PRE_GRAD_FUSIONS or pass_name == "normalization_pass":
                    continue
                pattern_matcher_pass = PRE_GRAD_PATTERNS[pass_name]
                inductor_before_change = save_inductor_dict(
                    [pattern_matcher_pass.pass_name]
                )
                # we support run same pattern multiple times, the default is to run only once
                counter = config.pre_grad_fusion_options[pass_name].get("counter", 1)
                for _ in range(counter):
                    pattern_matcher_pass.apply(gm.graph)  # type: ignore[arg-type]
                if not is_same_dict(counters["inductor"], inductor_before_change):
<<<<<<< HEAD
                    trace_structured(
                        "artifact",
                        metadata_fn=lambda: {
                            "name": f"{pattern_matcher_pass.pass_name}_pre_grad",
                            "encoding": "string",
                        },
                        payload_fn=lambda: gm.print_readable(
                            print_output=False, include_stride=True, include_device=True
                        ),
=======
                    optimus_scuba_log[f"{pattern_matcher_pass.pass_name}_pre_grad"] = (
                        upload_graph(gm.graph)
>>>>>>> e3087f6d
                    )
            # TODO: move efficient_conv_bn_eval_pass to the fusions dict too.
            efficient_conv_bn_eval_pass.apply(gm.graph)  # type: ignore[arg-type]

    if config.pre_grad_custom_pass is not None:
        with GraphTransformObserver(gm, "pre_grad_custom_pass"):
            config.pre_grad_custom_pass(gm.graph)
    stable_topological_sort(gm.graph)

    from .quantization import quant_lift_up

    quant_lift_up(gm)

    gm.graph.lint()
    gm.recompile()
    trace_structured(
        "artifact",
        metadata_fn=lambda: {
            "name": "after_recompile_pre_grad",
            "encoding": "string",
        },
        payload_fn=lambda: gm.print_readable(
            print_output=False, include_stride=True, include_device=True
        ),
    )

    if (
        config.pattern_matcher
        and hasattr(config, "fx_passes_numeric_check")
        and config.fx_passes_numeric_check.get("pre_grad", False)
        and example_inputs is not None
    ):
        from .numeric_utils import numeric_check_if_enabled

        gm_after_fx_passes = gm.__copy__()
        numeric_check_if_enabled(
            gm_before_fx_passes,  # type: ignore[possibly-undefined]
            gm_after_fx_passes,
            example_inputs,
            config.fx_passes_numeric_check.get("num_iterations", 1),
            config.fx_passes_numeric_check.get("precision", 1e-4),
        )

    return gm


def fuse_fx(gm: torch.fx.GraphModule, example_inputs) -> torch.fx.GraphModule:
    is_cpu = is_cpu_device(example_inputs)
    # pyre-fixme[16]: Module `torch._dynamo.utils` has no attribute `detect_fake_mode`
    fake_mode = detect_fake_mode(example_inputs)

    gm = sink_cat_after_pointwise(gm)
    if config.permute_fusion and not is_cpu:
        # For linear permute fusion, we need to check input info to identify
        # and perform proper permutation/transpose
        ShapeProp(gm, fake_mode=fake_mode).propagate(*example_inputs)
        with GraphTransformObserver(gm, "linear_permute_fusion"):
            gm = linear_permute_fusion(gm)
        with GraphTransformObserver(gm, "permute_linear_fusion"):
            gm = permute_linear_fusion(gm)
        with GraphTransformObserver(gm, "permute_matmul_fusion"):
            gm = permute_matmul_fusion(gm)

    # make sure the autograd is disabled.
    if torch.is_grad_enabled() or not is_cpu:
        return gm
    if config.freezing:
        with GraphTransformObserver(gm, "remove_identity"):
            gm = remove_identity(gm)
        with GraphTransformObserver(gm, "fuse_conv_bn"):
            gm = fuse_conv_bn(gm)
    return gm


def fetch_attr(target: str, mod):
    target_atoms = target.split(".")
    attr_itr = mod
    for i, atom in enumerate(target_atoms):
        if not hasattr(attr_itr, atom):
            raise RuntimeError(
                f"Node referenced nonexistant target {'.'.join(target_atoms[:i])}"
            )
        attr_itr = getattr(attr_itr, atom)
    return attr_itr


def remove_identity(gm: torch.fx.GraphModule) -> torch.fx.GraphModule:
    """
    Removes all identity layers from the module.
    """

    class IdentityRemover(torch.fx.Transformer):
        def call_module(self, target, args, kwargs):
            if isinstance(self.submodules[target], nn.Identity):
                assert len(args) == 1
                return args[0]
            else:
                return super().call_module(target, args, kwargs)

    return IdentityRemover(gm).transform()


def fuse_conv_bn(gm: torch.fx.GraphModule, inplace=False) -> torch.fx.GraphModule:
    """
    Fuses Convolution/BN layers for inference purposes.
    """
    modules_patterns = [
        (torch.nn.Conv1d, torch.nn.BatchNorm1d),
        (torch.nn.Conv2d, torch.nn.BatchNorm2d),
        (torch.nn.Conv3d, torch.nn.BatchNorm3d),
    ]
    module_function_patterns = [
        (torch.nn.Conv1d, F.batch_norm),
        (torch.nn.Conv2d, F.batch_norm),
        (torch.nn.Conv3d, F.batch_norm),
    ]
    modules = dict(gm.named_modules())

    class ConvBNFusion:
        def __init__(
            self,
            bn_node,
            conv_module,
            bn_module=None,  # For BN Module
            bn_running_mean=None,  # For Functional BN
            bn_running_var=None,
            bn_eps=None,
            bn_weight=None,
            bn_bias=None,
        ) -> None:
            self.bn_nodes = [
                bn_node,
            ]
            self.conv_module = conv_module
            self.bn_module = bn_module
            self.bn_running_mean = bn_running_mean
            self.bn_running_var = bn_running_var
            self.bn_eps = bn_eps
            self.bn_weight = bn_weight
            self.bn_bias = bn_bias
            self.fusion_enabled = True

        def add_bn_node(self, bn_node):
            self.bn_nodes.append(bn_node)

        def disable_fusion(self):
            self.fusion_enabled = False

        def is_fusion_enabled(self):
            return self.fusion_enabled

    conv_bn_to_fuse: dict[int, ConvBNFusion] = {}
    for pattern in modules_patterns:
        conv_bn_to_fuse.clear()
        for node in gm.graph.nodes:
            if matches_module_pattern(pattern, node, modules):
                if len(node.args[0].users) > 1:  # Output of conv is used by other nodes
                    continue
                conv = modules[node.args[0].target]
                bn = modules[node.target]
                eval_mode = all(not n.training for n in [conv, bn])
                if not eval_mode:
                    continue
                if not bn.track_running_stats:
                    continue

                # Do hash based on the module name of conv
                hash_id = hash(node.args[0].target)
                if hash_id not in conv_bn_to_fuse:
                    conv_bn_to_fuse[hash_id] = ConvBNFusion(node, conv, bn)
                else:
                    if bn == conv_bn_to_fuse[hash_id].bn_module:
                        # Do fusion if same bn module
                        conv_bn_to_fuse[hash_id].add_bn_node(node)
                    else:
                        # Disable the conv bn folding if conv shared by different bn
                        conv_bn_to_fuse[hash_id].disable_fusion()

        for conv_bn_fusion in conv_bn_to_fuse.values():
            if conv_bn_fusion.is_fusion_enabled():
                bn_nodes = conv_bn_fusion.bn_nodes
                conv = conv_bn_fusion.conv_module
                bn = conv_bn_fusion.bn_module

                fused_conv = fuse_conv_bn_eval(conv, bn)
                for bn_node in bn_nodes:
                    replace_node_module(bn_node.args[0], modules, fused_conv)
                    bn_node.replace_all_uses_with(bn_node.args[0])
                    gm.graph.erase_node(bn_node)

    gm.graph.lint()
    for pattern in module_function_patterns:
        conv_bn_to_fuse.clear()
        for node in gm.graph.nodes:
            if matches_module_function_pattern(pattern, node, modules):
                # TODO: support kwargs.
                if len(node.args) != 8:
                    continue
                conv = modules[node.args[0].target]
                bn_training = node.args[5]
                bn_eps = node.args[7]
                if conv.training or bn_training:
                    continue
                if type(bn_eps) is not float:
                    continue

                def _used_by_same_conv_module(users):
                    conv_module_name = users[0].args[0].target
                    return all(
                        conv_module_name == user.args[0].target for user in users
                    )

                bn_args_is_constant = all(
                    n.op == "get_attr"
                    and (len(n.users) == 1 or _used_by_same_conv_module(list(n.users)))
                    for n in node.args[1:5]
                )
                if not bn_args_is_constant:
                    continue
                bn_running_mean = fetch_attr(node.args[1].target, gm)
                bn_running_var = fetch_attr(node.args[2].target, gm)
                bn_weight = fetch_attr(node.args[3].target, gm)
                bn_bias = fetch_attr(node.args[4].target, gm)
                if bn_running_mean is None or bn_running_var is None:
                    continue

                # Do hash based on the module name of conv
                hash_id = hash(node.args[0].target)
                if hash_id not in conv_bn_to_fuse:
                    conv_bn_to_fuse[hash_id] = ConvBNFusion(
                        node,
                        conv,
                        bn_running_mean=bn_running_mean,
                        bn_running_var=bn_running_var,
                        bn_eps=bn_eps,
                        bn_weight=bn_weight,
                        bn_bias=bn_bias,
                    )
                else:
                    if (
                        hash(bn_running_mean)
                        == hash(conv_bn_to_fuse[hash_id].bn_running_mean)
                        and hash(bn_running_var)
                        == hash(conv_bn_to_fuse[hash_id].bn_running_var)
                        and torch.allclose(
                            torch.tensor(bn_eps),
                            torch.tensor(conv_bn_to_fuse[hash_id].bn_eps),
                        )
                        and hash(bn_weight) == hash(conv_bn_to_fuse[hash_id].bn_weight)
                        and hash(bn_bias) == hash(conv_bn_to_fuse[hash_id].bn_bias)
                    ):
                        # Do fusion if same functional bn
                        conv_bn_to_fuse[hash_id].add_bn_node(node)
                    else:
                        # Disable the conv bn folding if conv shared by different bn
                        conv_bn_to_fuse[hash_id].disable_fusion()

        for conv_bn_fusion in conv_bn_to_fuse.values():
            if conv_bn_fusion.is_fusion_enabled():
                bn_nodes = conv_bn_fusion.bn_nodes
                conv = conv_bn_fusion.conv_module
                bn_running_mean = conv_bn_fusion.bn_running_mean
                bn_running_var = conv_bn_fusion.bn_running_var
                bn_eps = conv_bn_fusion.bn_eps
                bn_weight = conv_bn_fusion.bn_weight
                bn_bias = conv_bn_fusion.bn_bias

                fused_conv = copy.deepcopy(conv)
                fused_conv.weight, fused_conv.bias = fuse_conv_bn_weights(
                    fused_conv.weight,
                    fused_conv.bias,
                    bn_running_mean,
                    bn_running_var,
                    bn_eps,
                    bn_weight,
                    bn_bias,
                )
                for bn_node in bn_nodes:
                    replace_node_module(bn_node.args[0], modules, fused_conv)
                    bn_node.replace_all_uses_with(bn_node.args[0])
                    gm.graph.erase_node(bn_node)
    gm.graph.lint()
    gm.recompile()

    return gm


class NormalizedLinearNode:
    def __init__(self, node: torch.fx.Node) -> None:
        assert node.op == "call_function"
        assert node.target in [torch.nn.functional.linear]
        self.node: torch.fx.Node = node

    def get_input(self) -> torch.fx.Node:
        if len(self.node.args) > 0:
            return self.node.args[0]  # type: ignore[return-value]
        else:
            return self.node.kwargs["input"]  # type: ignore[return-value]

    def get_weight(self) -> torch.fx.Node:
        if len(self.node.args) > 1:
            return self.node.args[1]  # type: ignore[return-value]
        else:
            return self.node.kwargs["weight"]  # type: ignore[return-value]

    def get_bias(self) -> torch.fx.Node:
        if len(self.node.args) > 2:
            return self.node.args[2]  # type: ignore[return-value]
        else:
            return self.node.kwargs["bias"] if "bias" in self.node.kwargs else None  # type: ignore[return-value]


class NormalizedMatmulNode:
    def __init__(self, node: torch.fx.Node) -> None:
        assert node.op == "call_function"
        assert node.target in [torch.bmm, torch.matmul]
        self.node: torch.fx.Node = node

    def get_input(self) -> torch.fx.Node:
        if len(self.node.args) > 0:
            return self.node.args[0]  # type: ignore[return-value]
        else:
            return self.node.kwargs["input"]  # type: ignore[return-value]

    def get_other(self) -> torch.fx.Node:
        if len(self.node.args) > 1:
            return self.node.args[1]  # type: ignore[return-value]
        else:
            return self.node.kwargs["other"]  # type: ignore[return-value]


def check_permute(node: torch.fx.Node) -> bool:
    ranks = len(node.meta["tensor_meta"].shape)
    if len(node.args) > 3:
        permutation = [node.args[i] % ranks for i in range(1, ranks + 1)]  # type: ignore[operator]
    elif (
        "permutation" in node.kwargs
        and node.kwargs["permutation"] is not None
        and len(node.kwargs["permutation"]) > 2  # type: ignore[arg-type]
    ):
        permutation = [i % ranks for i in node.kwargs["permutation"]]  # type: ignore[operator, union-attr]
    else:
        return False
    allowed_permutation = list(range(ranks))
    allowed_permutation[-1] = ranks - 2
    allowed_permutation[-2] = ranks - 1
    return permutation == allowed_permutation


def sink_cat_after_pointwise(module: torch.fx.GraphModule) -> torch.fx.GraphModule:
    def one_user(node):
        users = list(node.users)
        return users[0] if len(users) == 1 else None

    def is_view(node):
        return node.op == "call_method" and node.target == "view"

    def is_pointwise_unary(node):
        ops = "call_function", "call_method"
        pointwise = torch.relu, torch.tanh, "relu", "tanh"
        return node.op in ops and node.target in pointwise

    g = module.graph
    for node in g.nodes:
        if node.op != "call_function" or node.target != torch.cat:
            continue

        cat_or_view = node
        while True:
            user = one_user(cat_or_view)
            if not user or not is_view(user):
                break
            cat_or_view = user

        if user and is_pointwise_unary(user):
            with g.inserting_before(node):

                def cat_args(tensors, dim=0):
                    return tensors, dim

                tensors, dim = cat_args(*node.args, **node.kwargs)
                new_kwargs = {
                    name: val for name, val in user.kwargs.items() if name != "input"
                }
                new_tensors = [
                    g.create_node(user.op, user.target, args=(arg,), kwargs=new_kwargs)
                    for arg in tensors
                ]
                new_cat = g.create_node(
                    "call_function", torch.cat, args=(new_tensors, dim)
                )
                user.replace_all_uses_with(cat_or_view)
                node.replace_all_uses_with(new_cat)
                g.erase_node(user)
                g.erase_node(node)
    g.lint()
    module.recompile()
    return module


def linear_permute_fusion(module: torch.fx.GraphModule) -> torch.fx.GraphModule:
    for node in module.graph.find_nodes(op="call_method", target="permute"):
        if check_permute(node):
            if len(node.args) > 0:
                input_node = node.args[0]
            else:
                input_node = node.kwargs["input"]
            if (
                input_node.op == "call_function"
                and input_node.target == torch.nn.functional.linear
            ):
                normalized = NormalizedLinearNode(input_node)
                input = normalized.get_input()
                weight = normalized.get_weight()
                bias = normalized.get_bias()
                with module.graph.inserting_before(node):
                    fused_node = module.graph.call_function(
                        linear_transpose, args=(input, weight, bias)
                    )
                    node.replace_all_uses_with(fused_node)
                    module.graph.erase_node(node)
                    if len(input_node.users) == 0:
                        module.graph.erase_node(input_node)

    module.graph.lint()
    module.recompile()
    return module


# Y1 = X * W^T + bias
# Y2 = Y1.permute(0, 2, 1)
# ---->
# Y2 = (W * X^T + bias.unsqueeze(-1))^T
def linear_transpose(
    input: torch.Tensor, weight: torch.Tensor, bias: Optional[torch.Tensor]
) -> torch.Tensor:
    if bias is None:
        return torch.matmul(weight, input.transpose(-1, -2))
    return torch.matmul(weight, input.transpose(-1, -2)) + bias.unsqueeze(-1)


def permute_linear_fusion(module: torch.fx.GraphModule) -> torch.fx.GraphModule:
    for node in module.graph.find_nodes(
        op="call_function", target=torch.nn.functional.linear
    ):
        if len(node.args) > 0:
            input_node = node.args[0]
        else:
            input_node = node.kwargs["input"]
        if (
            input_node.op == "call_method"
            and input_node.target == "permute"
            and check_permute(input_node)
        ):
            normalized = NormalizedLinearNode(node)
            if len(input_node.args) > 0:
                input = input_node.args[0]
            else:
                input = input_node.kwargs["input"]
            weight = normalized.get_weight()
            bias = normalized.get_bias()
            with module.graph.inserting_before(node):
                fused_node = module.graph.call_function(
                    transpose_linear, args=(input, weight, bias)
                )
                node.replace_all_uses_with(fused_node)
                module.graph.erase_node(node)
                if len(input_node.users) == 0:
                    module.graph.erase_node(input_node)

    module.graph.lint()
    module.recompile()
    return module


def permute_matmul_fusion(module: torch.fx.GraphModule) -> torch.fx.GraphModule:
    for node in itertools.chain(
        module.graph.find_nodes(op="call_function", target=torch.bmm),
        module.graph.find_nodes(op="call_function", target=torch.matmul),
    ):
        normalized = NormalizedMatmulNode(node)
        input_A_node = normalized.get_input()
        input_B_node = normalized.get_other()
        input_A = input_A_node
        input_B = input_B_node
        Atrans = Btrans = False
        if (
            input_A_node.op == "call_method"
            and input_A_node.target == "permute"
            and check_permute(input_A_node)
        ):
            Atrans = True
            if len(input_A_node.args) > 0:
                input_A = input_A_node.args[0]  # type: ignore[assignment]
            else:
                input_A = input_A_node.kwargs["input"]  # type: ignore[assignment]

        if (
            input_B_node.op == "call_method"
            and input_B_node.target == "permute"
            and check_permute(input_B_node)
        ):
            Btrans = True
            if len(input_B_node.args) > 0:
                input_B = input_B_node.args[0]  # type: ignore[assignment]
            else:
                input_B = input_B_node.kwargs["input"]  # type: ignore[assignment]

        if Atrans or Btrans:
            with module.graph.inserting_before(node):
                fused_node = module.graph.call_function(
                    transpose_matmul,
                    args=(input_A, input_B, Atrans, Btrans),
                )
            node.replace_all_uses_with(fused_node)
            module.graph.erase_node(node)
            if Atrans and len(input_A_node.users) == 0:
                module.graph.erase_node(input_A_node)
            if Btrans and len(input_B_node.users) == 0:
                module.graph.erase_node(input_B_node)

    module.graph.lint()
    module.recompile()
    return module


# X1 = X.permute(0, 2, 1)
# Y1 = X1 * W1^T + bias1
# ---->
# Y2 = X1.transpose(-1, -2) * W1^T + bias1
def transpose_linear(
    input: torch.Tensor, weight: torch.Tensor, bias: Optional[torch.Tensor]
) -> torch.Tensor:
    if bias is None:
        return torch.matmul(input.transpose(-1, -2), weight.t())
    return torch.matmul(input.transpose(-1, -2), weight.t()) + bias


def transpose_matmul(
    A: torch.Tensor, B: torch.Tensor, Atrans: bool, Btrans: bool
) -> torch.Tensor:
    if Atrans:
        A = A.transpose(-1, -2)
    if Btrans:
        B = B.transpose(-1, -2)
    return torch.matmul(A, B)<|MERGE_RESOLUTION|>--- conflicted
+++ resolved
@@ -286,7 +286,6 @@
                 for _ in range(counter):
                     pattern_matcher_pass.apply(gm.graph)  # type: ignore[arg-type]
                 if not is_same_dict(counters["inductor"], inductor_before_change):
-<<<<<<< HEAD
                     trace_structured(
                         "artifact",
                         metadata_fn=lambda: {
@@ -296,10 +295,6 @@
                         payload_fn=lambda: gm.print_readable(
                             print_output=False, include_stride=True, include_device=True
                         ),
-=======
-                    optimus_scuba_log[f"{pattern_matcher_pass.pass_name}_pre_grad"] = (
-                        upload_graph(gm.graph)
->>>>>>> e3087f6d
                     )
             # TODO: move efficient_conv_bn_eval_pass to the fusions dict too.
             efficient_conv_bn_eval_pass.apply(gm.graph)  # type: ignore[arg-type]
