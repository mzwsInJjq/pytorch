--- conflicted
+++ resolved
@@ -5602,12 +5602,8 @@
             for guard in self.guards
             if self._maybe_evaluate_static(
                 guard.expr, axioms=(), size_oblivious=guard.size_oblivious
-<<<<<<< HEAD
-            ) is None
-=======
             )
             is None
->>>>>>> b5191b93
         ]
 
     def format_guards(self, verbose: bool = False) -> str:
@@ -6424,13 +6420,9 @@
         return
 
     # See: Note - On 0/1 specialization
-<<<<<<< HEAD
-    def _default_value_range(self, do_not_specialize_zero_one: bool = False) -> ValueRanges:
-=======
     def _default_value_range(
         self, do_not_specialize_zero_one: bool = False
     ) -> ValueRanges:
->>>>>>> b5191b93
         lower = 0 if (do_not_specialize_zero_one or not self.specialize_zero_one) else 2
         return ValueRanges(lower, int_oo)
 
