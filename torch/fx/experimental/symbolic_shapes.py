--- conflicted
+++ resolved
@@ -17,7 +17,6 @@
 import abc
 import atexit
 import collections
-import contextlib
 import dis
 import functools
 import hashlib
@@ -1336,17 +1335,6 @@
     return symbol_to_path
 
 
-def _log_suppressed_dde(a: SymBool, assumed_value: bool) -> None:
-    sloc, extra = a.node.shape_env._get_stack_summary(True)
-    log.info(
-        "could not evaluate %s due to data dependency, it was assumed to be %s with no runtime assertions %s %s",
-        a,
-        assumed_value,
-        sloc,
-        extra,
-    )
-
-
 # The following two functions are common utilities used while defining unbacked semantics
 # of various framework code. Those would be used in situations you prefer to guard and know
 # the result of the expression over not guarding, but in case you hit a data dependent error
@@ -1386,12 +1374,11 @@
     if shape_env is None:
         return guard_bool(a)
 
-    with a.node.shape_env.dde_suppressed():
-        try:
-            return guard_bool(a)
-        except GuardOnDataDependentSymNode:
-            _log_suppressed_dde(a, default)
-            return default
+    sym_node = a.node
+    r = sym_node.shape_env.evaluate_sym_node(
+        sym_node, size_oblivious=False, fallback_value=default
+    )
+    return bool(r)
 
 
 def guard_or_false(a: BoolLikeType) -> bool:
@@ -1489,9 +1476,7 @@
     Like ==, but when run on list/tuple, it will recursively test equality
     and use sym_and to join the results together, without guarding.
     """
-    if (isinstance(x, tuple) and isinstance(y, tuple)) or (
-        isinstance(x, list) and isinstance(y, list)
-    ):
+    if isinstance(x, (tuple, list)) and isinstance(y, (list, tuple)):
         if len(x) != len(y):
             return False
         return functools.reduce(operator.and_, map(sym_eq, x, y), True)
@@ -3622,10 +3607,6 @@
             else []
         )
 
-        # Set true when data dependent errors are handled by caller side and not thrown. Ex: guard_or_false
-        # and guard_or_true. When its true, a different error message is produced.
-        self._dde_suppressed = False
-
         # FakeTensor per-ShapeEnv operation cache. This is used for caching
         # operations that contain symbolic shapes which have guards on the
         # ShapeEnv (so are ShapeEnv-dependent).
@@ -3637,18 +3618,6 @@
             torch._subclasses.fake_tensor._DispatchCacheKey,
             torch._subclasses.fake_tensor._DispatchCacheEntry,
         ] = {}
-
-    @contextlib.contextmanager
-    def dde_suppressed(self) -> Iterator[None]:
-        """Suppressed GuardOnDataDependent error logs"""
-
-        # We do not expect this to be called recursively.
-        assert not self._dde_suppressed, "not expected value for _dde_suppressed"
-        self._dde_suppressed = True
-        try:
-            yield
-        finally:
-            self._dde_suppressed = False
 
     # Pro-tip: if you add new field to ShapeEnv, this affects some accept
     # tests.  Accept their output with:
@@ -3999,7 +3968,6 @@
             "replacements_slocs",
             "_resimplify_floor_div_axioms",
             "_expr_sym_node_id",
-            "_dde_suppressed",
             "specialization_stacks",
         )
 
@@ -6522,12 +6490,6 @@
         size_oblivious_result: Optional[sympy.Basic] = None,
         expr_sym_node_id: Optional[int] = None,
     ) -> GuardOnDataDependentSymNode:
-        if self._dde_suppressed:
-            return GuardOnDataDependentSymNode(
-                expr,
-                "This data dependent error is suppressed and handled by the caller",
-            )
-
         # TODO: in a Dynamo context, having user code, and having the
         # name of the local, will be much better
         size_like_symbols = []
@@ -7151,6 +7113,9 @@
 
         # store LOC
         locs = co_lines[frame.f_lineno - offset : last_lineno + 1 - offset]
+        if not locs:
+            return _FrameLocalResult()
+
         indent = len(locs[0]) - len(locs[0].lstrip())
         frame_loc = "".join([loc[indent:] for loc in locs]).strip()  # type: ignore[assignment]
         return _FrameLocalResult(
@@ -7216,6 +7181,7 @@
         self,
         sym_node: SymNode,
         size_oblivious: bool = False,
+        fallback_value: Optional[bool] = None,
     ) -> sympy.Basic:
         """
         Given a a SymNode, evaluates sym_node.expr, adding guards if necessary.
@@ -7223,7 +7189,11 @@
 
         self._expr_sym_node_id = id(sym_node)
         return self.evaluate_expr(
-            sym_node.expr, sym_node.hint, sym_node.fx_node, size_oblivious
+            sym_node.expr,
+            sym_node.hint,
+            sym_node.fx_node,
+            size_oblivious,
+            fallback_value=fallback_value,
         )
 
     def _is_python_assert(self) -> bool:
@@ -7307,17 +7277,25 @@
         hint: Optional[Union[int, bool, float]] = None,
         fx_node: Optional[torch.fx.Node] = None,
         size_oblivious: bool = False,
+        fallback_value: Optional[bool] = None,
         *,
         forcing_spec: bool = False,
     ) -> sympy.Basic:
         """
         Given an expression, evaluates it, adding guards if necessary
+        When fallback_value is not None the function return fallback_value instead of failing with data dependent error.
         """
 
         # Add extra state that evaluate_expr() depends on.
         suppress_guards_tls = ShapeEnv._suppress_guards_tls()
         return self._inner_evaluate_expr(
-            orig_expr, hint, fx_node, size_oblivious, forcing_spec, suppress_guards_tls
+            orig_expr,
+            hint,
+            fx_node,
+            size_oblivious,
+            forcing_spec,
+            suppress_guards_tls,
+            fallback_value,
         )
 
     @lru_cache(256)
@@ -7330,6 +7308,7 @@
         size_oblivious: bool,
         forcing_spec: bool,
         _suppress_guards_tls: bool,
+        fallback_value: Optional[bool] = None,
     ) -> sympy.Basic:
         try:
             return self._evaluate_expr(
@@ -7337,10 +7316,11 @@
                 hint,
                 fx_node,
                 size_oblivious,
+                fallback_value,
                 forcing_spec=forcing_spec,
             )
         except Exception as e:
-            if isinstance(e, GuardOnDataDependentSymNode) and self._dde_suppressed:
+            if isinstance(e, GuardOnDataDependentSymNode):
                 pass
             else:
                 self.log.warning(
@@ -7352,12 +7332,23 @@
                 )
             raise
 
+    def _log_suppressed_dde(self, a: SymBool, assumed_value: bool) -> None:
+        sloc, extra = self._get_stack_summary(True)
+        log.info(
+            "could not evaluate %s due to data dependency, it was assumed to be %s with no runtime assertions %s %s",
+            a,
+            assumed_value,
+            sloc,
+            extra,
+        )
+
     def _evaluate_expr(
         self,
         orig_expr: sympy.Basic,
         hint: Optional[Union[bool, int, float]] = None,
         fx_node: Optional[torch.fx.Node] = None,
         size_oblivious: bool = False,
+        fallback_value: Optional[bool] = None,
         *,
         forcing_spec: bool = False,
     ) -> sympy.Basic:
@@ -7390,7 +7381,7 @@
         #   3. the guard should not be suppressed
         #   4. the guard doesn't contain backed symfloat symbols
         #      since z3 can't handle floats
-        #
+        #   5. fallback_value is none.
         # If all of the above check, we create an FX node representing the
         # actual expression to be guarded.
         node = None
@@ -7401,6 +7392,7 @@
             and not self._suppress_guards_tls()
             and not size_oblivious
             and not any(symbol_is_type(s, SymT.FLOAT) for s in orig_expr.free_symbols)
+            and fallback_value is None
         ):
             # TODO: does this even worked with unbacked :think:
             concrete_val = compute_concrete_val()
@@ -7486,12 +7478,7 @@
                     # oblivious_var_to_val will be defined iff we have sizes with DimDynamic.OBLIVIOUS_SIZE type.
                     # See https://github.com/pytorch/pytorch/issues/137100#issuecomment-2495778113
                     if (
-<<<<<<< HEAD
-                        not self._dde_suppressed
-                        and self.oblivious_var_to_val
-=======
                         self.oblivious_var_to_val
->>>>>>> 6cb6da6e
                         and not (
                             correct_hint := orig_expr.xreplace(
                                 self.oblivious_var_to_val
@@ -7521,12 +7508,7 @@
                     # if propagate_real_tensors is on, we check the example values to generate (unsound_result)
                     # and if they pass we add a runtime assertions and continue.
                     if (
-<<<<<<< HEAD
-                        not self._dde_suppressed
-                        and not ok
-=======
                         not ok
->>>>>>> 6cb6da6e
                         and self.unbacked_var_to_val
                         and not (
                             unsound_result := orig_expr.xreplace(
@@ -7549,7 +7531,7 @@
                     if not ok:
                         size_oblivious_result = None
                         # compute size_oblivious_result to suggest it as a fix for the user if it works.
-                        if not size_oblivious and not self._dde_suppressed:
+                        if not size_oblivious:
                             size_oblivious_result = self._maybe_evaluate_static(
                                 expr, size_oblivious=True
                             )
