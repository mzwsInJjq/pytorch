--- conflicted
+++ resolved
@@ -1,9 +1,7 @@
 # mypy: allow-untyped-defs
 r"""Learning Rate Scheduler."""
-<<<<<<< HEAD
-=======
+
 from __future__ import annotations
->>>>>>> 3ff319ee
 
 import math
 import types
@@ -814,13 +812,11 @@
         >>> # lr = 0.0405    if epoch == 22
         >>> scheduler1 = ConstantLR(optimizer, factor=0.1, total_iters=20)
         >>> scheduler2 = ExponentialLR(optimizer, gamma=0.9)
-<<<<<<< HEAD
         >>> scheduler = SequentialLR(
-        ...     optimizer, schedulers=[scheduler1, scheduler2], milestones=[2]
+        ...     optimizer,
+        ...     schedulers=[scheduler1, scheduler2],
+        ...     milestones=[20],
         ... )
-=======
-        >>> scheduler = SequentialLR(optimizer, schedulers=[scheduler1, scheduler2], milestones=[20])
->>>>>>> 3ff319ee
         >>> for epoch in range(100):
         >>>     train(...)
         >>>     validate(...)
@@ -1495,13 +1491,12 @@
     Example:
         >>> # xdoctest: +SKIP
         >>> optimizer = torch.optim.SGD(model.parameters(), lr=0.1, momentum=0.9)
-<<<<<<< HEAD
         >>> scheduler = torch.optim.lr_scheduler.CyclicLR(
-        ...     optimizer, base_lr=0.01, max_lr=0.1
+        ...     optimizer,
+        ...     base_lr=0.01,
+        ...     max_lr=0.1,
+        ...     step_size_up=10,
         ... )
-=======
-        >>> scheduler = torch.optim.lr_scheduler.CyclicLR(optimizer, base_lr=0.01, max_lr=0.1, step_size_up=10)
->>>>>>> 3ff319ee
         >>> data_loader = torch.utils.data.DataLoader(...)
         >>> for epoch in range(10):
         >>>     for batch in data_loader:
@@ -1728,7 +1723,9 @@
     Example:
         >>> # xdoctest: +SKIP
         >>> optimizer = torch.optim.SGD(model.parameters(), lr=0.05)
-        >>> scheduler = torch.optim.lr_scheduler.CosineAnnealingWarmRestarts(optimizer, T_0=20)
+        >>> scheduler = torch.optim.lr_scheduler.CosineAnnealingWarmRestarts(
+        ...     optimizer, T_0=20
+        ... )
         >>> for epoch in range(100):
         >>>     train(...)
         >>>     validate(...)
