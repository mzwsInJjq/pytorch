# RPATH stuff
# see https://cmake.org/Wiki/CMake_RPATH_handling
if(APPLE)
  set(CMAKE_MACOSX_RPATH ON)
  set(_rpath_portable_origin "@loader_path")
else()
  set(_rpath_portable_origin $ORIGIN)
endif(APPLE)
# Use separate rpaths during build and install phases
set(CMAKE_SKIP_BUILD_RPATH  FALSE)
# Don't use the install-rpath during the build phase
set(CMAKE_BUILD_WITH_INSTALL_RPATH FALSE)
set(CMAKE_INSTALL_RPATH "${_rpath_portable_origin}")
# Automatically add all linked folders that are NOT in the build directory to
# the rpath (per library?)
set(CMAKE_INSTALL_RPATH_USE_LINK_PATH TRUE)

 # UBSAN triggers when compiling protobuf, so we need to disable it.
set(UBSAN_FLAG "-fsanitize=undefined")

macro(disable_ubsan)
  if(CMAKE_C_FLAGS MATCHES ${UBSAN_FLAG} OR CMAKE_CXX_FLAGS MATCHES ${UBSAN_FLAG})
    set(CAFFE2_UBSAN_ENABLED ON)
    string(REPLACE ${UBSAN_FLAG} "" CMAKE_C_FLAGS ${CMAKE_C_FLAGS})
    string(REPLACE ${UBSAN_FLAG} "" CMAKE_CXX_FLAGS ${CMAKE_CXX_FLAGS})
  endif()
endmacro()

macro(enable_ubsan)
  if(CAFFE2_UBSAN_ENABLED)
    set(CMAKE_C_FLAGS "${UBSAN_FLAG} ${CMAKE_C_FLAGS}")
    set(CMAKE_CXX_FLAGS "${UBSAN_FLAG} ${CMAKE_CXX_FLAGS}")
  endif()
endmacro()

# ---[ CUDA
if(USE_CUDA)
  # public/*.cmake uses CAFFE2_USE_*
  set(CAFFE2_USE_CUDA ${USE_CUDA})
  set(CAFFE2_USE_CUDNN ${USE_CUDNN})
  set(CAFFE2_USE_CUSPARSELT ${USE_CUSPARSELT})
  set(CAFFE2_USE_CUFILE ${USE_CUFILE})
  set(CAFFE2_USE_NVRTC ${USE_NVRTC})
  include(${CMAKE_CURRENT_LIST_DIR}/public/cuda.cmake)
  if(CAFFE2_USE_CUDA)
    # A helper variable recording the list of Caffe2 dependent libraries
    # torch::cudart is dealt with separately, due to CUDA_ADD_LIBRARY
    # design reason (it adds CUDA_LIBRARIES itself).
    set(Caffe2_PUBLIC_CUDA_DEPENDENCY_LIBS )
    if(NOT CAFFE2_USE_NVRTC)
      caffe2_update_option(USE_NVRTC OFF)
    endif()
    list(APPEND Caffe2_CUDA_DEPENDENCY_LIBS caffe2::curand caffe2::cufft caffe2::cublas)
    if(CAFFE2_USE_CUDNN)
      list(APPEND Caffe2_CUDA_DEPENDENCY_LIBS torch::cudnn)
    else()
      caffe2_update_option(USE_CUDNN OFF)
    endif()
    if(CAFFE2_USE_CUSPARSELT)
      list(APPEND Caffe2_CUDA_DEPENDENCY_LIBS torch::cusparselt)
    else()
      caffe2_update_option(USE_CUSPARSELT OFF)
    endif()
    if(CAFFE2_USE_CUFILE)
      list(APPEND Caffe2_CUDA_DEPENDENCY_LIBS torch::cufile)
    endif()
    find_program(SCCACHE_EXECUTABLE sccache)
    if(SCCACHE_EXECUTABLE)
      # Using RSP/--options-file renders output noncacheable by sccache
      # as they fall under `multiple input files` non-cacheable rule
      set(CMAKE_CUDA_USE_RESPONSE_FILE_FOR_INCLUDES 0)
      set(CMAKE_CUDA_USE_RESPONSE_FILE_FOR_LIBRARIES 0)
      set(CMAKE_CUDA_USE_RESPONSE_FILE_FOR_OBJECTS 0)
    endif()
  else()
    message(WARNING
      "Not compiling with CUDA. Suppress this warning with "
      "-DUSE_CUDA=OFF.")
    caffe2_update_option(USE_CUDA OFF)
    caffe2_update_option(USE_CUDNN OFF)
    caffe2_update_option(USE_CUSPARSELT OFF)
    caffe2_update_option(USE_NVRTC OFF)
    set(CAFFE2_USE_CUDA OFF)
    set(CAFFE2_USE_CUDNN OFF)
    set(CAFFE2_USE_CUSPARSELT OFF)
    set(CAFFE2_USE_CUFILE OFF)
    set(CAFFE2_USE_NVRTC OFF)
  endif()
endif()

# ---[ XPU
if(USE_XPU)
  include(${CMAKE_CURRENT_LIST_DIR}/public/xpu.cmake)
  if(NOT PYTORCH_FOUND_XPU)
    message(WARNING "Not compiling with XPU. Could NOT find SYCL. "
    "Suppress this warning with -DUSE_XPU=OFF.")
    caffe2_update_option(USE_XPU OFF)
  endif()
  foreach(flag ${XPU_HOST_CXX_FLAGS})
    add_definitions(${flag})
  endforeach()
endif()

# ---[ Custom Protobuf
if(CAFFE2_CMAKE_BUILDING_WITH_MAIN_REPO AND NOT INTERN_BUILD_MOBILE)
  disable_ubsan()
  include(${CMAKE_CURRENT_LIST_DIR}/ProtoBuf.cmake)
  enable_ubsan()
endif()

if(USE_ASAN OR USE_TSAN)
  find_package(Sanitizer REQUIRED)
  if(USE_ASAN)
    if(TARGET Sanitizer::address)
      list(APPEND Caffe2_DEPENDENCY_LIBS Sanitizer::address)
    else()
      message(WARNING "Not ASAN found. Suppress this warning with -DUSE_ASAN=OFF.")
      caffe2_update_option(USE_ASAN OFF)
    endif()
    if(TARGET Sanitizer::undefined)
      list(APPEND Caffe2_DEPENDENCY_LIBS Sanitizer::undefined)
    endif()
  endif()
  if(USE_TSAN)
    if(TARGET Sanitizer::thread)
      list(APPEND Caffe2_DEPENDENCY_LIBS Sanitizer::thread)
    else()
      message(WARNING "Not TSAN found. Suppress this warning with -DUSE_TSAN=OFF.")
      caffe2_update_option(USE_TSAN OFF)
    endif()
  endif()
endif()

# ---[ Threads
find_package(Threads REQUIRED)
if(TARGET Threads::Threads)
  list(APPEND Caffe2_DEPENDENCY_LIBS Threads::Threads)
else()
  message(FATAL_ERROR
      "Cannot find threading library. PyTorch requires Threads to compile.")
endif()

# ---[ protobuf
if(CAFFE2_CMAKE_BUILDING_WITH_MAIN_REPO)
  if(USE_LITE_PROTO)
    set(CAFFE2_USE_LITE_PROTO 1)
  endif()
endif()

# ---[ BLAS

set(AT_MKLDNN_ACL_ENABLED 0)
set(AT_MKLDNN_ENABLED 0)
set(AT_MKL_ENABLED 0)
set(AT_KLEIDIAI_ENABLED 0)
# setting default preferred BLAS options if not already present.
if(NOT INTERN_BUILD_MOBILE)
  set(BLAS "MKL" CACHE STRING "Selected BLAS library")
else()
  set(BLAS "Eigen" CACHE STRING "Selected BLAS library")
  set(AT_MKLDNN_ENABLED 0)
  set(AT_MKL_ENABLED 0)
endif()
set_property(CACHE BLAS PROPERTY STRINGS "ATLAS;BLIS;Eigen;FLAME;Generic;MKL;OpenBLAS;vecLib;APL")
message(STATUS "Trying to find preferred BLAS backend of choice: " ${BLAS})

if(BLAS STREQUAL "Eigen")
  # Eigen is header-only and we do not have any dependent libraries
  set(CAFFE2_USE_EIGEN_FOR_BLAS ON)
elseif(BLAS STREQUAL "ATLAS")
  find_package(Atlas REQUIRED)
  include_directories(SYSTEM ${ATLAS_INCLUDE_DIRS})
  list(APPEND Caffe2_DEPENDENCY_LIBS ${ATLAS_LIBRARIES})
  list(APPEND Caffe2_DEPENDENCY_LIBS cblas)
  set(BLAS_INFO "atlas")
  set(BLAS_FOUND 1)
  set(BLAS_LIBRARIES ${ATLAS_LIBRARIES} cblas)
elseif(BLAS STREQUAL "OpenBLAS")
  find_package(OpenBLAS REQUIRED)
  include_directories(SYSTEM ${OpenBLAS_INCLUDE_DIR})
  list(APPEND Caffe2_DEPENDENCY_LIBS ${OpenBLAS_LIB})
  set(BLAS_INFO "open")
  set(BLAS_FOUND 1)
  set(BLAS_LIBRARIES ${OpenBLAS_LIB})
elseif(BLAS STREQUAL "BLIS")
  find_package(BLIS REQUIRED)
  include_directories(SYSTEM ${BLIS_INCLUDE_DIR})
  list(APPEND Caffe2_DEPENDENCY_LIBS ${BLIS_LIB})
elseif(BLAS STREQUAL "MKL")
  if(BLAS_SET_BY_USER)
    find_package(MKL REQUIRED)
  else()
    find_package(MKL QUIET)
  endif()
  include(${CMAKE_CURRENT_LIST_DIR}/public/mkl.cmake)
  if(MKL_FOUND)
    message(STATUS "MKL libraries: ${MKL_LIBRARIES}")
    message(STATUS "MKL include directory: ${MKL_INCLUDE_DIR}")
    message(STATUS "MKL OpenMP type: ${MKL_OPENMP_TYPE}")
    message(STATUS "MKL OpenMP library: ${MKL_OPENMP_LIBRARY}")
    include_directories(AFTER SYSTEM ${MKL_INCLUDE_DIR})
    list(APPEND Caffe2_PUBLIC_DEPENDENCY_LIBS caffe2::mkl)
    set(CAFFE2_USE_MKL ON)
    set(BLAS_INFO "mkl")
    set(BLAS_FOUND 1)
    set(BLAS_LIBRARIES ${MKL_LIBRARIES})
  else()
    message(WARNING "MKL could not be found. Defaulting to Eigen")
    set(CAFFE2_USE_EIGEN_FOR_BLAS ON)
    set(CAFFE2_USE_MKL OFF)
  endif()
elseif(BLAS STREQUAL "NVPL")
  find_package(NVPL_BLAS REQUIRED)
  list(APPEND Caffe2_DEPENDENCY_LIBS nvpl::blas_lp64_omp)
  set(BLAS_INFO "nvpl")
  set(BLAS_FOUND 1)
  set(BLAS_USE_CBLAS_DOT TRUE)
elseif(BLAS STREQUAL "vecLib")
  find_package(vecLib REQUIRED)
  include_directories(SYSTEM ${vecLib_INCLUDE_DIR})
  list(APPEND Caffe2_DEPENDENCY_LIBS ${vecLib_LINKER_LIBS})
  set(BLAS_INFO "veclib")
  set(BLAS_FOUND 1)
  set(BLAS_LIBRARIES ${vecLib_LINKER_LIBS})
elseif(BLAS STREQUAL "FlexiBLAS")
  find_package(FlexiBLAS REQUIRED)
  include_directories(SYSTEM ${FlexiBLAS_INCLUDE_DIR})
  list(APPEND Caffe2_DEPENDENCY_LIBS ${FlexiBLAS_LIB})
elseif(BLAS STREQUAL "APL")
  find_package(APL REQUIRED)
  include_directories(SYSTEM ${APL_INCLUDE_DIR})
  set(BLAS_INFO "apl")
  set(BLAS_FOUND 1)
  set(BLAS_LIBRARIES ${APL_LIBRARIES})
elseif(BLAS STREQUAL "Generic")
  # On Debian family, the CBLAS ABIs have been merged into libblas.so
  if(ENV{GENERIC_BLAS_LIBRARIES} STREQUAL "")
    set(GENERIC_BLAS "blas")
  else()
    set(GENERIC_BLAS $ENV{GENERIC_BLAS_LIBRARIES})
  endif()
  find_library(BLAS_LIBRARIES NAMES ${GENERIC_BLAS})
  message("-- Using BLAS: ${BLAS_LIBRARIES}")
  list(APPEND Caffe2_DEPENDENCY_LIBS ${BLAS_LIBRARIES})
  set(GENERIC_BLAS_FOUND TRUE)
  set(BLAS_INFO "generic")
  set(BLAS_FOUND 1)
else()
  message(FATAL_ERROR "Unrecognized BLAS option: " ${BLAS})
endif()

if(NOT INTERN_BUILD_MOBILE)
  set(AT_MKL_SEQUENTIAL 0)
  set(USE_BLAS 1)
  if(NOT (ATLAS_FOUND OR BLIS_FOUND OR GENERIC_BLAS_FOUND OR MKL_FOUND OR OpenBLAS_FOUND OR VECLIB_FOUND OR FlexiBLAS_FOUND OR NVPL_BLAS_FOUND OR APL_FOUND))
    message(WARNING "Preferred BLAS (" ${BLAS} ") cannot be found, now searching for a general BLAS library")
    find_package(BLAS)
    if(NOT BLAS_FOUND)
      set(USE_BLAS 0)
    endif()
  endif()

  if(MKL_FOUND)
    if("${MKL_THREADING}" STREQUAL "SEQ")
      set(AT_MKL_SEQUENTIAL 1)
    endif()
    set(AT_MKL_ENABLED 1)
  endif()
elseif(INTERN_USE_EIGEN_BLAS)
  # Eigen BLAS for Mobile
  set(USE_BLAS 1)
  include(${CMAKE_CURRENT_LIST_DIR}/External/EigenBLAS.cmake)
  list(APPEND Caffe2_DEPENDENCY_LIBS eigen_blas)
endif()

# --- [ PocketFFT
set(AT_POCKETFFT_ENABLED 0)
if(NOT AT_MKL_ENABLED)
  set(POCKETFFT_INCLUDE_DIR "${Torch_SOURCE_DIR}/third_party/pocketfft/")
  if(NOT EXISTS "${POCKETFFT_INCLUDE_DIR}")
    message(FATAL_ERROR "pocketfft directory not found, expected ${POCKETFFT_INCLUDE_DIR}")
  elseif(NOT EXISTS "${POCKETFFT_INCLUDE_DIR}/pocketfft_hdronly.h")
    message(FATAL_ERROR "pocketfft headers not found in ${POCKETFFT_INCLUDE_DIR}")
  endif()

  set(AT_POCKETFFT_ENABLED 1)
  message(STATUS "Using pocketfft in directory: ${POCKETFFT_INCLUDE_DIR}")
endif()

# ---[ Dependencies
# NNPACK and family (QNNPACK, PYTORCH_QNNPACK, and XNNPACK) can download and
# compile their dependencies in isolation as part of their build.  These dependencies
# are then linked statically with PyTorch.  To avoid the possibility of a version
# mismatch between these shared dependencies, explicitly declare our intent to these
# libraries that we are interested in using the exact same source dependencies for all.

if(USE_NNPACK OR USE_PYTORCH_QNNPACK OR USE_XNNPACK)
  set(DISABLE_NNPACK_AND_FAMILY OFF)

  # Sanity checks - Can we actually build NNPACK and family given the configuration provided?
  # Disable them and warn the user if not.

  if(IOS)
    list(LENGTH IOS_ARCH IOS_ARCH_COUNT)
    if(IOS_ARCH_COUNT GREATER 1)
      message(WARNING
        "Multi-architecture (${IOS_ARCH}) builds are not supported in {Q/X}NNPACK. "
        "Specify a single architecture in IOS_ARCH and re-configure, or "
        "turn this warning off by USE_{Q/X}NNPACK=OFF.")
      set(DISABLE_NNPACK_AND_FAMILY ON)
    endif()
    if(NOT IOS_ARCH MATCHES "^(i386|x86_64|armv7.*|arm64.*)$")
      message(WARNING
        "Target architecture \"${IOS_ARCH}\" is not supported in {Q/X}NNPACK. "
        "Supported architectures are x86, x86-64, ARM, and ARM64. "
        "Turn this warning off by USE_{Q/X}NNPACK=OFF.")
      set(DISABLE_NNPACK_AND_FAMILY ON)
    endif()
  else()
    if(NOT IOS AND NOT (CMAKE_SYSTEM_NAME MATCHES "^(Android|Linux|Darwin|Windows)$"))
      message(WARNING
        "Target platform \"${CMAKE_SYSTEM_NAME}\" is not supported in {Q/X}NNPACK. "
        "Supported platforms are Android, iOS, Linux, and macOS. "
        "Turn this warning off by USE_{Q/X}NNPACK=OFF.")
      set(DISABLE_NNPACK_AND_FAMILY ON)
    endif()
    if(NOT IOS AND NOT (CMAKE_SYSTEM_PROCESSOR MATCHES "^(i686|AMD64|x86_64|armv[0-9].*|arm64|aarch64)$"))
      message(WARNING
        "Target architecture \"${CMAKE_SYSTEM_PROCESSOR}\" is not supported in {Q/X}NNPACK. "
        "Supported architectures are x86, x86-64, ARM, and ARM64. "
        "Turn this warning off by USE_{Q/X}NNPACK=OFF.")
      set(DISABLE_NNPACK_AND_FAMILY ON)
    endif()
  endif()

  if(DISABLE_NNPACK_AND_FAMILY)
    caffe2_update_option(USE_NNPACK OFF)
    caffe2_update_option(USE_PYTORCH_QNNPACK OFF)
    caffe2_update_option(USE_XNNPACK OFF)
  else()
    # Disable unsupported NNPack combinations with MSVC
    if(MSVC)
      caffe2_update_option(USE_NNPACK OFF)
      caffe2_update_option(USE_PYTORCH_QNNPACK OFF)
    endif()

    set(CAFFE2_THIRD_PARTY_ROOT "${PROJECT_SOURCE_DIR}/third_party")

    if(NOT DEFINED CPUINFO_SOURCE_DIR)
      set(CPUINFO_SOURCE_DIR "${CAFFE2_THIRD_PARTY_ROOT}/cpuinfo" CACHE STRING "cpuinfo source directory")
    endif()
    if(NOT DEFINED FP16_SOURCE_DIR)
      set(FP16_SOURCE_DIR "${CAFFE2_THIRD_PARTY_ROOT}/FP16" CACHE STRING "FP16 source directory")
    endif()
    if(NOT DEFINED FXDIV_SOURCE_DIR)
      set(FXDIV_SOURCE_DIR "${CAFFE2_THIRD_PARTY_ROOT}/FXdiv" CACHE STRING "FXdiv source directory")
    endif()
    if(NOT DEFINED PSIMD_SOURCE_DIR)
      set(PSIMD_SOURCE_DIR "${CAFFE2_THIRD_PARTY_ROOT}/psimd" CACHE STRING "PSimd source directory")
    endif()
    if(NOT DEFINED PTHREADPOOL_SOURCE_DIR)
      set(PTHREADPOOL_SOURCE_DIR "${CAFFE2_THIRD_PARTY_ROOT}/pthreadpool" CACHE STRING "pthreadpool source directory")
    endif()
  endif()
else()
  set(DISABLE_NNPACK_AND_FAMILY ON)
endif()

set(CONFU_DEPENDENCIES_SOURCE_DIR ${PROJECT_BINARY_DIR}/confu-srcs
  CACHE PATH "Confu-style dependencies source directory")
set(CONFU_DEPENDENCIES_BINARY_DIR ${PROJECT_BINARY_DIR}/confu-deps
  CACHE PATH "Confu-style dependencies binary directory")

# ---[ pthreadpool
# Only add a dependency on pthreadpool if we are on a mobile build
# or are building any of the libraries in the {Q/X}NNPACK family.
if(INTERN_BUILD_MOBILE OR NOT DISABLE_NNPACK_AND_FAMILY)
  set(USE_PTHREADPOOL ON CACHE BOOL "" FORCE)
  set(CMAKE_CXX_FLAGS "${CMAKE_CXX_FLAGS} -DUSE_PTHREADPOOL")

  if(NOT TARGET pthreadpool)
    if(USE_SYSTEM_PTHREADPOOL)
      add_library(pthreadpool SHARED IMPORTED)
      find_library(PTHREADPOOL_LIBRARY pthreadpool)
      set_property(TARGET pthreadpool PROPERTY IMPORTED_LOCATION "${PTHREADPOOL_LIBRARY}")
      if(NOT PTHREADPOOL_LIBRARY)
        message(FATAL_ERROR "Cannot find pthreadpool")
      endif()
      message("-- Found pthreadpool: ${PTHREADPOOL_LIBRARY}")
    else()
      if(NOT DEFINED PTHREADPOOL_SOURCE_DIR)
        set(CAFFE2_THIRD_PARTY_ROOT "${PROJECT_SOURCE_DIR}/third_party")
        set(PTHREADPOOL_SOURCE_DIR "${CAFFE2_THIRD_PARTY_ROOT}/pthreadpool" CACHE STRING "pthreadpool source directory")
      endif()

      set(PTHREADPOOL_BUILD_TESTS OFF CACHE BOOL "")
      set(PTHREADPOOL_BUILD_BENCHMARKS OFF CACHE BOOL "")
      set(PTHREADPOOL_LIBRARY_TYPE "static" CACHE STRING "")
      set(PTHREADPOOL_ALLOW_DEPRECATED_API ON CACHE BOOL "")
      add_subdirectory(
        "${PTHREADPOOL_SOURCE_DIR}"
        "${CONFU_DEPENDENCIES_BINARY_DIR}/pthreadpool")
      set_property(TARGET pthreadpool PROPERTY POSITION_INDEPENDENT_CODE ON)
    endif()

    list(APPEND Caffe2_DEPENDENCY_LIBS pthreadpool)
  endif()
else()
  set(USE_PTHREADPOOL OFF CACHE BOOL "" FORCE)
endif()

if(NOT CMAKE_SYSTEM_PROCESSOR MATCHES "^(s390x|ppc64le)$")
  # ---[ Caffe2 uses cpuinfo library in the thread pool
  # ---[ But it doesn't support s390x/powerpc and thus not used on s390x/powerpc
  if(NOT TARGET cpuinfo AND USE_SYSTEM_CPUINFO)
    add_library(cpuinfo SHARED IMPORTED)
    find_library(CPUINFO_LIBRARY cpuinfo)
    if(NOT CPUINFO_LIBRARY)
      message(FATAL_ERROR "Cannot find cpuinfo")
    endif()
    message("Found cpuinfo: ${CPUINFO_LIBRARY}")
    set_target_properties(cpuinfo PROPERTIES IMPORTED_LOCATION "${CPUINFO_LIBRARY}")
  elseif(NOT TARGET cpuinfo)
    if(NOT DEFINED CPUINFO_SOURCE_DIR)
      set(CPUINFO_SOURCE_DIR "${CMAKE_CURRENT_LIST_DIR}/../third_party/cpuinfo" CACHE STRING "cpuinfo source directory")
    endif()

    set(CPUINFO_BUILD_TOOLS OFF CACHE BOOL "")
    set(CPUINFO_BUILD_UNIT_TESTS OFF CACHE BOOL "")
    set(CPUINFO_BUILD_MOCK_TESTS OFF CACHE BOOL "")
    set(CPUINFO_BUILD_BENCHMARKS OFF CACHE BOOL "")
    set(CPUINFO_LIBRARY_TYPE "static" CACHE STRING "")
    set(CPUINFO_LOG_LEVEL "error" CACHE STRING "")
    if(MSVC)
      if(CAFFE2_USE_MSVC_STATIC_RUNTIME)
        set(CPUINFO_RUNTIME_TYPE "static" CACHE STRING "")
      else()
        set(CPUINFO_RUNTIME_TYPE "shared" CACHE STRING "")
      endif()
    endif()
    add_subdirectory(
      "${CPUINFO_SOURCE_DIR}"
      "${CONFU_DEPENDENCIES_BINARY_DIR}/cpuinfo")
    # We build static version of cpuinfo but link
    # them into a shared library for Caffe2, so they need PIC.
    set_property(TARGET cpuinfo PROPERTY POSITION_INDEPENDENT_CODE ON)
  endif()
  list(APPEND Caffe2_DEPENDENCY_LIBS cpuinfo)
endif()


# ---[ PYTORCH_QNNPACK
set(CAFFE2_THIRD_PARTY_ROOT "${PROJECT_SOURCE_DIR}/third_party")
if(USE_PYTORCH_QNNPACK)
    if(NOT DEFINED PYTORCH_QNNPACK_SOURCE_DIR)
      set(PYTORCH_QNNPACK_SOURCE_DIR "${PROJECT_SOURCE_DIR}/aten/src/ATen/native/quantized/cpu/qnnpack" CACHE STRING "QNNPACK source directory")
    endif()

    if(NOT TARGET pytorch_qnnpack)
      set(PYTORCH_QNNPACK_BUILD_TESTS OFF CACHE BOOL "")
      set(PYTORCH_QNNPACK_BUILD_BENCHMARKS OFF CACHE BOOL "")
      set(PYTORCH_QNNPACK_LIBRARY_TYPE "static" CACHE STRING "")
      add_subdirectory(
        "${PYTORCH_QNNPACK_SOURCE_DIR}"
        "${CONFU_DEPENDENCIES_BINARY_DIR}/pytorch_qnnpack")
      # We build static versions of QNNPACK and pthreadpool but link
      # them into a shared library for Caffe2, so they need PIC.
      set_property(TARGET pytorch_qnnpack PROPERTY POSITION_INDEPENDENT_CODE ON)
      set_property(TARGET cpuinfo PROPERTY POSITION_INDEPENDENT_CODE ON)
      # QNNPACK depends on gemmlowp headers
      target_include_directories(pytorch_qnnpack PRIVATE "${CAFFE2_THIRD_PARTY_ROOT}/gemmlowp")
    endif()

    list(APPEND Caffe2_DEPENDENCY_LIBS pytorch_qnnpack)
endif()

# ---[ NNPACK
if(USE_NNPACK)
  include(${CMAKE_CURRENT_LIST_DIR}/External/nnpack.cmake)
  if(NNPACK_FOUND)
    if(TARGET nnpack)
      # ---[ NNPACK is being built together with Caffe2: explicitly specify dependency
      list(APPEND Caffe2_DEPENDENCY_LIBS nnpack)
    else()
      include_directories(SYSTEM ${NNPACK_INCLUDE_DIRS})
      list(APPEND Caffe2_DEPENDENCY_LIBS ${NNPACK_LIBRARIES})
    endif()
  else()
    message(WARNING "Not compiling with NNPACK. Suppress this warning with -DUSE_NNPACK=OFF")
    caffe2_update_option(USE_NNPACK OFF)
  endif()
endif()

# ---[ XNNPACK
if(USE_XNNPACK AND NOT USE_SYSTEM_XNNPACK)
  if(NOT DEFINED XNNPACK_SOURCE_DIR)
    set(XNNPACK_SOURCE_DIR "${CAFFE2_THIRD_PARTY_ROOT}/XNNPACK" CACHE STRING "XNNPACK source directory")
  endif()

  if(NOT DEFINED XNNPACK_INCLUDE_DIR)
    set(XNNPACK_INCLUDE_DIR "${XNNPACK_SOURCE_DIR}/include" CACHE STRING "XNNPACK include directory")
  endif()

  if(NOT TARGET XNNPACK OR NOT TARGET microkernels-prod)
    set(XNNPACK_LIBRARY_TYPE "static" CACHE STRING "")
    set(XNNPACK_BUILD_BENCHMARKS OFF CACHE BOOL "")
    set(XNNPACK_BUILD_TESTS OFF CACHE BOOL "")

    # Disable ARM BF16 and FP16 vector for now; unused and causes build failures because
    # these new ISA features may not be supported on older compilers
    set(XNNPACK_ENABLE_ARM_BF16 OFF CACHE BOOL "")

    # Disable AVXVNNI for now, older clang versions seem not to support it
    # (clang 12 is where avx-vnni support is added)
    set(XNNPACK_ENABLE_AVXVNNI OFF CACHE BOOL "")

    # Disable I8MM For CI since clang 9 does not support neon i8mm.
    set(XNNPACK_ENABLE_ARM_I8MM OFF CACHE BOOL "")

    # Disable avxvnni int8
    set(XNNPACK_ENABLE_AVXVNNIINT8 OFF CACHE BOOL "")

    # Older MSVC versions don't support AVX512FP. TODO Minimum version support?
    IF(CMAKE_C_COMPILER_ID STREQUAL "MSVC")
      set(XNNPACK_ENABLE_AVX512FP16  OFF CACHE BOOL "")
    ENDIF()

    # Conditionally disable AVX512AMX, as it requires Clang 11 or later. Note that
    # XNNPACK does conditionally compile this based on GCC version. Once it also does
    # so based on Clang version, this logic can be removed.
    IF(CMAKE_C_COMPILER_ID STREQUAL "Clang")
      IF(CMAKE_C_COMPILER_VERSION VERSION_LESS "11")
        set(XNNPACK_ENABLE_AVX512AMX OFF CACHE BOOL "")
      ENDIF()
    ENDIF()

    # Setting this global PIC flag for all XNNPACK targets.
    # This is needed for Object libraries within XNNPACK which must
    # be PIC to successfully link this static libXNNPACK with pytorch
    set(__caffe2_CMAKE_POSITION_INDEPENDENT_CODE_FLAG ${CMAKE_POSITION_INDEPENDENT_CODE})
    set(CMAKE_POSITION_INDEPENDENT_CODE ON)

    if(WIN32)
      # Disable libm dependency explicitly to avoid symbol conflict for XNNPACK as
      # Windows runtime has provided the math functions - #134989
      set(XNNPACK_BUILD_WITH_LIBM OFF CACHE BOOL "")
    endif()

    add_subdirectory(
      "${XNNPACK_SOURCE_DIR}"
      "${CONFU_DEPENDENCIES_BINARY_DIR}/XNNPACK")

    # Revert to whatever it was before
    set(CMAKE_POSITION_INDEPENDENT_CODE ${__caffe2_CMAKE_POSITION_INDEPENDENT_CODE_FLAG})
  endif()

  include_directories(SYSTEM ${XNNPACK_INCLUDE_DIR})
  list(APPEND Caffe2_DEPENDENCY_LIBS XNNPACK microkernels-prod)
elseif(NOT TARGET XNNPACK AND USE_SYSTEM_XNNPACK)
  add_library(XNNPACK SHARED IMPORTED)
  add_library(microkernels-prod SHARED IMPORTED)
  find_library(XNNPACK_LIBRARY XNNPACK)
  find_library(microkernels-prod_LIBRARY microkernels-prod)
  set_property(TARGET XNNPACK PROPERTY IMPORTED_LOCATION "${XNNPACK_LIBRARY}")
  set_property(TARGET microkernels-prod PROPERTY IMPORTED_LOCATION "${microkernels-prod_LIBRARY}")
  if(NOT XNNPACK_LIBRARY or NOT microkernels-prod_LIBRARY)
    message(FATAL_ERROR "Cannot find XNNPACK")
  endif()
  message("-- Found XNNPACK: ${XNNPACK_LIBRARY}")
  list(APPEND Caffe2_DEPENDENCY_LIBS XNNPACK microkernels-prod)
endif()

# ---[ Vulkan deps
if(USE_VULKAN)
  set(Vulkan_DEFINES)
  set(Vulkan_INCLUDES)
  set(Vulkan_LIBS)
  include(${CMAKE_CURRENT_LIST_DIR}/VulkanDependencies.cmake)
  string(APPEND CMAKE_CXX_FLAGS ${Vulkan_DEFINES})
  include_directories(SYSTEM ${Vulkan_INCLUDES})
  list(APPEND Caffe2_DEPENDENCY_LIBS ${Vulkan_LIBS})
endif()

# ---[ gflags
if(USE_GFLAGS)
  include(${CMAKE_CURRENT_LIST_DIR}/public/gflags.cmake)
  if(NOT TARGET gflags)
    message(WARNING
        "gflags is not found. Caffe2 will build without gflags support but "
        "it is strongly recommended that you install gflags. Suppress this "
        "warning with -DUSE_GFLAGS=OFF")
    caffe2_update_option(USE_GFLAGS OFF)
  endif()
endif()

# ---[ Google-glog
if(USE_GLOG)
  include(${CMAKE_CURRENT_LIST_DIR}/public/glog.cmake)
  if(TARGET glog::glog)
    set(CAFFE2_USE_GOOGLE_GLOG 1)
  else()
    message(WARNING
        "glog is not found. Caffe2 will build without glog support but it is "
        "strongly recommended that you install glog. Suppress this warning "
        "with -DUSE_GLOG=OFF")
    caffe2_update_option(USE_GLOG OFF)
  endif()
endif()


# ---[ Googletest and benchmark
if(BUILD_TEST OR BUILD_MOBILE_BENCHMARK OR BUILD_MOBILE_TEST)
  # Preserve build options.
  set(TEMP_BUILD_SHARED_LIBS ${BUILD_SHARED_LIBS})

  # We will build gtest as static libs and embed it directly into the binary.
  set(BUILD_SHARED_LIBS OFF CACHE BOOL "Build shared libs" FORCE)

  # For gtest, we will simply embed it into our test binaries, so we won't
  # need to install it.
  set(INSTALL_GTEST OFF CACHE BOOL "Install gtest." FORCE)
  set(BUILD_GMOCK ON CACHE BOOL "Build gmock." FORCE)

  add_subdirectory(${CMAKE_CURRENT_LIST_DIR}/../third_party/googletest)
  include_directories(BEFORE SYSTEM ${CMAKE_CURRENT_LIST_DIR}/../third_party/googletest/googletest/include)
  include_directories(BEFORE SYSTEM ${CMAKE_CURRENT_LIST_DIR}/../third_party/googletest/googlemock/include)

  # We will not need to test benchmark lib itself.
  set(BENCHMARK_ENABLE_TESTING OFF CACHE BOOL "Disable benchmark testing as we don't need it.")
  # We will not need to install benchmark since we link it statically.
  set(BENCHMARK_ENABLE_INSTALL OFF CACHE BOOL "Disable benchmark install to avoid overwriting vendor install.")
  if(NOT USE_SYSTEM_BENCHMARK)
    add_subdirectory(${CMAKE_CURRENT_LIST_DIR}/../third_party/benchmark)
  else()
    add_library(benchmark SHARED IMPORTED)
    find_library(BENCHMARK_LIBRARY benchmark)
    if(NOT BENCHMARK_LIBRARY)
      message(FATAL_ERROR "Cannot find google benchmark library")
    endif()
    message("-- Found benchmark: ${BENCHMARK_LIBRARY}")
    set_property(TARGET benchmark PROPERTY IMPORTED_LOCATION ${BENCHMARK_LIBRARY})
  endif()

  # Recover build options.
  set(BUILD_SHARED_LIBS ${TEMP_BUILD_SHARED_LIBS} CACHE BOOL "Build shared libs" FORCE)
endif()

# ---[ FBGEMM
if(USE_FBGEMM)
  set(CAFFE2_THIRD_PARTY_ROOT "${PROJECT_SOURCE_DIR}/third_party")
  if(NOT DEFINED FBGEMM_SOURCE_DIR)
    set(FBGEMM_SOURCE_DIR "${CAFFE2_THIRD_PARTY_ROOT}/fbgemm" CACHE STRING "FBGEMM source directory")
  endif()
  if(NOT CAFFE2_COMPILER_SUPPORTS_AVX512_EXTENSIONS)
    message(WARNING
      "A compiler with AVX512 support is required for FBGEMM. "
      "Not compiling with FBGEMM. "
      "Turn this warning off by USE_FBGEMM=OFF.")
    set(USE_FBGEMM OFF)
  endif()
  if(NOT CMAKE_SIZEOF_VOID_P EQUAL 8)
    message(WARNING
      "x64 operating system is required for FBGEMM. "
      "Not compiling with FBGEMM. "
      "Turn this warning off by USE_FBGEMM=OFF.")
    set(USE_FBGEMM OFF)
  endif()
  if(USE_FBGEMM AND NOT TARGET fbgemm)
    set(FBGEMM_BUILD_TESTS OFF CACHE BOOL "")
    set(FBGEMM_BUILD_BENCHMARKS OFF CACHE BOOL "")
    if(MSVC AND BUILD_SHARED_LIBS)
      set(FBGEMM_LIBRARY_TYPE "shared" CACHE STRING "")
    else()
      set(FBGEMM_LIBRARY_TYPE "static" CACHE STRING "")
    endif()
    if(USE_ASAN)
      set(USE_SANITIZER "address,undefined" CACHE STRING "-fsanitize options for FBGEMM")
    endif()
    add_subdirectory("${FBGEMM_SOURCE_DIR}")
    set_property(TARGET fbgemm_generic PROPERTY POSITION_INDEPENDENT_CODE ON)
    set_property(TARGET fbgemm_avx2 PROPERTY POSITION_INDEPENDENT_CODE ON)
    set_property(TARGET fbgemm_avx512 PROPERTY POSITION_INDEPENDENT_CODE ON)
    set_property(TARGET fbgemm PROPERTY POSITION_INDEPENDENT_CODE ON)
    # TODO: Remove next two lines after fbgemm pin is updated

    # For more details see https://github.com/pytorch/pytorch/issues/150846
    target_compile_options_if_supported(fbgemm_avx512 -Wno-maybe-uninitialized)
    target_compile_options_if_supported(fbgemm_avx512 -Wno-uninitialized)

    if("${CMAKE_CXX_COMPILER_ID}" MATCHES "Clang" AND CMAKE_CXX_COMPILER_VERSION VERSION_GREATER 13.0.0)
      # See https://github.com/pytorch/pytorch/issues/74352
      target_compile_options_if_supported(asmjit -Wno-deprecated-copy)
      target_compile_options_if_supported(asmjit -Wno-unused-but-set-variable)
    endif()
    if(CMAKE_CXX_COMPILER_ID MATCHES "Clang")
      target_compile_options_if_supported(asmjit -Wno-extra-semi)
      target_compile_options_if_supported(fbgemm -Wno-extra-semi)
    endif()
  endif()

  if(USE_FBGEMM)
    list(APPEND Caffe2_DEPENDENCY_LIBS fbgemm)
  endif()
endif()

if(USE_FBGEMM)
  caffe2_update_option(USE_FBGEMM ON)
else()
  caffe2_update_option(USE_FBGEMM OFF)
  message(WARNING
    "Turning USE_FAKELOWP off as it depends on USE_FBGEMM.")
  caffe2_update_option(USE_FAKELOWP OFF)
endif()

if(USE_OPENCL)
  message(INFO "USING OPENCL")
  find_package(OpenCL REQUIRED)
  include_directories(SYSTEM ${OpenCL_INCLUDE_DIRS})
  list(APPEND Caffe2_DEPENDENCY_LIBS ${OpenCL_LIBRARIES})
endif()

# ---[ NUMA
if(USE_NUMA)
  if(LINUX)
    find_package(Numa)
    if(NOT NUMA_FOUND)
      message(WARNING "Not compiling with NUMA. Suppress this warning with -DUSE_NUMA=OFF")
      caffe2_update_option(USE_NUMA OFF)
    endif()
  else()
    message(WARNING "NUMA is currently only supported under Linux.")
    caffe2_update_option(USE_NUMA OFF)
  endif()
endif()

if(USE_ITT)
  find_package(ITT)
  if(ITT_FOUND)
    include_directories(SYSTEM ${ITT_INCLUDE_DIR})
    list(APPEND Caffe2_DEPENDENCY_LIBS ${ITT_LIBRARIES})
    list(APPEND TORCH_PYTHON_LINK_LIBRARIES ${ITT_LIBRARIES})
  else()
    message(WARNING "Not compiling with ITT. Suppress this warning with -DUSE_ITT=OFF")
    set(USE_ITT OFF CACHE BOOL "" FORCE)
    caffe2_update_option(USE_ITT OFF)
  endif()
endif()

# ---[ Caffe2 depends on FP16 library for half-precision conversions
if(NOT TARGET fp16 AND NOT USE_SYSTEM_FP16)
  set(CAFFE2_THIRD_PARTY_ROOT "${PROJECT_SOURCE_DIR}/third_party")
  # PSIMD is required by FP16
  if(NOT DEFINED PSIMD_SOURCE_DIR)
    set(PSIMD_SOURCE_DIR "${CAFFE2_THIRD_PARTY_ROOT}/psimd" CACHE STRING "PSimd source directory")
  endif()
  if(NOT DEFINED FP16_SOURCE_DIR)
    set(FP16_SOURCE_DIR "${CAFFE2_THIRD_PARTY_ROOT}/FP16" CACHE STRING "FP16 source directory")
  endif()

  set(FP16_BUILD_TESTS OFF CACHE BOOL "")
  set(FP16_BUILD_BENCHMARKS OFF CACHE BOOL "")
  if(CMAKE_VERSION VERSION_GREATER_EQUAL "4.0.0")
    message(WARNING "FP16 is only cmake-2.8 compatible")
    set(CMAKE_POLICY_VERSION_MINIMUM 3.5)
    add_subdirectory(
      "${FP16_SOURCE_DIR}"
      "${CONFU_DEPENDENCIES_BINARY_DIR}/FP16")
    unset(CMAKE_POLICY_VERSION_MINIMUM)
  else()
    add_subdirectory(
      "${FP16_SOURCE_DIR}"
      "${CONFU_DEPENDENCIES_BINARY_DIR}/FP16")
  endif()
elseif(NOT TARGET fp16 AND USE_SYSTEM_FP16)
  add_library(fp16 STATIC "/usr/include/fp16.h")
  set_target_properties(fp16 PROPERTIES LINKER_LANGUAGE C)
endif()
list(APPEND Caffe2_DEPENDENCY_LIBS fp16)

# ---[ EIGEN
# Due to license considerations, we will only use the MPL2 parts of Eigen.
set(EIGEN_MPL2_ONLY 1)
if(USE_SYSTEM_EIGEN_INSTALL)
  find_package(Eigen3)
  if(EIGEN3_FOUND)
    message(STATUS "Found system Eigen at " ${EIGEN3_INCLUDE_DIR})
  else()
    message(STATUS "Did not find system Eigen. Using third party subdirectory.")
    set(EIGEN3_INCLUDE_DIR ${CMAKE_CURRENT_LIST_DIR}/../third_party/eigen)
    caffe2_update_option(USE_SYSTEM_EIGEN_INSTALL OFF)
  endif()
else()
  message(STATUS "Using third party subdirectory Eigen.")
  set(EIGEN3_INCLUDE_DIR ${CMAKE_CURRENT_LIST_DIR}/../third_party/eigen)
endif()
include_directories(SYSTEM ${EIGEN3_INCLUDE_DIR})


# ---[ Python Interpreter
# If not given a Python installation, then use the current active Python
if(NOT Python_EXECUTABLE)
  execute_process(
    COMMAND "which" "python3" RESULT_VARIABLE _exitcode OUTPUT_VARIABLE _py_exe)
  if(${_exitcode} EQUAL 0)
    if(NOT MSVC)
      string(STRIP ${_py_exe} Python_EXECUTABLE)
    endif()
    message(STATUS "Setting Python to ${Python_EXECUTABLE}")
  endif()
endif()

if(BUILD_PYTHON)
  set(PYTHON_COMPONENTS Development.Module)
  if(USE_NUMPY)
    list(APPEND PYTHON_COMPONENTS NumPy)
  endif()
  find_package(Python COMPONENTS Interpreter OPTIONAL_COMPONENTS ${PYTHON_COMPONENTS})
else()
  find_package(Python COMPONENTS Interpreter)
endif()

if(NOT Python_Interpreter_FOUND)
  message(FATAL_ERROR "Python3 could not be found.")
endif()

if(${Python_VERSION} VERSION_LESS 3.9)
  message(FATAL_ERROR
    "Found Python libraries version ${Python_VERSION}. Python < 3.9 is no longer supported by PyTorch.")
endif()

# ---[ Python + Numpy
if(BUILD_PYTHON)
  if(Python_Development.Module_FOUND)
    if(USE_NUMPY)
      if(NOT Python_NumPy_FOUND)
        message(WARNING "NumPy could not be found. Not building with NumPy. Suppress this warning with -DUSE_NUMPY=OFF")
        caffe2_update_option(USE_NUMPY OFF)
      else()
        caffe2_update_option(USE_NUMPY ON)
      endif()
    endif()
    # Observers are required in the python build
    caffe2_update_option(USE_OBSERVERS ON)
  else()
    message(WARNING "Python dependencies not met. Not compiling with python. Suppress this warning with -DBUILD_PYTHON=OFF")
    caffe2_update_option(BUILD_PYTHON OFF)
  endif()
endif()

# ---[ pybind11
if(USE_SYSTEM_PYBIND11)
  find_package(pybind11 CONFIG)
  if(NOT pybind11_FOUND)
    find_package(pybind11)
  endif()
  if(NOT pybind11_FOUND)
    message(FATAL "Cannot find system pybind11")
  endif()
else()
    message(STATUS "Using third_party/pybind11.")
    set(pybind11_INCLUDE_DIRS ${CMAKE_CURRENT_LIST_DIR}/../third_party/pybind11/include)
    install(DIRECTORY ${pybind11_INCLUDE_DIRS}
            DESTINATION ${CMAKE_INSTALL_PREFIX}
            FILES_MATCHING PATTERN "*.h")
endif()
message(STATUS "pybind11 include dirs: " "${pybind11_INCLUDE_DIRS}")
add_library(pybind::pybind11 INTERFACE IMPORTED)
target_include_directories(pybind::pybind11 SYSTEM INTERFACE ${pybind11_INCLUDE_DIRS})
target_link_libraries(pybind::pybind11 INTERFACE Python::Module)

# ---[ OpenTelemetry API headers
find_package(OpenTelemetryApi)
if(NOT OpenTelemetryApi_FOUND)
  message(STATUS "Using third_party/opentelemetry-cpp.")
  set(OpenTelemetryApi_INCLUDE_DIRS ${CMAKE_CURRENT_LIST_DIR}/../third_party/opentelemetry-cpp/api/include)
endif()
message(STATUS "opentelemetry api include dirs: " "${OpenTelemetryApi_INCLUDE_DIRS}")
add_library(opentelemetry::api INTERFACE IMPORTED)
target_include_directories(opentelemetry::api SYSTEM INTERFACE ${OpenTelemetryApi_INCLUDE_DIRS})

# ---[ MPI
if(USE_MPI)
  find_package(MPI)
  if(MPI_CXX_FOUND)
    message(STATUS "MPI support found")
    message(STATUS "MPI compile flags: " ${MPI_CXX_COMPILE_FLAGS})
    message(STATUS "MPI include path: " ${MPI_CXX_INCLUDE_PATH})
    message(STATUS "MPI LINK flags path: " ${MPI_CXX_LINK_FLAGS})
    message(STATUS "MPI libraries: " ${MPI_CXX_LIBRARIES})
    find_program(OMPI_INFO
      NAMES ompi_info
      HINTS ${MPI_CXX_LIBRARIES}/../bin)
    if(OMPI_INFO)
      execute_process(COMMAND ${OMPI_INFO}
                      OUTPUT_VARIABLE _output)
      if(_output MATCHES "smcuda")
        message(STATUS "Found OpenMPI with CUDA support built.")
      else()
        message(WARNING "OpenMPI found, but it is not built with CUDA support.")
        set(CAFFE2_FORCE_FALLBACK_CUDA_MPI 1)
      endif()
    endif()
  else()
    message(WARNING "Not compiling with MPI. Suppress this warning with -DUSE_MPI=OFF")
    caffe2_update_option(USE_MPI OFF)
  endif()
endif()

# ---[ OpenMP
if(USE_OPENMP AND NOT TARGET caffe2::openmp)
  include(${CMAKE_CURRENT_LIST_DIR}/Modules/FindOpenMP.cmake)
  if(OPENMP_FOUND)
    message(STATUS "Adding OpenMP CXX_FLAGS: " ${OpenMP_CXX_FLAGS})
    if(APPLE AND USE_MPS)
      string(APPEND CMAKE_OBJCXX_FLAGS " ${OpenMP_CXX_FLAGS}")
    endif()
    if(OpenMP_CXX_LIBRARIES)
      message(STATUS "Will link against OpenMP libraries: ${OpenMP_CXX_LIBRARIES}")
    endif()
    add_library(caffe2::openmp INTERFACE IMPORTED)
    target_link_libraries(caffe2::openmp INTERFACE OpenMP::OpenMP_CXX)
    list(APPEND Caffe2_DEPENDENCY_LIBS caffe2::openmp)
    if(MSVC AND OpenMP_CXX_LIBRARIES MATCHES ".*libiomp5md\\.lib.*")
      target_compile_definitions(caffe2::openmp INTERFACE _OPENMP_NOFORCE_MANIFEST)
      target_link_options(caffe2::openmp INTERFACE "/NODEFAULTLIB:vcomp")
    endif()
  else()
    message(WARNING "Not compiling with OpenMP. Suppress this warning with -DUSE_OPENMP=OFF")
    caffe2_update_option(USE_OPENMP OFF)
  endif()
endif()



# ---[ Android specific ones
if(ANDROID)
  list(APPEND Caffe2_DEPENDENCY_LIBS log)
endif()

# ---[ LLVM
if(USE_LLVM)
  message(STATUS "Looking for LLVM in ${USE_LLVM}")
  find_package(LLVM PATHS ${USE_LLVM} NO_DEFAULT_PATH)

  if(LLVM_FOUND)
    message(STATUS "Found LLVM ${LLVM_PACKAGE_VERSION}")
    message(STATUS "Using LLVMConfig.cmake in: ${LLVM_DIR}")

    include_directories(${LLVM_INCLUDE_DIRS})
    add_definitions(-DTORCH_ENABLE_LLVM)
  endif(LLVM_FOUND)
endif(USE_LLVM)

# ---[ cuDNN
if(USE_CUDNN)
  if(CUDNN_VERSION VERSION_LESS 8.5)
    message(FATAL_ERROR "PyTorch needs CuDNN-8.5 or above, but found ${CUDNN_VERSION}. Builds are still possible with `USE_CUDNN=0`")
  endif()
  set(CUDNN_FRONTEND_INCLUDE_DIR ${CMAKE_CURRENT_LIST_DIR}/../third_party/cudnn_frontend/include)
  target_include_directories(torch::cudnn INTERFACE ${CUDNN_FRONTEND_INCLUDE_DIR})
endif()

# ---[ nvtx
if(USE_SYSTEM_NVTX)
  find_path(nvtx3_dir NAMES nvtx3 PATHS ${CUDA_INCLUDE_DIRS})
else()
  find_path(nvtx3_dir NAMES nvtx3 PATHS "${PROJECT_SOURCE_DIR}/third_party/NVTX/c/include" NO_DEFAULT_PATH)
endif()
find_package_handle_standard_args(nvtx3 DEFAULT_MSG nvtx3_dir)
if(nvtx3_FOUND)
  add_library(torch::nvtx3 INTERFACE IMPORTED)
  target_include_directories(torch::nvtx3 INTERFACE "${nvtx3_dir}")
  target_compile_definitions(torch::nvtx3 INTERFACE TORCH_CUDA_USE_NVTX3)
else()
  message(WARNING "Cannot find NVTX3, find old NVTX instead")
  add_library(torch::nvtoolsext INTERFACE IMPORTED)
  set_property(TARGET torch::nvtoolsext PROPERTY INTERFACE_LINK_LIBRARIES CUDA::nvToolsExt)
endif()


# ---[ HIP
if(USE_ROCM)
  include(${CMAKE_CURRENT_LIST_DIR}/public/LoadHIP.cmake)
  if(PYTORCH_FOUND_HIP)
    message(INFO "Compiling with HIP for AMD.")
    caffe2_update_option(USE_ROCM ON)

    if(USE_NCCL AND NOT USE_SYSTEM_NCCL)
      message(INFO "Forcing USE_SYSTEM_NCCL to ON since it's required by using RCCL")
      caffe2_update_option(USE_SYSTEM_NCCL ON)
    endif()

    if(WIN32)
      if(${CAFFE2_USE_MSVC_STATIC_RUNTIME})
        if(CMAKE_BUILD_TYPE MATCHES Debug)
          list(APPEND HIP_CXX_FLAGS -fms-runtime-lib=static_dbg)
        else()
          list(APPEND HIP_CXX_FLAGS -fms-runtime-lib=static)
        endif()
      else()
        if(CMAKE_BUILD_TYPE MATCHES Debug)
          list(APPEND HIP_CXX_FLAGS -fms-runtime-lib=dll_dbg)
        else()
          list(APPEND HIP_CXX_FLAGS -fms-runtime-lib=dll)
        endif()
      endif()
    else()
      list(APPEND HIP_CXX_FLAGS -fPIC)
    endif()
    list(APPEND HIP_CXX_FLAGS -D__HIP_PLATFORM_AMD__=1)
    list(APPEND HIP_CXX_FLAGS -DCUDA_HAS_FP16=1)
    list(APPEND HIP_CXX_FLAGS -DUSE_ROCM)
    list(APPEND HIP_CXX_FLAGS -D__HIP_NO_HALF_OPERATORS__=1)
    list(APPEND HIP_CXX_FLAGS -D__HIP_NO_HALF_CONVERSIONS__=1)
    list(APPEND HIP_CXX_FLAGS -DTORCH_HIP_VERSION=${TORCH_HIP_VERSION})
    list(APPEND HIP_CXX_FLAGS -Wno-shift-count-negative)
    list(APPEND HIP_CXX_FLAGS -Wno-shift-count-overflow)
    list(APPEND HIP_CXX_FLAGS -Wno-duplicate-decl-specifier)
    list(APPEND HIP_CXX_FLAGS -DCAFFE2_USE_MIOPEN)
    list(APPEND HIP_CXX_FLAGS -DTHRUST_DEVICE_SYSTEM=THRUST_DEVICE_SYSTEM_HIP)
    list(APPEND HIP_CXX_FLAGS -std=c++17)
    list(APPEND HIP_CXX_FLAGS -DHIPBLAS_V2)
    list(APPEND HIP_CXX_FLAGS -DHIP_ENABLE_WARP_SYNC_BUILTINS)
    if(HIPBLASLT_VEC_EXT)
      list(APPEND HIP_CXX_FLAGS -DHIPBLASLT_VEC_EXT)
    endif()
    list(APPEND HIP_HIPCC_FLAGS --offload-compress)
    if(WIN32)
      add_definitions(-DROCM_ON_WINDOWS)
    endif()
    add_definitions(-DROCM_VERSION=${ROCM_VERSION_DEV_INT})
    add_definitions(-DTORCH_HIP_VERSION=${TORCH_HIP_VERSION})
    message("TORCH_HIP_VERSION=${TORCH_HIP_VERSION} is added as a compiler defines")

    if(CMAKE_BUILD_TYPE MATCHES Debug)
       list(APPEND HIP_CXX_FLAGS -g2)
       list(APPEND HIP_CXX_FLAGS -O0)
       list(APPEND HIP_HIPCC_FLAGS -fdebug-info-for-profiling)
    endif(CMAKE_BUILD_TYPE MATCHES Debug)

    # needed for compat with newer versions of hip-clang that introduced C++20 mangling rules
    list(APPEND HIP_HIPCC_FLAGS -fclang-abi-compat=17)

    set(HIP_CLANG_FLAGS ${HIP_CXX_FLAGS})
    # Ask hcc to generate device code during compilation so we can use
    # host linker to link.
    list(APPEND HIP_CLANG_FLAGS -fno-gpu-rdc)
    foreach(pytorch_rocm_arch ${PYTORCH_ROCM_ARCH})
      list(APPEND HIP_CLANG_FLAGS --offload-arch=${pytorch_rocm_arch})
    endforeach()

    set(Caffe2_HIP_INCLUDE
       $<INSTALL_INTERFACE:include> ${Caffe2_HIP_INCLUDE})
    # This is needed for library added by hip_add_library (same for hip_add_executable)
    hip_include_directories(${Caffe2_HIP_INCLUDE})

    set(Caffe2_PUBLIC_HIP_DEPENDENCY_LIBS
      hip::amdhip64 MIOpen hiprtc::hiprtc) # libroctx will be linked in with MIOpen

    # Math libraries
    list(APPEND Caffe2_PUBLIC_HIP_DEPENDENCY_LIBS
      roc::hipblas roc::rocblas hip::hipfft hip::hiprand roc::hipsparse roc::hipsolver roc::hipblaslt)

    # ---[ Kernel asserts
    # Kernel asserts is disabled for ROCm by default.
    # It can be turned on by turning on the env USE_ROCM_KERNEL_ASSERT to the build system.
    if(USE_ROCM_KERNEL_ASSERT)
      message(STATUS "Enabling Kernel Assert for ROCm")
    else()
      message(STATUS "Disabling Kernel Assert for ROCm")
    endif()

  else()
    caffe2_update_option(USE_ROCM OFF)
  endif()
endif()

# ---[ NCCL
if(USE_NCCL)
  if(NOT (USE_CUDA OR USE_ROCM))
    message(WARNING
        "Not using CUDA/ROCM, so disabling USE_NCCL. Suppress this warning with "
        "-DUSE_NCCL=OFF.")
    caffe2_update_option(USE_NCCL OFF)
  elseif(NOT CMAKE_SYSTEM_NAME STREQUAL "Linux")
    message(WARNING "NCCL is currently only supported under Linux.")
    caffe2_update_option(USE_NCCL OFF)
  elseif(USE_CUDA)
    include(${CMAKE_CURRENT_LIST_DIR}/External/nccl.cmake)
    list(APPEND Caffe2_CUDA_DEPENDENCY_LIBS __caffe2_nccl)
  elseif(USE_ROCM)
    include(${CMAKE_CURRENT_LIST_DIR}/External/rccl.cmake)
    list(APPEND Caffe2_CUDA_DEPENDENCY_LIBS __caffe2_nccl)
  endif()
endif()

# ---[ UCC
if(USE_UCC)
  if(NOT CMAKE_SYSTEM_NAME STREQUAL "Linux")
    message(WARNING "UCC is currently only supported under Linux.")
    caffe2_update_option(USE_UCC OFF)
  else()
    include(${CMAKE_CURRENT_LIST_DIR}/External/ucc.cmake)
  endif()
endif()

# ---[ CUB
if(USE_CUDA)
  find_package(CUB)
  if(NOT CUB_FOUND)
    message(FATAL_ERROR "Cannot find CUB.")
  endif()
  include_directories(SYSTEM ${CUB_INCLUDE_DIRS})
endif()

if(USE_DISTRIBUTED AND USE_TENSORPIPE)
  if(MSVC)
    message(WARNING "Tensorpipe cannot be used on Windows.")
  else()
    if(USE_CUDA)
      set(TP_USE_CUDA ON CACHE BOOL "" FORCE)
      set(TP_ENABLE_CUDA_IPC ON CACHE BOOL "" FORCE)
    endif()
    set(TP_BUILD_LIBUV ON CACHE BOOL "" FORCE)
    add_compile_options(-DTORCH_USE_LIBUV)
    include_directories(BEFORE SYSTEM ${CMAKE_CURRENT_LIST_DIR}/../third_party/tensorpipe/third_party/libuv/include)
    set(TP_STATIC_OR_SHARED STATIC CACHE STRING "" FORCE)

    # Tensorpipe uses cuda_add_library
    torch_update_find_cuda_flags()
    if(CMAKE_VERSION VERSION_GREATER_EQUAL "4.0.0")
      message(WARNING "Archived TensorPipe forces CMake compatibility mode")
      set(CMAKE_POLICY_VERSION_MINIMUM 3.5)
    endif()
    add_subdirectory(${PROJECT_SOURCE_DIR}/third_party/tensorpipe)
    # Suppress warning to unblock libnop comiplation by clang-17
    # See https://github.com/pytorch/pytorch/issues/151316
    target_compile_options_if_supported(tensorpipe -Wno-missing-template-arg-list-after-template-kw)
    if(CMAKE_VERSION VERSION_GREATER_EQUAL "4.0.0")
      unset(CMAKE_POLICY_VERSION_MINIMUM)
    endif()

    list(APPEND Caffe2_DEPENDENCY_LIBS tensorpipe)
    list(APPEND Caffe2_DEPENDENCY_LIBS nlohmann)
    if(USE_CUDA)
      list(APPEND Caffe2_CUDA_DEPENDENCY_LIBS tensorpipe_cuda)
    elseif(USE_ROCM)
      message(WARNING "TensorPipe doesn't yet support ROCm")
      # Not yet...
      # list(APPEND Caffe2_HIP_DEPENDENCY_LIBS tensorpipe_hip)
    endif()
  endif()
endif()

if(USE_GLOO)
  if(NOT CMAKE_SIZEOF_VOID_P EQUAL 8)
    message(WARNING "Gloo can only be used on 64-bit systems.")
    caffe2_update_option(USE_GLOO OFF)
  else()
    # Don't install gloo
    set(GLOO_INSTALL OFF CACHE BOOL "" FORCE)
    set(GLOO_STATIC_OR_SHARED STATIC CACHE STRING "" FORCE)

    if(USE_GLOO_IBVERBS)
      set(USE_IBVERBS ON)
    endif()

    # Build BFloat16 cuda kernels
    set(GLOO_USE_TORCH_DTYPES 1)
    set(GLOO_TORCH_DIR ${PROJECT_SOURCE_DIR} ${CMAKE_BINARY_DIR})

    # Temporarily override variables to avoid building Gloo tests/benchmarks
    set(__BUILD_TEST ${BUILD_TEST})
    set(__BUILD_BENCHMARK ${BUILD_BENCHMARK})
    set(BUILD_TEST OFF)
    set(BUILD_BENCHMARK OFF)
    if(USE_ROCM)
      set(ENV{GLOO_ROCM_ARCH} "${PYTORCH_ROCM_ARCH}")
    endif()
    if(NOT USE_SYSTEM_GLOO)
      if(USE_DISTRIBUED AND USE_TENSORPIPE)
        get_target_property(_include_dirs uv_a INCLUDE_DIRECTORIES)
        set_target_properties(uv_a PROPERTIES INTERFACE_INCLUDE_DIRECTORIES "${_include_dirs}")
      endif()
      set(GLOO_USE_CUDA_TOOLKIT ON CACHE BOOL "" FORCE)

      # Disable NCCL/RCCL since we don't use Gloo+NCCL, make sure to reenable it!
      set(USE_NCCL_SAVED ${USE_NCCL})
      set(USE_RCCL_SAVED ${USE_RCCL})
      set(USE_NCCL OFF)
      set(USE_RCCL OFF)
      add_subdirectory(${CMAKE_CURRENT_LIST_DIR}/../third_party/gloo)
      set(USE_NCCL ${USE_NCCL_SAVED})
      set(USE_RCCL ${USE_RCCL_SAVED})

      # Here is a little bit hacky. We have to put PROJECT_BINARY_DIR in front
      # of PROJECT_SOURCE_DIR with/without conda system. The reason is that
      # gloo generates a new config.h in the binary diretory.
      include_directories(BEFORE SYSTEM ${CMAKE_CURRENT_LIST_DIR}/../third_party/gloo)
      include_directories(BEFORE SYSTEM ${PROJECT_BINARY_DIR}/third_party/gloo)
    else()
      find_package(Gloo)
      if(NOT Gloo_FOUND)
        message(FATAL_ERROR "Cannot find gloo")
      endif()
      message("Found gloo: ${Gloo_LIBRARY}")
      message("Found gloo include directories: ${Gloo_INCLUDE_DIRS}")
      add_library(gloo SHARED IMPORTED)
      set_target_properties(gloo PROPERTIES IMPORTED_LOCATION ${Gloo_LIBRARY})
      # need to use Gloo_INCLUDE_DIRS over third_party/gloo to find Gloo's auto-generated config.h
      include_directories(BEFORE SYSTEM ${Gloo_INCLUDE_DIRS})
    endif()
    set(BUILD_TEST ${__BUILD_TEST})
    set(BUILD_BENCHMARK ${__BUILD_BENCHMARK})

    # Add explicit dependency since NCCL is built from third_party.
    # Without dependency, make -jN with N>1 can fail if the NCCL build
    # hasn't finished when CUDA targets are linked.
    if(NOT USE_SYSTEM_NCCL AND USE_NCCL AND NOT USE_ROCM)
      add_dependencies(gloo_cuda nccl_external)
    endif()
    # Pick the right dependency depending on USE_CUDA
    list(APPEND Caffe2_DEPENDENCY_LIBS gloo)
    if(USE_CUDA)
      list(APPEND Caffe2_CUDA_DEPENDENCY_LIBS gloo_cuda)
    elseif(USE_ROCM)
      list(APPEND Caffe2_HIP_DEPENDENCY_LIBS gloo_hip)
    endif()
    add_compile_options(-DCAFFE2_USE_GLOO)
  endif()
endif()

# ---[ profiling
if(USE_PROF)
  find_package(htrace)
  if(htrace_FOUND)
    set(USE_PROF_HTRACE ON)
  else()
    message(WARNING "htrace not found. Caffe2 will build without htrace prof")
  endif()
endif()

if(USE_SNPE AND ANDROID)
  if(SNPE_LOCATION AND SNPE_HEADERS)
    message(STATUS "Using SNPE location specified by -DSNPE_LOCATION: " ${SNPE_LOCATION})
    message(STATUS "Using SNPE headers specified by -DSNPE_HEADERS: " ${SNPE_HEADERS})
    include_directories(SYSTEM ${SNPE_HEADERS})
    add_library(snpe SHARED IMPORTED)
    set_property(TARGET snpe PROPERTY IMPORTED_LOCATION ${SNPE_LOCATION})
    list(APPEND Caffe2_DEPENDENCY_LIBS snpe)
  else()
    caffe2_update_option(USE_SNPE OFF)
  endif()
endif()

if(USE_NNAPI AND NOT ANDROID)
  message(WARNING "NNApi is only used in android builds.")
  caffe2_update_option(USE_NNAPI OFF)
endif()

# ---[ Onnx
if(CAFFE2_CMAKE_BUILDING_WITH_MAIN_REPO AND NOT INTERN_DISABLE_ONNX)
  set(TEMP_BUILD_SHARED_LIBS ${BUILD_SHARED_LIBS})
  set(BUILD_SHARED_LIBS OFF)
  if(ONNX_ML)
    add_definitions(-DONNX_ML=1)
  endif()
  add_definitions(-DONNXIFI_ENABLE_EXT=1)
<<<<<<< HEAD
=======
  set(Python3_EXECUTABLE "${Python_EXECUTABLE}")
  if(NOT USE_SYSTEM_ONNX)
    add_subdirectory(${CMAKE_CURRENT_LIST_DIR}/../third_party/onnx EXCLUDE_FROM_ALL)
  endif()

>>>>>>> 1075bb37
  add_definitions(-DONNX_NAMESPACE=${ONNX_NAMESPACE})

  if(NOT USE_SYSTEM_ONNX)
<<<<<<< HEAD
    set(ONNX_USE_MSVC_STATIC_RUNTIME ${CAFFE2_USE_MSVC_STATIC_RUNTIME})
    set(ONNX_USE_LITE_PROTO ${CAFFE2_USE_LITE_PROTO})
    if(EXISTS "${CAFFE2_CUSTOM_PROTOC_EXECUTABLE}")
      set(ONNX_CUSTOM_PROTOC_EXECUTABLE ${CAFFE2_CUSTOM_PROTOC_EXECUTABLE})
    endif()
    # If linking local protobuf, make sure ONNX has the same protobuf
    # patches as Caffe2 and Caffe proto. This forces some functions to
    # not be inline and instead route back to the statically-linked protobuf.
    if(CAFFE2_LINK_LOCAL_PROTOBUF)
      set(ONNX_PROTO_POST_BUILD_SCRIPT ${PROJECT_SOURCE_DIR}/cmake/ProtoBufPatch.cmake)
    endif()
    add_subdirectory(${CMAKE_CURRENT_LIST_DIR}/../third_party/onnx EXCLUDE_FROM_ALL)
=======
>>>>>>> 1075bb37
    # In mobile build we care about code size, and so we need drop
    # everything (e.g. checker) in onnx but the pb definition.
    if(ANDROID OR IOS)
      caffe2_interface_library(onnx_proto onnx_library)
    else()
      caffe2_interface_library(onnx onnx_library)
    endif()
    list(APPEND Caffe2_DEPENDENCY_WHOLE_LINK_LIBS onnx_library)
  else()
    add_library(onnx SHARED IMPORTED)
    find_library(ONNX_LIBRARY onnx)
    if(NOT ONNX_LIBRARY)
      message(FATAL_ERROR "Cannot find onnx")
    endif()
    set_property(TARGET onnx PROPERTY IMPORTED_LOCATION ${ONNX_LIBRARY})
    add_library(onnx_proto SHARED IMPORTED)
    find_library(ONNX_PROTO_LIBRARY onnx_proto)
    if(NOT ONNX_PROTO_LIBRARY)
      message(FATAL_ERROR "Cannot find onnx")
    endif()
    set_property(TARGET onnx_proto PROPERTY IMPORTED_LOCATION ${ONNX_PROTO_LIBRARY})
    message("-- Found onnx: ${ONNX_LIBRARY} ${ONNX_PROTO_LIBRARY}")
    caffe2_interface_library(onnx onnx_library)
  endif()
  # Recover the build shared libs option.
  set(BUILD_SHARED_LIBS ${TEMP_BUILD_SHARED_LIBS})
endif()

# --[ ATen checks
set(USE_LAPACK 0)

# we need to build all targets to be linked with PIC
if(USE_KINETO AND INTERN_BUILD_MOBILE AND USE_LITE_INTERPRETER_PROFILER)
  set(CMAKE_POSITION_INDEPENDENT_CODE TRUE)
endif()

if(NOT INTERN_BUILD_MOBILE)
  set(TORCH_CUDA_ARCH_LIST $ENV{TORCH_CUDA_ARCH_LIST})
  string(APPEND CMAKE_CUDA_FLAGS " $ENV{TORCH_NVCC_FLAGS}")
  set(CMAKE_POSITION_INDEPENDENT_CODE TRUE)

  # Top-level build config
  ############################################
  # Flags
  # When using MSVC
  # Detect CUDA architecture and get best NVCC flags
  # finding cuda must be first because other things depend on the result
  #
  # NB: We MUST NOT run this find_package if NOT USE_CUDA is set, because upstream
  # FindCUDA has a bug where it will still attempt to make use of NOTFOUND
  # compiler variables to run various probe tests.  We could try to fix
  # this, but since FindCUDA upstream is subsumed by first-class support
  # for CUDA language, it seemed not worth fixing.

  if(MSVC)
    # we want to respect the standard, and we are bored of those **** .
    add_definitions(-D_CRT_SECURE_NO_DEPRECATE=1)
    string(APPEND CMAKE_CUDA_FLAGS " -Xcompiler=/wd4819,/wd4503,/wd4190,/wd4244,/wd4251,/wd4275,/wd4522")
  else()
    if(WERROR)
      if(CMAKE_CXX_COMPILER_ID STREQUAL "GNU" AND ${CMAKE_CXX_COMPILER_VERSION} VERSION_GREATER_EQUAL 13)
        string(APPEND CMAKE_CUDA_FLAGS " -Xcompiler -Wno-dangling-reference ")
      endif()
      if(CMAKE_CXX_COMPILER_ID STREQUAL "Clang")
        string(APPEND CMAKE_CUDA_FLAGS " -Xcompiler -Wno-extra-semi ")
      endif()
      if(CMAKE_CXX_COMPILER_ID STREQUAL "GNU" OR (CMAKE_CXX_COMPILER_ID STREQUAL "Clang" AND ${CMAKE_CXX_COMPILER_VERSION} VERSION_GREATER_EQUAL 13))
        string(APPEND CMAKE_CUDA_FLAGS " -Xcompiler -Werror -Xcompiler -Wno-error=sign-compare ")
      endif()
    endif()
  endif()

  string(APPEND CMAKE_CUDA_FLAGS " -Wno-deprecated-gpu-targets --expt-extended-lambda")

  # use cub in a safe manner, see:
  # https://github.com/pytorch/pytorch/pull/55292
  string(APPEND CMAKE_CUDA_FLAGS " -DCUB_WRAPPED_NAMESPACE=at_cuda_detail")

  message(STATUS "Found CUDA with FP16 support, compiling with torch.cuda.HalfTensor")
  string(APPEND CMAKE_CUDA_FLAGS " -DCUDA_HAS_FP16=1"
                                 " -D__CUDA_NO_HALF_OPERATORS__"
                                 " -D__CUDA_NO_HALF_CONVERSIONS__"
                                 " -D__CUDA_NO_HALF2_OPERATORS__"
                                 " -D__CUDA_NO_BFLOAT16_CONVERSIONS__")

  string(APPEND CMAKE_C_FLAGS_RELEASE " -DNDEBUG")
  string(APPEND CMAKE_CXX_FLAGS_RELEASE " -DNDEBUG")
  if(NOT GENERATOR_IS_MULTI_CONFIG)
    if(${CMAKE_BUILD_TYPE} STREQUAL "Release")
      message(STATUS "Adding -DNDEBUG to compile flags")
      string(APPEND CMAKE_C_FLAGS " -DNDEBUG")
      string(APPEND CMAKE_CXX_FLAGS " -DNDEBUG")
    else()
      message(STATUS "Removing -DNDEBUG from compile flags")
      string(REGEX REPLACE "[-/]DNDEBUG" "" CMAKE_C_FLAGS "" ${CMAKE_C_FLAGS})
      string(REGEX REPLACE "[-/]DNDEBUG" "" CMAKE_CXX_FLAGS "" ${CMAKE_CXX_FLAGS})
    endif()
  endif()
  string(REGEX REPLACE "[-/]DNDEBUG" "" CMAKE_C_FLAGS_DEBUG "" ${CMAKE_C_FLAGS_DEBUG})
  string(REGEX REPLACE "[-/]DNDEBUG" "" CMAKE_CXX_FLAGS_DEBUG "" ${CMAKE_CXX_FLAGS_DEBUG})

  set(CUDA_ATTACH_VS_BUILD_RULE_TO_CUDA_FILE OFF)

  if(USE_CUDA OR USE_ROCM)
    if(USE_MAGMA)
      find_package(MAGMA)
      if(MAGMA_FOUND)
        message(STATUS "Compiling with MAGMA support")
        message(STATUS "MAGMA INCLUDE DIRECTORIES: ${MAGMA_INCLUDE_DIR}")
        message(STATUS "MAGMA LIBRARIES: ${MAGMA_LIBRARIES}")
        message(STATUS "MAGMA V2 check: ${MAGMA_V2}")
      else()
        message(STATUS "MAGMA not found. Compiling without MAGMA support")
        caffe2_update_option(USE_MAGMA OFF)
      endif()
    endif()
  elseif(USE_MAGMA)
    message(WARNING
      "Not compiling with MAGMA. Suppress this warning with "
      "-DUSE_MAGMA=OFF.")
    caffe2_update_option(USE_MAGMA OFF)
  endif()

  # ARM specific flags
  find_package(ARM)
  if(ASIMD_FOUND)
    message(STATUS "asimd/Neon found with compiler flag : -D__NEON__")
    add_compile_options(-D__NEON__)
  elseif(NEON_FOUND)
    if(APPLE)
      message(STATUS "Neon found with compiler flag : -D__NEON__")
      add_compile_options(-D__NEON__)
    else()
      message(STATUS "Neon found with compiler flag : -mfpu=neon -D__NEON__")
      add_compile_options(-mfpu=neon -D__NEON__)
    endif()
  endif()
  if(CORTEXA8_FOUND)
    message(STATUS "Cortex-A8 Found with compiler flag : -mcpu=cortex-a8")
    add_compile_options(-mcpu=cortex-a8 -fprefetch-loop-arrays)
  endif()
  if(CORTEXA9_FOUND)
    message(STATUS "Cortex-A9 Found with compiler flag : -mcpu=cortex-a9")
    add_compile_options(-mcpu=cortex-a9)
  endif()

  find_package(LAPACK)
  if(LAPACK_FOUND)
    set(USE_LAPACK 1)
    list(APPEND Caffe2_PRIVATE_DEPENDENCY_LIBS ${LAPACK_LIBRARIES})
  endif()

  if(NOT USE_CUDA)
    message("disabling CUDA because NOT USE_CUDA is set")
    set(AT_CUDA_ENABLED 0)
  else()
    set(AT_CUDA_ENABLED 1)
  endif()

  if(NOT USE_ROCM)
    message("disabling ROCM because NOT USE_ROCM is set")
    message(STATUS "MIOpen not found. Compiling without MIOpen support")
    set(AT_ROCM_ENABLED 0)
  else()
    include_directories(BEFORE ${MIOPEN_INCLUDE_DIRS})
    set(AT_ROCM_ENABLED 1)
  endif()

  if(USE_MKLDNN)
    if(NOT CMAKE_SIZEOF_VOID_P EQUAL 8)
      message(WARNING
        "x64 operating system is required for MKLDNN. "
        "Not compiling with MKLDNN. "
        "Turn this warning off by USE_MKLDNN=OFF.")
      set(USE_MKLDNN OFF)
    endif()
    if(USE_MKLDNN_ACL)
      set(AT_MKLDNN_ACL_ENABLED 1)
    endif()
  endif()
  if(USE_MKLDNN)
    include(${CMAKE_CURRENT_LIST_DIR}/public/mkldnn.cmake)
    if(MKLDNN_FOUND)
      set(AT_MKLDNN_ENABLED 1)
      include_directories(AFTER SYSTEM ${MKLDNN_INCLUDE_DIR})
    else()
      message(WARNING "MKLDNN could not be found.")
      caffe2_update_option(USE_MKLDNN OFF)
    endif()
  else()
    message("disabling MKLDNN because USE_MKLDNN is not set")
  endif()

  if(USE_KLEIDIAI)
    set(TEMP_BUILD_SHARED_LIBS ${BUILD_SHARED_LIBS})
    set(BUILD_SHARED_LIBS OFF CACHE BOOL "Build shared libs" FORCE)
    set(AT_KLEIDIAI_ENABLED 1)
    set(KLEIDIAI_BUILD_TESTS OFF) # Disable building KLEIDIAI tests
    set(KLEIDIAI_SRC "${PROJECT_SOURCE_DIR}/third_party/kleidiai")
    add_subdirectory(${KLEIDIAI_SRC})
    list(APPEND Caffe2_DEPENDENCY_LIBS kleidiai)
    # Recover build options.
    set(BUILD_SHARED_LIBS ${TEMP_BUILD_SHARED_LIBS} CACHE BOOL "Build shared libs" FORCE)
  endif()

  if(UNIX AND NOT APPLE)
     include(CheckLibraryExists)
     # https://github.com/libgit2/libgit2/issues/2128#issuecomment-35649830
     CHECK_LIBRARY_EXISTS(rt clock_gettime "time.h" NEED_LIBRT)
     if(NEED_LIBRT)
       list(APPEND Caffe2_DEPENDENCY_LIBS rt)
       set(CMAKE_REQUIRED_LIBRARIES ${CMAKE_REQUIRED_LIBRARIES} rt)
     endif(NEED_LIBRT)
  endif(UNIX AND NOT APPLE)

  if(UNIX)
    set(CMAKE_EXTRA_INCLUDE_FILES "sys/mman.h")
    CHECK_FUNCTION_EXISTS(mmap HAVE_MMAP)
    if(HAVE_MMAP)
      add_definitions(-DHAVE_MMAP=1)
    endif(HAVE_MMAP)
    # done for lseek: https://www.gnu.org/software/libc/manual/html_node/File-Position-Primitive.html
    add_definitions(-D_FILE_OFFSET_BITS=64)
    CHECK_FUNCTION_EXISTS(shm_open HAVE_SHM_OPEN)
    if(HAVE_SHM_OPEN)
      add_definitions(-DHAVE_SHM_OPEN=1)
    endif(HAVE_SHM_OPEN)
    CHECK_FUNCTION_EXISTS(shm_unlink HAVE_SHM_UNLINK)
    if(HAVE_SHM_UNLINK)
      add_definitions(-DHAVE_SHM_UNLINK=1)
    endif(HAVE_SHM_UNLINK)
    CHECK_FUNCTION_EXISTS(malloc_usable_size HAVE_MALLOC_USABLE_SIZE)
    if(HAVE_MALLOC_USABLE_SIZE)
      add_definitions(-DHAVE_MALLOC_USABLE_SIZE=1)
    endif(HAVE_MALLOC_USABLE_SIZE)
  endif(UNIX)

  add_definitions(-DUSE_EXTERNAL_MZCRC)
  add_definitions(-DMINIZ_DISABLE_ZIP_READER_CRC32_CHECKS)

  find_package(ZVECTOR) # s390x simd support
endif()

#
# End ATen checks
#
set(TEMP_BUILD_SHARED_LIBS ${BUILD_SHARED_LIBS})
set(BUILD_SHARED_LIBS OFF CACHE BOOL "Build shared libs" FORCE)
add_subdirectory(${PROJECT_SOURCE_DIR}/third_party/fmt)

# Disable compiler feature checks for `fmt`.
#
# CMake compiles a little program to check compiler features. Some of our build
# configurations (notably the mobile build analyzer) will populate
# CMAKE_CXX_FLAGS in ways that break feature checks. Since we already know
# `fmt` is compatible with a superset of the compilers that PyTorch is, it
# shouldn't be too bad to just disable the checks.
set_target_properties(fmt-header-only PROPERTIES INTERFACE_COMPILE_FEATURES "")

list(APPEND Caffe2_DEPENDENCY_LIBS fmt::fmt-header-only)
set(BUILD_SHARED_LIBS ${TEMP_BUILD_SHARED_LIBS} CACHE BOOL "Build shared libs" FORCE)

# ---[ Kineto
# edge profiler depends on KinetoProfiler but it only does cpu
# profiling. Thus we dont need USE_CUDA/USE_ROCM
if(USE_KINETO AND INTERN_BUILD_MOBILE AND NOT (BUILD_LITE_INTERPRETER AND USE_LITE_INTERPRETER_PROFILER))
  message(STATUS "Not using libkineto in a mobile build.")
  set(USE_KINETO OFF)
endif()

if(USE_KINETO AND INTERN_BUILD_MOBILE AND USE_LITE_INTERPRETER_PROFILER AND (USE_CUDA OR USE_ROCM))
  message(FATAL_ERROR "Mobile build with profiler does not support CUDA or ROCM")
endif()

if(USE_KINETO)
  if(NOT USE_CUDA)
    set(LIBKINETO_NOCUPTI ON CACHE STRING "" FORCE)
  else()
    set(LIBKINETO_NOCUPTI OFF CACHE STRING "")
    message(STATUS "Using Kineto with CUPTI support")
  endif()

  if(NOT USE_ROCM)
    set(LIBKINETO_NOROCTRACER ON CACHE STRING "" FORCE)
  else()
    set(LIBKINETO_NOROCTRACER OFF CACHE STRING "")
    message(STATUS "Using Kineto with Roctracer support")
  endif()

  if((NOT USE_XPU) OR (NOT XPU_ENABLE_KINETO))
    set(LIBKINETO_NOXPUPTI ON CACHE STRING "" FORCE)
  else()
    set(LIBKINETO_NOXPUPTI OFF CACHE STRING "")
    message(STATUS "Using Kineto with XPUPTI support")
  endif()

  if(LIBKINETO_NOCUPTI AND LIBKINETO_NOROCTRACER AND LIBKINETO_NOXPUPTI)
    message(STATUS "Using CPU-only version of Kineto")
  endif()

  set(CAFFE2_THIRD_PARTY_ROOT "${PROJECT_SOURCE_DIR}/third_party" CACHE STRING "")
  set(KINETO_SOURCE_DIR "${CAFFE2_THIRD_PARTY_ROOT}/kineto/libkineto" CACHE STRING "")
  set(KINETO_BUILD_TESTS OFF CACHE BOOL "")
  set(KINETO_LIBRARY_TYPE "static" CACHE STRING "")

  message(STATUS "Configuring Kineto dependency:")
  message(STATUS "  KINETO_SOURCE_DIR = ${KINETO_SOURCE_DIR}")
  message(STATUS "  KINETO_BUILD_TESTS = ${KINETO_BUILD_TESTS}")
  message(STATUS "  KINETO_LIBRARY_TYPE = ${KINETO_LIBRARY_TYPE}")

  if(NOT LIBKINETO_NOCUPTI)
    set(CUDA_SOURCE_DIR "${CUDA_TOOLKIT_ROOT_DIR}" CACHE STRING "")
    message(STATUS "  CUDA_SOURCE_DIR = ${CUDA_SOURCE_DIR}")
    message(STATUS "  CUDA_INCLUDE_DIRS = ${CUDA_INCLUDE_DIRS}")

    if(NOT MSVC)
      if(USE_CUPTI_SO)
        set(CUPTI_LIB_NAME "libcupti.so")
      else()
        set(CUPTI_LIB_NAME "libcupti_static.a")
      endif()
    else()
      set(CUPTI_LIB_NAME "cupti.lib")
    endif()

    find_library(CUPTI_LIBRARY_PATH ${CUPTI_LIB_NAME} PATHS
        ${CUDA_SOURCE_DIR}
        ${CUDA_SOURCE_DIR}/extras/CUPTI/lib64
        ${CUDA_SOURCE_DIR}/lib
        ${CUDA_SOURCE_DIR}/lib64
        NO_DEFAULT_PATH)

    find_path(CUPTI_INCLUDE_DIR cupti.h PATHS
        ${CUDA_SOURCE_DIR}/extras/CUPTI/include
        ${CUDA_INCLUDE_DIRS}
        ${CUDA_SOURCE_DIR}
        ${CUDA_SOURCE_DIR}/include
        NO_DEFAULT_PATH)

    if(CUPTI_LIBRARY_PATH AND CUPTI_INCLUDE_DIR)
      message(STATUS "  CUPTI_INCLUDE_DIR = ${CUPTI_INCLUDE_DIR}")
      set(CUDA_cupti_LIBRARY ${CUPTI_LIBRARY_PATH})
      message(STATUS "  CUDA_cupti_LIBRARY = ${CUDA_cupti_LIBRARY}")
      message(STATUS "Found CUPTI")
      set(LIBKINETO_NOCUPTI OFF CACHE STRING "" FORCE)

      # I've only tested this sanity check on Linux; if someone
      # runs into this bug on another platform feel free to
      # generalize it accordingly
      if(NOT USE_CUPTI_SO AND UNIX)
        include(CheckCXXSourceRuns)
        # rt is handled by the CMAKE_REQUIRED_LIBRARIES set above
        if(NOT APPLE)
          set(CMAKE_REQUIRED_LIBRARIES ${CMAKE_REQUIRED_LIBRARIES} "dl" "pthread")
        endif()
        set(CMAKE_REQUIRED_LINK_OPTIONS "-Wl,--whole-archive,${CUPTI_LIBRARY_PATH},--no-whole-archive")
        check_cxx_source_runs("#include <stdexcept>
  int main() {
    try {
      throw std::runtime_error(\"error\");
    } catch (...) {
      return 0;
    }
    return 1;
  }" EXCEPTIONS_WORK)
        set(CMAKE_REQUIRED_LINK_OPTIONS "")
        if(NOT EXCEPTIONS_WORK)
          message(FATAL_ERROR "Detected that statically linking against CUPTI causes exceptions to stop working.  See https://github.com/pytorch/pytorch/issues/57744 for more details.  Perhaps try: USE_CUPTI_SO=1 python setup.py develop --cmake")
        endif()
      endif()

    else()
      message(STATUS "Could not find CUPTI library, using CPU-only Kineto build")
      set(LIBKINETO_NOCUPTI ON CACHE STRING "" FORCE)
    endif()
  endif()

  if(NOT LIBKINETO_NOROCTRACER)
    if("$ENV{ROCM_SOURCE_DIR}" STREQUAL "")
      set(ENV{ROCM_SOURCE_DIR} "/opt/rocm")
    endif()
  endif()

  if(NOT TARGET kineto)
    add_subdirectory("${KINETO_SOURCE_DIR}")
    set_property(TARGET kineto PROPERTY POSITION_INDEPENDENT_CODE ON)
  endif()
  list(APPEND Caffe2_DEPENDENCY_LIBS kineto)
  string(APPEND CMAKE_CXX_FLAGS " -DUSE_KINETO")
  if(LIBKINETO_NOCUPTI)
    string(APPEND CMAKE_CXX_FLAGS " -DLIBKINETO_NOCUPTI")
  endif()
  if(LIBKINETO_NOROCTRACER)
    string(APPEND CMAKE_CXX_FLAGS " -DLIBKINETO_NOROCTRACER")
  endif()
  if(LIBKINETO_NOXPUPTI)
    string(APPEND CMAKE_CXX_FLAGS " -DLIBKINETO_NOXPUPTI=ON")
  else()
    string(APPEND CMAKE_CXX_FLAGS " -DLIBKINETO_NOXPUPTI=OFF")
  endif()
  if(LIBKINETO_NOCUPTI AND LIBKINETO_NOROCTRACER AND LIBKINETO_NOXPUPTI)
    message(STATUS "Configured Kineto (CPU)")
  else()
    message(STATUS "Configured Kineto")
  endif()
endif()

# Include google/FlatBuffers
include(${CMAKE_CURRENT_LIST_DIR}/FlatBuffers.cmake)

# Include cpp-httplib
add_library(httplib INTERFACE IMPORTED)
target_include_directories(httplib SYSTEM INTERFACE ${PROJECT_SOURCE_DIR}/third_party/cpp-httplib)

# Include nlohmann-json
add_library(nlohmann INTERFACE IMPORTED)
include_directories(nlohmann SYSTEM INTERFACE ${PROJECT_SOURCE_DIR}/third_party/nlohmann/include)<|MERGE_RESOLUTION|>--- conflicted
+++ resolved
@@ -1266,18 +1266,12 @@
     add_definitions(-DONNX_ML=1)
   endif()
   add_definitions(-DONNXIFI_ENABLE_EXT=1)
-<<<<<<< HEAD
-=======
   set(Python3_EXECUTABLE "${Python_EXECUTABLE}")
+
+
+  add_definitions(-DONNX_NAMESPACE=${ONNX_NAMESPACE})
+
   if(NOT USE_SYSTEM_ONNX)
-    add_subdirectory(${CMAKE_CURRENT_LIST_DIR}/../third_party/onnx EXCLUDE_FROM_ALL)
-  endif()
-
->>>>>>> 1075bb37
-  add_definitions(-DONNX_NAMESPACE=${ONNX_NAMESPACE})
-
-  if(NOT USE_SYSTEM_ONNX)
-<<<<<<< HEAD
     set(ONNX_USE_MSVC_STATIC_RUNTIME ${CAFFE2_USE_MSVC_STATIC_RUNTIME})
     set(ONNX_USE_LITE_PROTO ${CAFFE2_USE_LITE_PROTO})
     if(EXISTS "${CAFFE2_CUSTOM_PROTOC_EXECUTABLE}")
@@ -1290,8 +1284,6 @@
       set(ONNX_PROTO_POST_BUILD_SCRIPT ${PROJECT_SOURCE_DIR}/cmake/ProtoBufPatch.cmake)
     endif()
     add_subdirectory(${CMAKE_CURRENT_LIST_DIR}/../third_party/onnx EXCLUDE_FROM_ALL)
-=======
->>>>>>> 1075bb37
     # In mobile build we care about code size, and so we need drop
     # everything (e.g. checker) in onnx but the pb definition.
     if(ANDROID OR IOS)
